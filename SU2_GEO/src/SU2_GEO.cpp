--- conflicted
+++ resolved
@@ -51,15 +51,9 @@
   vector<su2double> Xcoord_Fan, Ycoord_Fan, Zcoord_Fan;
   char config_file_name[MAX_STRING_SIZE];
  	char *cstr;
-<<<<<<< HEAD
   bool Local_MoveSurface, MoveSurface = false;
 	ofstream Gradient_file, ObjFunc_file;
 	int rank = MASTER_NODE;
-=======
- 	bool Local_MoveSurface, MoveSurface;
-  ofstream Gradient_file, ObjFunc_file;
-  int rank = MASTER_NODE;
->>>>>>> 72fe3088
   int size = SINGLE_NODE;
   
   /*--- MPI initialization ---*/

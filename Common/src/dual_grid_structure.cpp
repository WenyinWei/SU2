--- conflicted
+++ resolved
@@ -1,527 +1,3 @@
-<<<<<<< HEAD
-/*!
- * \file dual_grid_structure.cpp
- * \brief Main classes for defining the dual grid
- * \author F. Palacios, T. Economon
- * \version 4.0.1 "Cardinal"
- *
- * SU2 Lead Developers: Dr. Francisco Palacios (Francisco.D.Palacios@boeing.com).
- *                      Dr. Thomas D. Economon (economon@stanford.edu).
- *
- * SU2 Developers: Prof. Juan J. Alonso's group at Stanford University.
- *                 Prof. Piero Colonna's group at Delft University of Technology.
- *                 Prof. Nicolas R. Gauger's group at Kaiserslautern University of Technology.
- *                 Prof. Alberto Guardone's group at Polytechnic University of Milan.
- *                 Prof. Rafael Palacios' group at Imperial College London.
- *
- * Copyright (C) 2012-2015 SU2, the open-source CFD code.
- *
- * SU2 is free software; you can redistribute it and/or
- * modify it under the terms of the GNU Lesser General Public
- * License as published by the Free Software Foundation; either
- * version 2.1 of the License, or (at your option) any later version.
- *
- * SU2 is distributed in the hope that it will be useful,
- * but WITHOUT ANY WARRANTY; without even the implied warranty of
- * MERCHANTABILITY or FITNESS FOR A PARTICULAR PURPOSE. See the GNU
- * Lesser General Public License for more details.
- *
- * You should have received a copy of the GNU Lesser General Public
- * License along with SU2. If not, see <http://www.gnu.org/licenses/>.
- */
-
-#include "../include/dual_grid_structure.hpp"
-
-unsigned short CDualGrid::nDim = 0;
-
-CDualGrid::CDualGrid(unsigned short val_nDim) { nDim = val_nDim;}
-
-CDualGrid::~CDualGrid() {}
-
-CPoint::CPoint(unsigned short val_nDim, unsigned long val_globalindex, CConfig *config) : CDualGrid(val_nDim) {
-	unsigned short iDim, jDim;
-	
-	/*--- Element, point and edge structures initialization ---*/
-	Elem.clear(); nElem = 0;
-	Point.clear(); nPoint = 0;
-	Edge.clear();
-  
-  Volume = NULL;  vertex = NULL;
-	coord = NULL; Coord_old = NULL; Coord_sum = NULL;
-	Coord_n = NULL; Coord_n1 = NULL;  Coord_p1 = NULL;
-	GridVel = NULL; GridVel_Grad = NULL;
-
-	/*--- Volume (0 -> Vol_nP1, 1-> Vol_n, 2 -> Vol_nM1 ) and coordinates of the control volume ---*/
-	if (config->GetUnsteady_Simulation() == NO) { Volume = new su2double[1]; Volume[0] = 0.0; }
-	else { Volume = new su2double[3]; Volume[0] = 0.0; Volume[1] = 0.0; Volume[2] = 0.0; }
-	coord = new su2double[nDim];
-
-	/*--- Indicator if the control volume has been agglomerated ---*/
-	Agglomerate = false;
-	
-  /*--- Flip the normal orientation ---*/
-  Flip_Orientation = false;
-  
-	/*--- Indicator if the point is going to be moved in a volumetric deformation ---*/
-	Move = true;
-
-	/*--- Identify boundaries, physical boundaries (not send-receive 
-	 condition), detect if an element belong to the domain or it must 
-	 be computed with other processor  ---*/
-	Boundary = false;
-	PhysicalBoundary = false;
-	SolidBoundary = false;
-	Domain = true;
-
-  /*--- Set the global index in the parallel simulation ---*/
-	GlobalIndex = val_globalindex;
-  
-	/*--- Set the color for mesh partitioning ---*/
-	color = 0;
-
-	/*--- For smoothing the numerical grid coordinates ---*/
-	if (config->GetSmoothNumGrid()) {
-		Coord_old = new su2double[nDim];
-		Coord_sum = new su2double[nDim];
-	}
-	
-	/*--- Storage of grid velocities for dynamic meshes ---*/
-	if (config->GetGrid_Movement()) {
-		GridVel  = new su2double[nDim];
-			for (iDim = 0; iDim < nDim; iDim ++) 
-		GridVel[iDim] = 0.0;
-    
-    /*--- Gradient of the grid velocity ---*/
-    GridVel_Grad = new su2double*[nDim];
-    for (iDim = 0; iDim < nDim; iDim++) {
-      GridVel_Grad[iDim] = new su2double[nDim];
-      for (jDim = 0; jDim < nDim; jDim++)
-        GridVel_Grad[iDim][jDim] = 0.0;
-    }
-    
-    /*--- Structures for storing old node coordinates for computing grid 
-     velocities via finite differencing with dynamically deforming meshes. ---*/
-    if (config->GetUnsteady_Simulation() != NO) {
-      Coord_p1 = new su2double[nDim];
-      Coord_n  = new su2double[nDim];
-      Coord_n1 = new su2double[nDim];
-    }
-	}
-  
-  /*--- Intialize the value of the curvature ---*/
-  Curvature = 0.0;
-
-}
-
-CPoint::CPoint(su2double val_coord_0, su2double val_coord_1, unsigned long val_globalindex, CConfig *config) : CDualGrid(2) {
-	unsigned short iDim, jDim;
-
-	/*--- Element, point and edge structures initialization ---*/
-	Elem.clear(); nElem = 0;
-	Point.clear(); nPoint = 0;
-	Edge.clear();
-  
-  Volume = NULL;  vertex = NULL;
-	coord = NULL; Coord_old = NULL; Coord_sum = NULL;
-	Coord_n = NULL; Coord_n1 = NULL;  Coord_p1 = NULL;
-	GridVel = NULL; GridVel_Grad = NULL;
-
-	/*--- Volume (0 -> Vol_nP1, 1-> Vol_n, 2 -> Vol_nM1 ) and coordinates of the control volume ---*/
-	if (config->GetUnsteady_Simulation() == NO) { Volume = new su2double[1]; Volume[0] = 0.0; }
-	else { Volume = new su2double[3]; Volume[0] = 0.0; Volume[1] = 0.0; Volume[2] = 0.0; }
-	coord = new su2double[nDim]; coord[0] = val_coord_0; coord[1] = val_coord_1;
-	
-	/*--- Indicator if the control volume has been agglomerated ---*/
-	Agglomerate = false;
-	
-  /*--- Flip the normal orientation ---*/
-  Flip_Orientation = false;
-  
-	/*--- Indicator if the point is going to be moved in a volumetric deformation ---*/
-	Move = true;
-	
-	/*--- Identify boundaries, physical boundaries (not send-receive 
-	 condition), detect if an element belong to the domain or it must 
-	 be computed with other processor  ---*/
-	Boundary = false;
-  PhysicalBoundary = false;
-  SolidBoundary = false;
-	Domain = true;
-	
-	/*--- Set the color for mesh partitioning ---*/
-	color = 0;
-	
-	/*--- Set the global index in the parallel simulation ---*/
-	GlobalIndex = val_globalindex;
-	
-	/*--- For smoothing the numerical grid coordinates ---*/
-	if (config->GetSmoothNumGrid()) {
-		Coord_old = new su2double[nDim];
-		Coord_sum = new su2double[nDim];
-	}
-	
-	/*--- Storage of grid velocities for dynamic meshes ---*/
-	if (config->GetGrid_Movement()) {
-		GridVel  = new su2double[nDim];
-    for (iDim = 0; iDim < nDim; iDim ++)
-      GridVel[iDim] = 0.0;
-    
-    /*--- Gradient of the grid velocity ---*/
-    GridVel_Grad = new su2double*[nDim];
-    for (iDim = 0; iDim < nDim; iDim++) {
-      GridVel_Grad[iDim] = new su2double[nDim];
-      for (jDim = 0; jDim < nDim; jDim++)
-        GridVel_Grad[iDim][jDim] = 0.0;
-    }
-    
-    /*--- Structures for storing old node coordinates for computing grid
-     velocities via finite differencing with dynamically deforming meshes. ---*/
-    if (config->GetUnsteady_Simulation() != NO) {
-      Coord_p1 = new su2double[nDim];
-      Coord_n  = new su2double[nDim];
-      Coord_n1 = new su2double[nDim];
-      for (iDim = 0; iDim < nDim; iDim ++) {
-        Coord_p1[iDim] = coord[iDim];
-        Coord_n[iDim]  = coord[iDim];
-        Coord_n1[iDim] = coord[iDim];
-      }
-    }
-	}
-  
-  /*--- Intialize the value of the curvature ---*/
-  Curvature = 0.0;
-  
-}
-
-CPoint::CPoint(su2double val_coord_0, su2double val_coord_1, su2double val_coord_2, unsigned long val_globalindex, CConfig *config) : CDualGrid(3) {
-	unsigned short iDim, jDim;
-
-	/*--- Element, point and edge structures initialization ---*/
-	Elem.clear(); nElem = 0;
-	Point.clear(); nPoint = 0;
-	Edge.clear();
-  
-	Volume = NULL;  vertex = NULL;
-	coord = NULL; Coord_old = NULL; Coord_sum = NULL;
-	Coord_n = NULL; Coord_n1 = NULL;  Coord_p1 = NULL;
-	GridVel = NULL; GridVel_Grad = NULL;
-  
-	/*--- Volume (0 -> Vol_nP1, 1-> Vol_n, 2 -> Vol_nM1 ) and coordinates of the control volume ---*/
-	if (config->GetUnsteady_Simulation() == NO) { Volume = new su2double[1]; Volume[0] = 0.0; }
-	else { Volume = new su2double[3]; Volume[0] = 0.0; Volume[1] = 0.0; Volume[2] = 0.0; }
-	coord = new su2double[nDim]; coord[0] = val_coord_0; coord[1] = val_coord_1; coord[2] = val_coord_2;
-
-	/*--- Indicator if the control volume has been agglomerated ---*/
-	Agglomerate = false;
-	
-	/*--- Indicator if the point is going to be moved in a volumetric deformation ---*/
-	Move = true;
-	
-  /*--- Flip the normal orientation ---*/
-  Flip_Orientation = false;
-
-	/*--- Identify boundaries, physical boundaries (not send-receive 
-	 condition), detect if an element belong to the domain or it must 
-	 be computed with other processor  ---*/
-	Boundary = false;
-  PhysicalBoundary = false;
-  SolidBoundary = false;
-	Domain = true;
-	
-	/*--- Set the color for mesh partitioning ---*/
-	color = 0;
-	
-	/*--- Set the global index in the parallel simulation ---*/
-	GlobalIndex = val_globalindex;
-	
-	/*--- For smoothing the numerical grid coordinates ---*/
-	if (config->GetSmoothNumGrid()) {
-		Coord_old = new su2double[nDim];
-		Coord_sum = new su2double[nDim];
-	}
-	
-	/*--- Storage of grid velocities for dynamic meshes ---*/
-	if (config->GetGrid_Movement()) {
-		GridVel = new su2double[nDim];
-    for (iDim = 0; iDim < nDim; iDim ++)
-      GridVel[iDim] = 0.0;
-    
-    /*--- Gradient of the grid velocity ---*/
-    GridVel_Grad = new su2double*[nDim];
-    for (iDim = 0; iDim < nDim; iDim++) {
-      GridVel_Grad[iDim] = new su2double[nDim];
-      for (jDim = 0; jDim < nDim; jDim++)
-        GridVel_Grad[iDim][jDim] = 0.0;
-    }
-    
-    /*--- Structures for storing old node coordinates for computing grid
-     velocities via finite differencing with dynamically deforming meshes. ---*/
-    if (config->GetUnsteady_Simulation() != NO) {
-      Coord_p1 = new su2double[nDim];
-      Coord_n  = new su2double[nDim];
-      Coord_n1 = new su2double[nDim];
-      for (iDim = 0; iDim < nDim; iDim ++) {
-        Coord_p1[iDim] = coord[iDim];
-        Coord_n[iDim]  = coord[iDim];
-        Coord_n1[iDim] = coord[iDim];
-      }
-    }
-	}
-  
-  /*--- Intialize the value of the curvature ---*/
-  Curvature = 0.0;
-  
-}
-
-CPoint::~CPoint() {
-  
-	Elem.~vector();
-	Point.~vector();
-	Edge.~vector();
-  Children_CV.~vector();
-
-	if (Volume != NULL) delete[] Volume;
-	if (vertex != NULL) delete[] vertex;
-	if (coord != NULL) delete[] coord;
-	if (Coord_old != NULL) delete[] Coord_old;
-	if (Coord_sum != NULL) delete[] Coord_sum;
-	if (Coord_n != NULL) delete[] Coord_n;
-	if (Coord_n1 != NULL) delete[] Coord_n1;
-	if (Coord_p1 != NULL) delete[] Coord_p1;
-	if (GridVel != NULL) delete[] GridVel;
-  if (GridVel_Grad != NULL) {
-    for (unsigned short iDim = 0; iDim < nDim; iDim++)
-      delete [] GridVel_Grad[iDim];
-    delete [] GridVel_Grad;
-  }
-  
-}
-
-void CPoint::SetPoint(unsigned long val_point) {
-	unsigned short iPoint;
-	bool new_point;
-	
-	/*--- Look for the point in the list ---*/
-	new_point = true;
-	for (iPoint = 0; iPoint < GetnPoint(); iPoint++)
-		if (Point[iPoint] == val_point) {
-			new_point = false; 
-			break;
-		}
-
-	/*--- Store the point structure and dimensionalizate edge structure ---*/
-	if (new_point) {
-		Point.push_back(val_point);
-		Edge.push_back(-1);
-		nPoint = Point.size();
-	}
-}
-
-void CPoint::SetBoundary(unsigned short val_nmarker) {
-	unsigned short imarker;
-	
-	/*--- To be sure that we are not goint to initializate twice the same vertex ---*/
-	if (!Boundary) {
-		vertex = new long[val_nmarker];
-		/*--- The initialization is made with -1 ---*/
-		for (imarker = 0; imarker < val_nmarker; imarker++) 
-			vertex[imarker] = -1;
-	}
-	Boundary = true;
-}
-
-CEdge::CEdge(unsigned long val_iPoint, unsigned long val_jPoint, unsigned short val_nDim) : CDualGrid(val_nDim) {
-	unsigned short iDim;
-	
-  /*--- Pointers initialization ---*/
-  Coord_CG = NULL;
-	Normal = NULL;
-	Nodes = NULL;
-  
-	/*--- Allocate center of gravity coordinates, nodes, and face normal ---*/
-	Coord_CG = new su2double[nDim];
-	Nodes = new unsigned long[2];
-	Normal = new su2double [nDim];
-
-	/*--- Initializate the structure ---*/
-	for (iDim = 0; iDim < nDim; iDim++) {
-		Coord_CG[iDim] = 0.0;
-		Normal[iDim] = 0.0;
-	}
-  
-	Nodes[0] = val_iPoint; 
-	Nodes[1] = val_jPoint;
-
-}
-
-CEdge::~CEdge() {
-  
-	if (Coord_CG != NULL) delete[] Coord_CG;
-	if (Normal != NULL) delete[] Normal;
-	if (Nodes != NULL) delete[] Nodes;
-  
-}
-
-void CEdge::SetCG(su2double **val_coord) {
-	unsigned short iDim, iNode;
-	
-	for (iDim = 0; iDim < nDim; iDim++) {
-		Coord_CG[iDim] = 0.0;
-		for (iNode = 0; iNode < 2;  iNode++)
-			Coord_CG[iDim] += val_coord[iNode][iDim]/2.0;
-	}
-}
-
-su2double CEdge::GetVolume(su2double *val_coord_Edge_CG, su2double *val_coord_FaceElem_CG, su2double *val_coord_Elem_CG, su2double *val_coord_Point) {
-	unsigned short iDim;
-  su2double vec_a[3] = {0.0,0.0,0.0}, vec_b[3] = {0.0,0.0,0.0}, vec_c[3] = {0.0,0.0,0.0}, vec_d[3] = {0.0,0.0,0.0}, Local_Volume;
-
-	for (iDim = 0; iDim < nDim; iDim++) {
-		vec_a[iDim] = val_coord_Edge_CG[iDim]-val_coord_Point[iDim];
-		vec_b[iDim] = val_coord_FaceElem_CG[iDim]-val_coord_Point[iDim];
-		vec_c[iDim] = val_coord_Elem_CG[iDim]-val_coord_Point[iDim];
-	}
-
-	vec_d[0] = vec_a[1]*vec_b[2]-vec_a[2]*vec_b[1];
-	vec_d[1] = -(vec_a[0]*vec_b[2]-vec_a[2]*vec_b[0]);
-	vec_d[2] = vec_a[0]*vec_b[1]-vec_a[1]*vec_b[0];
-
-	Local_Volume = fabs(vec_c[0]*vec_d[0] + vec_c[1]*vec_d[1] + vec_c[2]*vec_d[2])/6.0;
-	
-	return Local_Volume;
-}
-
-su2double CEdge::GetVolume(su2double *val_coord_Edge_CG, su2double *val_coord_Elem_CG, su2double *val_coord_Point) {
-	unsigned short iDim;
-	su2double vec_a[2] = {0.0,0.0}, vec_b[2] = {0.0,0.0}, Local_Volume;
-
-	for (iDim = 0; iDim < nDim; iDim++) {
-		vec_a[iDim] = val_coord_Elem_CG[iDim]-val_coord_Point[iDim];
-		vec_b[iDim] = val_coord_Edge_CG[iDim]-val_coord_Point[iDim];
-	}
-
-	Local_Volume = 0.5*fabs(vec_a[0]*vec_b[1]-vec_a[1]*vec_b[0]);
-	
-	return Local_Volume;
-}
-
-void CEdge::SetNodes_Coord(su2double *val_coord_Edge_CG, su2double *val_coord_FaceElem_CG, su2double *val_coord_Elem_CG) {
-	unsigned short iDim;
-	su2double vec_a[3] = {0.0,0.0,0.0}, vec_b[3] = {0.0,0.0,0.0}, Dim_Normal[3];
-
-	for (iDim = 0; iDim < nDim; iDim++) {
-		vec_a[iDim] = val_coord_Elem_CG[iDim]-val_coord_Edge_CG[iDim];
-		vec_b[iDim] = val_coord_FaceElem_CG[iDim]-val_coord_Edge_CG[iDim];
-	}
-
-	Dim_Normal[0] = 0.5*(vec_a[1]*vec_b[2]-vec_a[2]*vec_b[1]);
-	Dim_Normal[1] = -0.5*(vec_a[0]*vec_b[2]-vec_a[2]*vec_b[0]);
-	Dim_Normal[2] = 0.5*(vec_a[0]*vec_b[1]-vec_a[1]*vec_b[0]);
-	
-	Normal[0] += Dim_Normal[0]; 
-	Normal[1] += Dim_Normal[1];		
-	Normal[2] += Dim_Normal[2];
-  
-}
-
-void CEdge::SetNodes_Coord(su2double *val_coord_Edge_CG, su2double *val_coord_Elem_CG) {
-	su2double Dim_Normal[2];
-
-	Dim_Normal[0] = val_coord_Elem_CG[1]-val_coord_Edge_CG[1];
-	Dim_Normal[1] = -(val_coord_Elem_CG[0]-val_coord_Edge_CG[0]);
-	
-	Normal[0] += Dim_Normal[0]; 
-	Normal[1] += Dim_Normal[1];
-  
-}
-
-CVertex::CVertex(unsigned long val_point, unsigned short val_nDim) : CDualGrid(val_nDim) {
-	unsigned short iDim;
-	
-  /*--- Pointers initialization ---*/
-  Nodes = NULL;
-	Normal = NULL;
-  
-	/*--- Allocate node, and face normal ---*/
-	Nodes = new unsigned long[1]; 
-	Normal = new su2double [nDim];
-
-	/*--- Initializate the structure ---*/
-	Nodes[0] = val_point;
-	for (iDim = 0; iDim < nDim; iDim ++) Normal[iDim] = 0.0;
-	
-	/*--- Set to zero the variation of the coordinates ---*/
-	VarCoord[0] = 0.0; VarCoord[1] = 0.0; VarCoord[2] = 0.0;
-
-	/*--- Set to NULL variation of the rotation  ---*/
-	VarRot = NULL;
-
-	/*--- Set to NULL donor arrays for interpolation ---*/
-  Donor_Points = NULL;
-  Donor_Proc = NULL;
-  Donor_Coeff = NULL;
-  nDonor_Points = 1;
-}
-
-CVertex::~CVertex() {
-  
-	if (Normal != NULL) delete[] Normal;
-	if (Nodes != NULL) delete[] Nodes;
-
-  /*---  donor arrays for interpolation ---*/
-  if (Donor_Coeff != NULL) delete[] Donor_Coeff;
-  if (Donor_Proc != NULL) delete[] Donor_Proc;
-  if (Donor_Points != NULL) delete[] Donor_Points;
-
-  if (VarRot!=NULL)
-    delete[] VarRot;
-
-
-}
-
-void CVertex::SetNodes_Coord(su2double *val_coord_Edge_CG, su2double *val_coord_FaceElem_CG, su2double *val_coord_Elem_CG) {
-  su2double vec_a[3] = {0.0,0.0,0.0}, vec_b[3] = {0.0,0.0,0.0}, Dim_Normal[3] = {0.0,0.0,0.0};
-	unsigned short iDim;
-
-	for (iDim = 0; iDim < nDim; iDim++) {
-		vec_a[iDim] = val_coord_Elem_CG[iDim]-val_coord_Edge_CG[iDim];
-		vec_b[iDim] = val_coord_FaceElem_CG[iDim]-val_coord_Edge_CG[iDim];
-	}
-
-	Dim_Normal[0] = 0.5*(vec_a[1]*vec_b[2]-vec_a[2]*vec_b[1]);
-	Dim_Normal[1] = -0.5*(vec_a[0]*vec_b[2]-vec_a[2]*vec_b[0]);
-	Dim_Normal[2] = 0.5*(vec_a[0]*vec_b[1]-vec_a[1]*vec_b[0]);
-		
-	Normal[0] += Dim_Normal[0]; 
-	Normal[1] += Dim_Normal[1];	
-	Normal[2] += Dim_Normal[2];
-  
-}
-
-void CVertex::SetNodes_Coord(su2double *val_coord_Edge_CG, su2double *val_coord_Elem_CG) {
-	su2double Dim_Normal[2];
-
-	Dim_Normal[0] = val_coord_Elem_CG[1]-val_coord_Edge_CG[1];
-	Dim_Normal[1] = -(val_coord_Elem_CG[0]-val_coord_Edge_CG[0]);
-
-	Normal[0] += Dim_Normal[0]; 
-	Normal[1] += Dim_Normal[1];
-  
-}
-
-void CVertex::AddNormal(su2double *val_face_normal) {
-
-	Normal[0] += val_face_normal[0]; 
-	Normal[1] += val_face_normal[1];
-	if (nDim == 3) Normal[2] += val_face_normal[2];
-}
-
-void CVertex::Allocate_DonorInfo(void){
-  Donor_Points = new unsigned long[nDonor_Points];
-  Donor_Proc = new unsigned long[nDonor_Points];
-  Donor_Coeff = new su2double[nDonor_Points];
-}
-=======
 /*!
  * \file dual_grid_structure.cpp
  * \brief Main classes for defining the dual grid
@@ -1028,13 +504,30 @@
   
 	VarCoord[0] = 0.0; VarCoord[1] = 0.0; VarCoord[2] = 0.0;
 
+	/*--- Set to NULL variation of the rotation  ---*/
+	VarRot = NULL;
+
+	/*--- Set to NULL donor arrays for interpolation ---*/
+  	Donor_Points = NULL;
+  	Donor_Proc = NULL;
+  	Donor_Coeff = NULL;
+  	nDonor_Points = 1;
 }
 
 CVertex::~CVertex() {
   
 	if (Normal != NULL) delete[] Normal;
 	if (Nodes != NULL) delete[] Nodes;
-  
+
+  /*---  donor arrays for interpolation ---*/
+  if (Donor_Coeff != NULL) delete[] Donor_Coeff;
+  if (Donor_Proc != NULL) delete[] Donor_Proc;
+  if (Donor_Points != NULL) delete[] Donor_Points;
+
+  if (VarRot!=NULL)
+    delete[] VarRot;
+
+
 }
 
 void CVertex::SetNodes_Coord(su2double *val_coord_Edge_CG, su2double *val_coord_FaceElem_CG, su2double *val_coord_Elem_CG) {
@@ -1072,5 +565,10 @@
 	Normal[0] += val_face_normal[0]; 
 	Normal[1] += val_face_normal[1];
 	if (nDim == 3) Normal[2] += val_face_normal[2];
-}
->>>>>>> 73cb2648
+}
+
+void CVertex::Allocate_DonorInfo(void){
+  Donor_Points = new unsigned long[nDonor_Points];
+  Donor_Proc = new unsigned long[nDonor_Points];
+  Donor_Coeff = new su2double[nDonor_Points];
+}
--- conflicted
+++ resolved
@@ -1980,12 +1980,8 @@
   /*--- Decide whether we should be writing unsteady solution files. ---*/
   
   if (Unsteady_Simulation == STEADY ||
-<<<<<<< HEAD
-      Unsteady_Simulation == TIME_SPECTRAL) { Wrt_Unsteady = false; }
-=======
-      Unsteady_Simulation == HARMONIC_BALANCE  ||
-      Kind_Regime == FREESURFACE) { Wrt_Unsteady = false; }
->>>>>>> 29ab279d
+      Unsteady_Simulation == HARMONIC_BALANCE)
+ { Wrt_Unsteady = false; }
   else { Wrt_Unsteady = true; }
 
   if (Kind_Solver == FEM_ELASTICITY) {

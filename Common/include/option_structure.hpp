/*!
 * \file option_structure.hpp
 * \brief Defines classes for referencing options for easy input in CConfig
 * \author J. Hicken, B. Tracey
 * \version 6.1.0 "Falcon"
 *
 * The current SU2 release has been coordinated by the
 * SU2 International Developers Society <www.su2devsociety.org>
 * with selected contributions from the open-source community.
 *
 * The main research teams contributing to the current release are:
 *  - Prof. Juan J. Alonso's group at Stanford University.
 *  - Prof. Piero Colonna's group at Delft University of Technology.
 *  - Prof. Nicolas R. Gauger's group at Kaiserslautern University of Technology.
 *  - Prof. Alberto Guardone's group at Polytechnic University of Milan.
 *  - Prof. Rafael Palacios' group at Imperial College London.
 *  - Prof. Vincent Terrapon's group at the University of Liege.
 *  - Prof. Edwin van der Weide's group at the University of Twente.
 *  - Lab. of New Concepts in Aeronautics at Tech. Institute of Aeronautics.
 *
 * Copyright 2012-2018, Francisco D. Palacios, Thomas D. Economon,
 *                      Tim Albring, and the SU2 contributors.
 *
 * SU2 is free software; you can redistribute it and/or
 * modify it under the terms of the GNU Lesser General Public
 * License as published by the Free Software Foundation; either
 * version 2.1 of the License, or (at your option) any later version.
 *
 * SU2 is distributed in the hope that it will be useful,
 * but WITHOUT ANY WARRANTY; without even the implied warranty of
 * MERCHANTABILITY or FITNESS FOR A PARTICULAR PURPOSE. See the GNU
 * Lesser General Public License for more details.
 *
 * You should have received a copy of the GNU Lesser General Public
 * License along with SU2. If not, see <http://www.gnu.org/licenses/>.
 */

#pragma once

#include "./mpi_structure.hpp"

#include <iostream>
#include <sstream>
#include <string>
#include <vector>
#include <map>
#include <cstdlib>
#include <algorithm>

using namespace std;

/*!
 * \class CCreateMap
 * \brief creates a map from a list by overloading operator()
 * \tparam T - the key type in the map
 * \tparam U - the mapped value type in the map
 * \author Boost.Assign and anonymous person on stackoverflow
 *
 * We need this to create static const maps that map strings to enum
 * types.  The implementation is based on the Boost.Assign library.  This
 * particular version is taken from
 * http://stackoverflow.com/questions/138600/initializing-a-static-stdmapint-int-in-c
 */
template <typename T, typename U>
class CCreateMap {
private:
  std::map<T, U> m_map;
public:
  CCreateMap(const T& key, const U& val) {
    m_map[key] = val;
  }
  CCreateMap<T, U>& operator()(const T& key, const U& val) {
    m_map[key] = val;
    return *this;
  }
  operator std::map<T, U>() {
    return m_map;
  }
};

/*!
 * \brief utility function for converting strings to uppercase
 * \param[in, out] str - string we want to convert
 */
inline void StringToUpperCase(string & str) {
  std::transform(str.begin(), str.end(), str.begin(), ::toupper);
}

/*!
 * \brief utility function for converting strings to uppercase
 * \param[in] str - string we want a copy of converted to uppercase
 * \returns a copy of str in uppercase
 */
inline string StringToUpperCase(const string & str) {
  string upp_str(str);
  std::transform(upp_str.begin(), upp_str.end(), upp_str.begin(), ::toupper);
  return upp_str;
}

/*!
 * \brief different software components of SU2
 */
enum SU2_COMPONENT {
  SU2_CFD = 1,	/*!< \brief Running the SU2_CFD software. */
  SU2_DEF = 2,	/*!< \brief Running the SU2_DEF software. */
  SU2_DOT = 3,	/*!< \brief Running the SU2_DOT software. */
  SU2_MSH = 4,	/*!< \brief Running the SU2_MSH software. */
  SU2_GEO = 5,	/*!< \brief Running the SU2_GEO software. */
  SU2_SOL = 6 	/*!< \brief Running the SU2_SOL software. */
};

const unsigned int EXIT_DIVERGENCE = 2; /*!< \brief Exit code (divergence). */

const unsigned int BUFSIZE = 3000000;		     /*!< \brief MPI buffer. */
const unsigned int MAX_PARAMETERS = 10;		   /*!< \brief Maximum number of parameters for a design variable definition. */
const unsigned int MAX_NUMBER_PERIODIC = 10; /*!< \brief Maximum number of periodic boundary conditions. */
const unsigned int MAX_STRING_SIZE = 200;    /*!< \brief Maximum number of domains. */
<<<<<<< HEAD
const unsigned int MAX_NUMBER_FFD = 10;	     /*!< \brief Maximum number of FFDBoxes for the FFD. */
const unsigned int MAX_SOLS = 8;		         /*!< \brief Maximum number of solutions at the same time (dimension of solution container array). */
=======
const unsigned int MAX_NUMBER_FFD = 15;	     /*!< \brief Maximum number of FFDBoxes for the FFD. */
const unsigned int MAX_SOLS = 7;		         /*!< \brief Maximum number of solutions at the same time (dimension of solution container array). */
>>>>>>> 7033199a
const unsigned int MAX_TERMS = 6;		         /*!< \brief Maximum number of terms in the numerical equations (dimension of solver container array). */
const unsigned int MAX_TERMS_FEA = 10;       /*!< \brief Maximum number of terms in the numerical equations (dimension of solver container array). */
const unsigned int MAX_ZONES = 3;            /*!< \brief Maximum number of zones. */
const unsigned int MAX_FE_KINDS = 4;            	/*!< \brief Maximum number of Finite Elements. */
const unsigned int NO_RK_ITER = 0;		       /*!< \brief No Runge-Kutta iteration. */

const unsigned int OVERHEAD = 4; /*!< \brief Overhead space above nMarker when allocating space for boundary elems (MPI + periodic). */

const unsigned int MESH_0 = 0; /*!< \brief Definition of the finest grid level. */
const unsigned int MESH_1 = 1; /*!< \brief Definition of the finest grid level. */
const unsigned int ZONE_0 = 0; /*!< \brief Definition of the first grid domain. */
const unsigned int ZONE_1 = 1; /*!< \brief Definition of the second grid domain. */
const unsigned int INST_0 = 0; /*!< \brief Definition of the first instance per grid level. */

const su2double STANDARD_GRAVITY = 9.80665;           /*!< \brief Acceleration due to gravity at surface of earth. */

const su2double UNIVERSAL_GAS_CONSTANT = 8.3144598;  /*!< \brief Universal gas constant in J/(mol*K) */

const su2double EPS = 1.0E-16;		   /*!< \brief Error scale. */
const su2double TURB_EPS = 1.0E-16; /*!< \brief Turbulent Error scale. */

const su2double ONE2 = 0.5;			   /*!< \brief One divided by two. */
const su2double TWO3 = 2.0 / 3.0;	 /*!< \brief Two divided by three. */
const su2double FOUR3 = 4.0 / 3.0;  /*!< \brief Four divided by three. */

const su2double PI_NUMBER = 4.0 * atan(1.0);	/*!< \brief Pi number. */

const su2double STEFAN_BOLTZMANN = 5.670367E-08;  /*!< \brief Stefan-Boltzmann constant in W/(m^2*K^4). */

const int MASTER_NODE = 0;			/*!< \brief Master node for MPI parallelization. */
const int SINGLE_NODE = 1;			/*!< \brief There is only a node in the MPI parallelization. */
const int SINGLE_ZONE = 1;			/*!< \brief There is only a zone. */

const unsigned short COMM_TYPE_UNSIGNED_LONG  = 1; /*!< \brief Communication type for unsigned long. */
const unsigned short COMM_TYPE_LONG           = 2; /*!< \brief Communication type for long. */
const unsigned short COMM_TYPE_UNSIGNED_SHORT = 3; /*!< \brief Communication type for unsigned short. */
const unsigned short COMM_TYPE_DOUBLE         = 4; /*!< \brief Communication type for double. */
const unsigned short COMM_TYPE_CHAR           = 5; /*!< \brief Communication type for char. */
const unsigned short COMM_TYPE_SHORT          = 6; /*!< \brief Communication type for short. */
const unsigned short COMM_TYPE_INT            = 7; /*!< \brief Communication type for int. */

const unsigned short N_ELEM_TYPES = 7;           /*!< \brief General output & CGNS defines. */
const unsigned short N_POINTS_LINE = 2;          /*!< \brief General output & CGNS defines. */
const unsigned short N_POINTS_TRIANGLE = 3;      /*!< \brief General output & CGNS defines. */
const unsigned short N_POINTS_QUADRILATERAL = 4; /*!< \brief General output & CGNS defines. */
const unsigned short N_POINTS_TETRAHEDRON = 4;   /*!< \brief General output & CGNS defines. */
const unsigned short N_POINTS_HEXAHEDRON = 8;    /*!< \brief General output & CGNS defines. */
const unsigned short N_POINTS_PYRAMID = 5;       /*!< \brief General output & CGNS defines. */
const unsigned short N_POINTS_PRISM = 6;         /*!< \brief General output & CGNS defines. */

/*!
 * \brief Boolean answers
 */
enum ANSWER {
  NONE = 0,
  NO = 0,    /*!< \brief Boolean definition of no. */
  YES = 1	/*!< \brief Boolean definition of yes. */
};

/*!
 * \brief Verbosity level
 */
enum VERB_LEVEL {
  VERB_NONE = 0,   /*!< \brief No verbosity. */
  VERB_MEDIUM = 1,   /*!< \brief Medium level of verbosity. */
  VERB_HIGH = 2			/*!< \brief High level of verbosity. */
};
static const map<string, VERB_LEVEL> Verb_Map = CCreateMap<string, VERB_LEVEL>
("NONE", VERB_NONE)
("MEDIUM", VERB_MEDIUM)
("HIGH", VERB_HIGH);

/*!
 * \brief Average method for marker analyze
 */
enum AVERAGE_TYPE {
  AVERAGE_AREA = 1, /*!< \brief Area-weighted average. */
  AVERAGE_MASSFLUX = 2 /*!< \brief Mass-flux weighted average. */
};
static const map<string, AVERAGE_TYPE> Average_Map = CCreateMap<string, AVERAGE_TYPE>
("AREA", AVERAGE_AREA)
("MASSFLUX", AVERAGE_MASSFLUX);

/*!
 * \brief different solver types for the CFD component
 */
enum ENUM_SOLVER {
  NO_SOLVER = 0,						/*!< \brief Definition of no solver. */
  EULER = 1,							/*!< \brief Definition of the Euler's solver. */
  NAVIER_STOKES = 2,					/*!< \brief Definition of the Navier-Stokes' solver. */
  RANS = 3,								/*!< \brief Definition of the Reynolds-averaged Navier-Stokes' (RANS) solver. */
  HEAT_EQUATION_FVM = 28,     /*!< \brief Definition of the finite volume heat solver. */
  FLUID_STRUCTURE_INTERACTION = 12,		/*!< \brief Definition of a FSI solver. */
  FEM_ELASTICITY = 13,					/*!< \brief Definition of a FEM solver. */
  ADJ_EULER = 18,						/*!< \brief Definition of the continuous adjoint Euler's solver. */
  ADJ_NAVIER_STOKES = 19,				/*!< \brief Definition of the continuous adjoint Navier-Stokes' solver. */
  ADJ_RANS = 20,						/*!< \brief Definition of the continuous adjoint Reynolds-averaged Navier-Stokes' (RANS) solver. */
  TEMPLATE_SOLVER = 30,                 /*!< \brief Definition of template solver. */
  ZONE_SPECIFIC = 31,          /*!< \brief Definition of a solver option that will induce a zone-wise definition once the driver is created. Not a reference to an own solver. */
  DISC_ADJ_EULER = 35,
  DISC_ADJ_RANS = 36,
  DISC_ADJ_NAVIER_STOKES = 37,
  DISC_ADJ_HEAT = 38,
  DISC_ADJ_FEM_EULER = 65,
  DISC_ADJ_FEM_RANS = 66,
  DISC_ADJ_FEM_NS = 67,
  DISC_ADJ_FEM = 40,
  FEM_EULER = 50,                       /*!< \brief Definition of the finite element Euler's solver. */
  FEM_NAVIER_STOKES = 51,               /*!< \brief Definition of the finite element Navier-Stokes' solver. */
  FEM_RANS = 52,                        /*!< \brief Definition of the finite element Reynolds-averaged Navier-Stokes' (RANS) solver. */
  FEM_LES = 53,                         /*!< \brief Definition of the finite element Large Eddy Simulation Navier-Stokes' (LES) solver. */
  MULTIZONE = 99
};
/* BEGIN_CONFIG_ENUMS */
static const map<string, ENUM_SOLVER> Solver_Map = CCreateMap<string, ENUM_SOLVER>
("NONE", NO_SOLVER)
("EULER", EULER)
("NAVIER_STOKES", NAVIER_STOKES)
("RANS", RANS)
("FEM_EULER", FEM_EULER)
("FEM_NAVIER_STOKES", FEM_NAVIER_STOKES)
("FEM_RANS", FEM_RANS)
("FEM_LES", FEM_LES)
("ADJ_EULER", ADJ_EULER)
("ADJ_NAVIER_STOKES", ADJ_NAVIER_STOKES)
("ADJ_RANS", ADJ_RANS )
("HEAT_EQUATION_FVM", HEAT_EQUATION_FVM)
("ELASTICITY", FEM_ELASTICITY)
("DISC_ADJ_EULER", DISC_ADJ_EULER)
("DISC_ADJ_RANS", DISC_ADJ_RANS)
("DISC_ADJ_NAVIERSTOKES", DISC_ADJ_EULER)
("DISC_ADJ_HEAT_EQUATION_FVM", DISC_ADJ_HEAT)
("DISC_ADJ_FEM_EULER", DISC_ADJ_FEM_EULER)
("DISC_ADJ_FEM_RANS", DISC_ADJ_FEM_RANS)
("DISC_ADJ_FEM_NS", DISC_ADJ_FEM_NS)
("DISC_ADJ_FEM", DISC_ADJ_FEM)
("FLUID_STRUCTURE_INTERACTION", FLUID_STRUCTURE_INTERACTION)
("TEMPLATE_SOLVER", TEMPLATE_SOLVER)
("ZONE_SPECIFIC", ZONE_SPECIFIC)
("MULTIZONE", MULTIZONE);

/*!
 * \brief different solver types for the multizone environment component
 */
enum ENUM_MULTIZONE {
  MZ_BLOCK_GAUSS_SEIDEL = 0,   /*!< \brief Definition of a Block-Gauss-Seidel multizone solver. */
  MZ_BLOCK_JACOBI = 1          /*!< \brief Definition of a Block-Jacobi solver. */
};
/* BEGIN_CONFIG_ENUMS */
static const map<string, ENUM_MULTIZONE> Multizone_Map = CCreateMap<string, ENUM_MULTIZONE>
("BLOCK_GAUSS_SEIDEL", MZ_BLOCK_GAUSS_SEIDEL)
("BLOCK_JACOBI", MZ_BLOCK_JACOBI);

/*!
 * \brief types of fluid solvers
 */
enum ENUM_FSI_FLUID_PROBLEM {
	  NO_SOLVER_FFSI = 0,			/*!< \brief Definition of no solver. */
	  EULER_FFSI = 1,				/*!< \brief Euler equations for the FSI problem */
	  NAVIER_STOKES_FFSI = 2,		/*!< \brief NS equations for the FSI problem */
	  RANS_FFSI = 3 				/*!< \brief RANS equations for the FSI problem */
};
static const map<string, ENUM_FSI_FLUID_PROBLEM> FSI_Fluid_Solver_Map = CCreateMap<string, ENUM_FSI_FLUID_PROBLEM>
("NONE", NO_SOLVER_FFSI)
("EULER", EULER_FFSI)
("NAVIER_STOKES", NAVIER_STOKES_FFSI)
("RANS", RANS_FFSI);

/*!
 * \brief types of structural solvers
 */
enum ENUM_FSI_STRUC_PROBLEM {
  NO_SOLVER_SFSI = 0,				/*!< \brief Definition of no solver. */
  FEM_ELASTICITY_SFSI = 13,		/*!< \brief Nonlinear elasticity equations for the FSI problem */
};
static const map<string, ENUM_FSI_STRUC_PROBLEM> FSI_Struc_Solver_Map = CCreateMap<string, ENUM_FSI_STRUC_PROBLEM>
("NONE", NO_SOLVER_SFSI)
("ELASTICITY", FEM_ELASTICITY_SFSI);

/*!
 * \brief Material geometric conditions
 */
enum ENUM_STRUCT_SOLVER {
	SMALL_DEFORMATIONS = 0,			/*!< \brief Definition of linear elastic material. */
	LARGE_DEFORMATIONS = 1,			/*!< \brief Definition of Neo-Hookean material. */
};
static const map<string, ENUM_STRUCT_SOLVER> Struct_Map = CCreateMap<string, ENUM_STRUCT_SOLVER>
("SMALL_DEFORMATIONS", SMALL_DEFORMATIONS)
("LARGE_DEFORMATIONS", LARGE_DEFORMATIONS);


/*!
 * \brief Material model
 */
enum ENUM_MATERIAL_MODEL {
	LINEAR_ELASTIC = 0,			/*!< \brief Definition of linear elastic material. */
	NEO_HOOKEAN = 1,			/*!< \brief Definition of Neo-Hookean material. */
	KNOWLES = 2,				/*!< \brief Definition of Knowles stored-energy potential */
	IDEAL_DE = 3				/*!< \brief Definition of ideal Dielectric Elastomer */
};
static const map<string, ENUM_MATERIAL_MODEL> Material_Map = CCreateMap<string, ENUM_MATERIAL_MODEL>
("LINEAR_ELASTIC", LINEAR_ELASTIC)
("NEO_HOOKEAN", NEO_HOOKEAN)
("KNOWLES", KNOWLES)
("IDEAL_DE", IDEAL_DE);

/*!
 * \brief Material compressibility
 */
enum ENUM_MAT_COMPRESS {
  COMPRESSIBLE_MAT = 0,		/*!< \brief Definition of compressible material. */
  NEARLY_INCOMPRESSIBLE_MAT = 1,	/*!< \brief Definition of nearly incompressible material. */
  INCOMPRESSIBLE_MAT = 2			/*!< \brief Definition of incompressible material. */
};
static const map<string, ENUM_MAT_COMPRESS> MatComp_Map = CCreateMap<string, ENUM_MAT_COMPRESS>
("COMPRESSIBLE", COMPRESSIBLE_MAT)
("NEARLY_INCOMPRESSIBLE", NEARLY_INCOMPRESSIBLE_MAT)
("INCOMPRESSIBLE", INCOMPRESSIBLE_MAT);



/*!
 * \brief types of interpolators
 */
enum ENUM_INTERPOLATOR {
  NEAREST_NEIGHBOR 	= 0,   	/*!< \brief Nearest Neigbhor interpolation */
  ISOPARAMETRIC 	= 1,	/*!< \brief Isoparametric interpolation */
  CONSISTCONSERVE 	= 2,	/*!< \brief Consistent & Conservative interpolation (S.A. Brown 1997). Utilizes Isoparametric interpolation. */
  WEIGHTED_AVERAGE  = 3, 	/*!< \brief Sliding Mesh Approach E. Rinaldi 2015 */
  RADIAL_BASIS_FUNCTION= 4, /*!< \brief Radial basis function interpolation. */
};

static const map<string, ENUM_INTERPOLATOR> Interpolator_Map = CCreateMap<string, ENUM_INTERPOLATOR>
("NEAREST_NEIGHBOR", NEAREST_NEIGHBOR)
("ISOPARAMETRIC",    ISOPARAMETRIC)
("CONSISTCONSERVE",  CONSISTCONSERVE)
("WEIGHTED_AVERAGE", WEIGHTED_AVERAGE)
("RADIAL_BASIS_FUNCTION", RADIAL_BASIS_FUNCTION);

/*!
 * \brief types of radial basis functions
 */
enum ENUM_RADIALBASIS {
  WENDLAND_C2 = 0,   /*!< \brief Wendland C2 radial basis function. */
  INV_MULTI_QUADRIC = 1, /*!< \brief Inversed multi quartic biharmonic spline. */
  GAUSSIAN = 2, /*!< \brief Gaussian basis function. */
  THIN_PLATE_SPLINE = 3, /*!< \brief Thin plate spline. */
  MULTI_QUADRIC = 4, /*!< \brief Multi quartic biharmonic spline. */
};

static const map<string, ENUM_RADIALBASIS> RadialBasisFunction_Map = CCreateMap<string, ENUM_RADIALBASIS>
("WENDLAND_C2", WENDLAND_C2)
("INV_MULTI_QUADRIC", INV_MULTI_QUADRIC)
("GAUSSIAN", GAUSSIAN)
("THIN_PLATE_SPLINE", THIN_PLATE_SPLINE)
("MULTI_QUADRIC", MULTI_QUADRIC);

/*!
 * \brief types of (coupling) transfers between distinct physical zones
 */

enum ENUM_TRANSFER {
  ZONES_ARE_EQUAL                   = 0,    /*!< \brief Zones are equal - no transfer. */
  NO_COMMON_INTERFACE               = 1,    /*!< \brief No common interface between the zones (geometrical). */
  NO_TRANSFER                       = 2,    /*!< \brief Zones may share a boundary, but still no coupling desired. */
  FLOW_TRACTION                     = 10,   /*!< \brief Flow traction coupling (between fluids and solids). */
  STRUCTURAL_DISPLACEMENTS          = 11,   /*!< \brief Structural displacements (between fluids and solids). */
  STRUCTURAL_DISPLACEMENTS_DISC_ADJ = 12,   /*!< \brief Adjoints of structural displacements (between fluids and solids). */
  SLIDING_INTERFACE                 = 13,   /*!< \brief Sliding interface (between fluids). */
  CONSERVATIVE_VARIABLES            = 14,   /*!< \brief General coupling that simply transfers the conservative variables (between same solvers). */
  MIXING_PLANE                      = 15,   /*!< \brief Mixing plane between fluids. */
  CONJUGATE_HEAT_FS                 = 16,   /*!< \brief Conjugate heat transfer (between compressible fluids and solids). */
  CONJUGATE_HEAT_WEAKLY_FS          = 17,   /*!< \brief Conjugate heat transfer (between incompressible fluids and solids). */
  CONJUGATE_HEAT_SF                 = 18,   /*!< \brief Conjugate heat transfer (between solids and compressible fluids). */
  CONJUGATE_HEAT_WEAKLY_SF          = 19,   /*!< \brief Conjugate heat transfer (between solids and incompressible fluids). */
};
static const map<string, ENUM_TRANSFER> Transfer_Map = CCreateMap<string, ENUM_TRANSFER>
("ZONES_ARE_EQUAL", ZONES_ARE_EQUAL)
("NO_COMMON_INTERFACE", NO_COMMON_INTERFACE)
("NO_TRANSFER", NO_TRANSFER)
("FLOW_TRACTION", FLOW_TRACTION)
("STRUCTURAL_DISPLACEMENTS", STRUCTURAL_DISPLACEMENTS)
("STRUCTURAL_DISPLACEMENTS_DISC_ADJ", STRUCTURAL_DISPLACEMENTS_DISC_ADJ)
("SLIDING_INTERFACE", SLIDING_INTERFACE)
("CONSERVATIVE_VARIABLES", CONSERVATIVE_VARIABLES)
("MIXING_PLANE", MIXING_PLANE)
("CONJUGATE_HEAT_FS", CONJUGATE_HEAT_FS)
("CONJUGATE_HEAT_WEAKLY_FS", CONJUGATE_HEAT_WEAKLY_FS)
("CONJUGATE_HEAT_SF", CONJUGATE_HEAT_SF)
("CONJUGATE_HEAT_WEAKLY_SF", CONJUGATE_HEAT_WEAKLY_SF);
/*!
 * \brief different regime modes
 */
enum ENUM_REGIME {
  COMPRESSIBLE = 0,			/*!< \brief Definition of compressible solver. */
  INCOMPRESSIBLE = 1,				/*!< \brief Definition of incompressible solver. */
};
static const map<string, ENUM_REGIME> Regime_Map = CCreateMap<string, ENUM_REGIME>
("COMPRESSIBLE", COMPRESSIBLE)
("INCOMPRESSIBLE", INCOMPRESSIBLE);

/*!
 * \brief different non-dimensional modes
 */
enum ENUM_KIND_NONDIM {
  DIMENSIONAL = 0,			    /*!< \brief Dimensional simulation (compressible or incompressible). */
  FREESTREAM_PRESS_EQ_ONE = 1, /*!< \brief Non-dimensional compressible simulation with freestream pressure equal to 1.0. */
  FREESTREAM_VEL_EQ_MACH = 2, /*!< \brief Non-dimensional compressible simulation with freestream velocity equal to Mach number. */
  FREESTREAM_VEL_EQ_ONE = 3, /*!< \brief Non-dimensional compressible simulation with freestream pressure equal to 1.0. */
  INITIAL_VALUES   = 4, /*!< \brief Non-dimensional incompressible simulation based on intial values for external flow. */
  REFERENCE_VALUES = 5 /*!< \brief Non-dimensional incompressible simulation based on custom reference values. */
};
static const map<string, ENUM_KIND_NONDIM> NonDim_Map = CCreateMap<string, ENUM_KIND_NONDIM>
("DIMENSIONAL", DIMENSIONAL)
("FREESTREAM_PRESS_EQ_ONE", FREESTREAM_PRESS_EQ_ONE)
("FREESTREAM_VEL_EQ_MACH",  FREESTREAM_VEL_EQ_MACH)
("FREESTREAM_VEL_EQ_ONE",   FREESTREAM_VEL_EQ_ONE)
("INITIAL_VALUES",   INITIAL_VALUES)
("REFERENCE_VALUES", REFERENCE_VALUES);

/*!
 * \brief different system of measurements
 */
enum ENUM_MEASUREMENTS {
  SI = 0,			/*!< \brief Definition of compressible solver. */
  US = 1				/*!< \brief Definition of incompressible solver. */
};
static const map<string, ENUM_MEASUREMENTS> Measurements_Map = CCreateMap<string, ENUM_MEASUREMENTS>
("SI", SI)
("US", US);

/*!
 * \brief different types of systems
 */
enum RUNTIME_TYPE {
  RUNTIME_FLOW_SYS = 2,			/*!< \brief One-physics case, the code is solving the flow equations(Euler and Navier-Stokes). */
  RUNTIME_TURB_SYS = 3,			/*!< \brief One-physics case, the code is solving the turbulence model. */
  RUNTIME_ADJPOT_SYS = 5,		/*!< \brief One-physics case, the code is solving the adjoint potential flow equation. */
  RUNTIME_ADJFLOW_SYS = 6,		/*!< \brief One-physics case, the code is solving the adjoint equations is being solved (Euler and Navier-Stokes). */
  RUNTIME_ADJTURB_SYS = 7,		/*!< \brief One-physics case, the code is solving the adjoint turbulence model. */
  RUNTIME_MULTIGRID_SYS = 14,   	/*!< \brief Full Approximation Storage Multigrid system of equations. */
  RUNTIME_FEA_SYS = 20,		/*!< \brief One-physics case, the code is solving the FEA equation. */
  RUNTIME_ADJFEA_SYS = 30,		/*!< \brief One-physics case, the code is solving the adjoint FEA equation. */
  RUNTIME_HEAT_SYS = 21,		/*!< \brief One-physics case, the code is solving the heat equation. */
  RUNTIME_ADJHEAT_SYS = 31, /*!< \brief One-physics case, the code is solving the adjoint heat equation. */
  RUNTIME_TRANS_SYS = 22,			/*!< \brief One-physics case, the code is solving the turbulence model. */
  RUNTIME_RADIATION_SYS = 23,     /*!< \brief One-physics case, the code is solving the radiation model. */
  RUNTIME_ADJRAD_SYS = 24,     /*!< \brief One-physics case, the code is solving the adjoint radiation model. */
};

const int FLOW_SOL = 0;		/*!< \brief Position of the mean flow solution in the solver container array. */
const int ADJFLOW_SOL = 1;	/*!< \brief Position of the continuous adjoint flow solution in the solver container array. */

const int TURB_SOL = 2;		/*!< \brief Position of the turbulence model solution in the solver container array. */
const int ADJTURB_SOL = 3;	/*!< \brief Position of the continuous adjoint turbulence solution in the solver container array. */

const int TRANS_SOL = 4;	/*!< \brief Position of the transition model solution in the solver container array. */
const int HEAT_SOL = 5;		/*!< \brief Position of the heat equation in the solution solver array. */
<<<<<<< HEAD
const int RAD_SOL = 6;    /*!< \brief Position of the radiation equation in the solution solver array. */
const int ADJRAD_SOL = 7;  /*!< \brief Position of the continuous adjoint turbulence solution in the solver container array. */
=======
const int ADJHEAT_SOL = 6;  /*!< \brief Position of the adjoint heat equation in the solution solver array. */
>>>>>>> 7033199a

const int FEA_SOL = 0;			/*!< \brief Position of the FEA equation in the solution solver array. */
const int ADJFEA_SOL = 1;		/*!< \brief Position of the FEA adjoint equation in the solution solver array. */

const int TEMPLATE_SOL = 0;     /*!< \brief Position of the template solution. */

const int CONV_TERM = 0;	/*!< \brief Position of the convective terms in the numerics container array. */
const int VISC_TERM = 1;        /*!< \brief Position of the viscous terms in the numerics container array. */
const int SOURCE_FIRST_TERM = 2;        /*!< \brief Position of the first source term in the numerics container array. */
const int SOURCE_SECOND_TERM = 3;   /*!< \brief Position of the second source term in the numerics container array. */
const int CONV_BOUND_TERM = 4;       /*!< \brief Position of the convective boundary terms in the numerics container array. */
const int VISC_BOUND_TERM = 5;       /*!< \brief Position of the viscous boundary terms in the numerics container array. */

const int FEA_TERM = 0;			/*!< \brief Position of the finite element analysis terms in the numerics container array. */
const int DE_TERM = 1;			/*!< \brief Position of the dielectric terms in the numerics container array. */

const int MAT_NHCOMP  = 2;   /*!< \brief Position of the Neo-Hookean compressible material model. */
const int MAT_NHINC   = 3;   /*!< \brief Position of the Neo-Hookean incompressible material model. */
const int MAT_IDEALDE = 4;   /*!< \brief Position of the Ideal-DE material model. */
const int MAT_KNOWLES = 5;   /*!< \brief Position of the Knowles material model. */

const int INC_TERM = 2;      /*!< \brief Position of the incompressible term in the element container array. */

const int FEA_ADJ = 6;     /*!< \brief Position of the finite element analysis terms in the numerics container array. */
const int DE_ADJ = 7;			/*!< \brief Position of the dielectric adjoint terms in the numerics container array. */



/*!
 * \brief types of finite elements (in 2D or 3D)
 */

const int EL_TRIA = 0;		/*!< \brief Elements of three nodes (2D). */
const int EL_QUAD = 1;		/*!< \brief Elements of four nodes (2D). */

const int EL_TETRA = 0;		/*!< \brief Elements of four nodes (3D). */
const int EL_HEXA  = 1;		/*!< \brief Elements of eight nodes (3D). */
const int EL_PYRAM = 2;    /*!< \brief Elements of five nodes (3D). */
const int EL_PRISM = 3;    /*!< \brief Elements of six nodes (3D). */


/*!
 * \brief types of mathematical problem to solve
 */
enum ENUM_MATH_PROBLEM {
  DIRECT = 0,		/*!< \brief Direct problem */
  CONTINUOUS_ADJOINT = 1,		/*!< \brief Continuous adjoint problem */
  DISCRETE_ADJOINT = 2 /*< \brief AD-based discrete adjoint problem. */
};
static const map<string, ENUM_MATH_PROBLEM> Math_Problem_Map = CCreateMap<string, ENUM_MATH_PROBLEM>
("DIRECT", DIRECT)
("CONTINUOUS_ADJOINT", CONTINUOUS_ADJOINT)
("DISCRETE_ADJOINT", DISCRETE_ADJOINT);

/*!
 * \brief types of spatial discretizations
 */
enum ENUM_SPACE {
  NO_CONVECTIVE = 0, /*!< \brief No convective scheme is used. */
  SPACE_CENTERED = 1,		/*!< \brief Space centered convective numerical method. */
  SPACE_UPWIND = 2,		/*!< \brief Upwind convective numerical method. */
  FINITE_ELEMENT = 3		/*!< \brief Finite element convective numerical method. */
};
static const map<string, ENUM_SPACE> Space_Map = CCreateMap<string, ENUM_SPACE>
("NONE", NO_CONVECTIVE)
("SPACE_CENTERED", SPACE_CENTERED)
("SPACE_UPWIND", SPACE_UPWIND)
("FINITE_ELEMENT", FINITE_ELEMENT);

/*!
 * \brief types of fluid model
 */
enum ENUM_FLUIDMODEL {
	STANDARD_AIR = 0,
	IDEAL_GAS = 1, /*!< \brief _____. */
	VW_GAS = 2,
	PR_GAS = 3,
  CONSTANT_DENSITY = 4,
  INC_IDEAL_GAS = 5,
  INC_IDEAL_GAS_POLY = 6
};

static const map<string, ENUM_FLUIDMODEL> FluidModel_Map = CCreateMap<string, ENUM_FLUIDMODEL>
("STANDARD_AIR", STANDARD_AIR)
("IDEAL_GAS", IDEAL_GAS)
("VW_GAS", VW_GAS)
("PR_GAS", PR_GAS)
("CONSTANT_DENSITY", CONSTANT_DENSITY)
("INC_IDEAL_GAS", INC_IDEAL_GAS)
("INC_IDEAL_GAS_POLY", INC_IDEAL_GAS_POLY);

/*!
 * \brief types of density models
 */
enum ENUM_DENSITYMODEL {
	CONSTANT = 0,
  BOUSSINESQ = 1,
	VARIABLE = 2
};

static const map<string, ENUM_DENSITYMODEL> DensityModel_Map = CCreateMap<string, ENUM_DENSITYMODEL>
("CONSTANT", CONSTANT)
("BOUSSINESQ", BOUSSINESQ)
("VARIABLE", VARIABLE);

/*!
 * \brief types of initialization option
 */

enum ENUM_INIT_OPTION {
	REYNOLDS = 0, /*!< \brief _____. */
	TD_CONDITIONS = 1

};

static const map<string, ENUM_INIT_OPTION> InitOption_Map = CCreateMap<string, ENUM_INIT_OPTION>
("REYNOLDS", REYNOLDS)
("TD_CONDITIONS", TD_CONDITIONS);

/*!
 * \brief types of initialization option
 */

enum ENUM_FREESTREAM_OPTION {
	TEMPERATURE_FS = 0, /*!< \brief _____. */
	DENSITY_FS = 1

};

static const map<string, ENUM_FREESTREAM_OPTION> FreeStreamOption_Map = CCreateMap<string, ENUM_FREESTREAM_OPTION>
("TEMPERATURE_FS", TEMPERATURE_FS)
("DENSITY_FS", DENSITY_FS);

/*!
 * \brief types of viscosity model
 */
enum ENUM_VISCOSITYMODEL {
	CONSTANT_VISCOSITY = 0, /*!< \brief _____. */
	SUTHERLAND = 1,
  POLYNOMIAL_VISCOSITY = 2
};

static const map<string, ENUM_VISCOSITYMODEL> ViscosityModel_Map = CCreateMap<string, ENUM_VISCOSITYMODEL>
("CONSTANT_VISCOSITY", CONSTANT_VISCOSITY)
("SUTHERLAND", SUTHERLAND)
("POLYNOMIAL_VISCOSITY", POLYNOMIAL_VISCOSITY);

/*!
 * \brief types of thermal conductivity model
 */
enum ENUM_CONDUCTIVITYMODEL {
	CONSTANT_CONDUCTIVITY = 0, /*!< \brief _____. */
	CONSTANT_PRANDTL = 1,
  POLYNOMIAL_CONDUCTIVITY = 2
};

static const map<string, ENUM_CONDUCTIVITYMODEL> ConductivityModel_Map = CCreateMap<string, ENUM_CONDUCTIVITYMODEL>
("CONSTANT_CONDUCTIVITY", CONSTANT_CONDUCTIVITY)
("CONSTANT_PRANDTL", CONSTANT_PRANDTL)
("POLYNOMIAL_CONDUCTIVITY", POLYNOMIAL_CONDUCTIVITY);

/*!
 * \brief types of turbulent thermal conductivity model
 */
enum ENUM_CONDUCTIVITYMODEL_TURB {
  NO_CONDUCTIVITY_TURB  = 0,  /*!< \brief No turbulent contribution to the effective thermal conductivity for RANS. */
  CONSTANT_PRANDTL_TURB = 1   /*!< \brief Include contribution to effective conductivity using constant turbulent Prandtl number for RANS. */
};

static const map<string, ENUM_CONDUCTIVITYMODEL_TURB> TurbConductivityModel_Map = CCreateMap<string, ENUM_CONDUCTIVITYMODEL_TURB>
("NONE", NO_CONDUCTIVITY_TURB)
("CONSTANT_PRANDTL_TURB", CONSTANT_PRANDTL_TURB);

/*!
 * \brief types of unsteady mesh motion
 */
enum ENUM_GRIDMOVEMENT {
  NO_MOVEMENT = 0, /*!< \brief Simulation on a static mesh. */
  DEFORMING = 1,		/*!< \brief Simulation with dynamically deforming meshes (plunging/pitching/rotation). */
  RIGID_MOTION = 2,		/*!< \brief Simulation with rigid mesh motion (plunging/pitching/rotation). */
  FLUID_STRUCTURE = 3,		/*!< \brief Fluid structure deformation. */
  EXTERNAL = 4,  /*!< \brief Arbitrary grid motion specified by external files at each time step. */
  EXTERNAL_ROTATION = 5,  /*!< \brief Arbitrary grid motion specified by external files at each time step with rigid rotation. */
  AEROELASTIC = 6,    /*!< \brief Simulation with aeroelastic motion. */
  MOVING_WALL = 7,    /*!< \brief Simulation with moving walls (translation/rotation). */
  ROTATING_FRAME = 8,    /*!< \brief Simulation in a rotating frame. */
  ELASTICITY = 9,    /*!< \brief Linear Elasticity. */
  AEROELASTIC_RIGID_MOTION = 10, /*!< \brief Simulation with rotation and aeroelastic motion. */
  STEADY_TRANSLATION = 11,    /*!< \brief Simulation in a steadily translating frame. */
  GUST = 12, /*!< \brief Simulation on a static mesh with a gust. */
  MOVING_HTP = 13,    /*!< \brief Simulation with moving HTP (rotation). */
  FLUID_STRUCTURE_STATIC = 14 /*!< \brief Fluid structure deformation with no grid velocity. */
};

static const map<string, ENUM_GRIDMOVEMENT> GridMovement_Map = CCreateMap<string, ENUM_GRIDMOVEMENT>
("NONE", NO_MOVEMENT)
("DEFORMING", DEFORMING)
("RIGID_MOTION", RIGID_MOTION)
("FLUID_STRUCTURE", FLUID_STRUCTURE)
("EXTERNAL", EXTERNAL)
("EXTERNAL_ROTATION", EXTERNAL_ROTATION)
("AEROELASTIC", AEROELASTIC)
("ROTATING_FRAME", ROTATING_FRAME)
("ELASTICITY", ELASTICITY)
("MOVING_WALL", MOVING_WALL)
("MOVING_HTP", MOVING_HTP)
("AEROELASTIC_RIGID_MOTION", AEROELASTIC_RIGID_MOTION)
("STEADY_TRANSLATION", STEADY_TRANSLATION)
("GUST", GUST)
("FLUID_STRUCTURE_STATIC", FLUID_STRUCTURE_STATIC);

/*!
 * \brief type of wind gusts
 */
enum ENUM_GUST_TYPE {
  NO_GUST = 0,      /*!< \brief _______. */
  TOP_HAT = 1,      /*!< \brief Top-hat function shaped gust  */
  SINE = 2,         /*!< \brief  Sine shaped gust */
  ONE_M_COSINE = 3, /*!< \brief  1-cosine shaped gust */
  VORTEX = 4,       /*!< \brief  A gust made from vortices */
  EOG = 5           /*!< \brief  An extreme operating gust */
};
static const map<string, ENUM_GUST_TYPE> Gust_Type_Map = CCreateMap<string, ENUM_GUST_TYPE>
("NONE", NO_GUST)
("TOP_HAT", TOP_HAT)
("SINE", SINE)
("ONE_M_COSINE", ONE_M_COSINE)
("VORTEX", VORTEX)
("EOG", EOG);

/*!
 * \brief type of wind direction
 */
enum ENUM_GUST_DIR {
  X_DIR = 0,        /*!< \brief _______. */
  Y_DIR = 1 		 /*!< \brief _______. */
};
static const map<string, ENUM_GUST_DIR> Gust_Dir_Map = CCreateMap<string, ENUM_GUST_DIR>
("X_DIR", X_DIR)
("Y_DIR", Y_DIR);

// If you add to ENUM_CENTERED, you must also add the option to ENUM_CONVECTIVE
/*!
 * \brief types of centered spatial discretizations
 */
enum ENUM_CENTERED {
  NO_CENTERED = 0,    /*!< \brief No centered scheme is used. */
  JST = 1,            /*!< \brief Jameson-Smith-Turkel centered numerical method. */
  LAX = 2,            /*!< \brief Lax-Friedrich centered numerical method. */
  JST_KE = 4          /*!< \brief Kinetic Energy preserving Jameson-Smith-Turkel centered numerical method. */
};
static const map<string, ENUM_CENTERED> Centered_Map = CCreateMap<string, ENUM_CENTERED>
("NONE", NO_CENTERED)
("JST", JST)
("JST_KE", JST_KE)
("LAX-FRIEDRICH", LAX);


// If you add to ENUM_UPWIND, you must also add the option to ENUM_CONVECTIVE
/*!
 * \brief types of upwind spatial discretizations
 */
enum ENUM_UPWIND {
  NO_UPWIND = 0,              /*!< \brief No upwind scheme is used. */
  ROE = 1,                    /*!< \brief Roe's upwind numerical method. */
  SCALAR_UPWIND = 2,          /*!< \brief Scalar upwind numerical method. */
  AUSM = 3,                   /*!< \brief AUSM numerical method. */
  HLLC = 4,                   /*!< \brief HLLC numerical method. */
  SW = 5,                     /*!< \brief Steger-Warming method. */
  MSW = 6,                    /*!< \brief Modified Steger-Warming method. */
  TURKEL = 7,                 /*!< \brief Roe-Turkel's upwind numerical method. */
  SLAU = 8,                   /*!< \brief Simple Low-Dissipation AUSM numerical method. */
  CUSP = 9,                   /*!< \brief Convective upwind and split pressure numerical method. */
  CONVECTIVE_TEMPLATE = 10,   /*!< \brief Template for new numerical method . */
  L2ROE = 11,                 /*!< \brief L2ROE numerical method . */
  LMROE = 12,                 /*!< \brief Rieper's Low Mach ROE numerical method . */
  SLAU2 = 13,                 /*!< \brief Simple Low-Dissipation AUSM 2 numerical method. */
  FDS = 14,                   /*!< \brief Flux difference splitting upwind method (incompressible flows). */
  LAX_FRIEDRICH = 15,         /*!< \brief Lax-Friedrich numerical method. */
  AUSMPLUSUP = 16,            /*!< \brief AUSM+ -up numerical method (All Speed) */
};
static const map<string, ENUM_UPWIND> Upwind_Map = CCreateMap<string, ENUM_UPWIND>
("NONE", NO_UPWIND)
("ROE", ROE)
("TURKEL_PREC", TURKEL)
("AUSM", AUSM)
("AUSMPLUSUP", AUSMPLUSUP)
("SLAU", SLAU)
("HLLC", HLLC)
("SW", SW)
("MSW", MSW)
("CUSP", CUSP)
("SCALAR_UPWIND", SCALAR_UPWIND)
("CONVECTIVE_TEMPLATE", CONVECTIVE_TEMPLATE)
("L2ROE", L2ROE)
("LMROE", LMROE)
("SLAU2", SLAU2)
("FDS", FDS)
("LAX-FRIEDRICH", LAX_FRIEDRICH);

/*!
 * \brief types of FEM spatial discretizations
 */
enum ENUM_FEM {
  NO_FEM = 0,    /*!< \brief No finite element scheme is used. */
  DG = 1             /*!< \brief Discontinuous Galerkin numerical method. */
};
static const map<string, ENUM_FEM> FEM_Map = CCreateMap<string, ENUM_FEM>
("NONE", NO_FEM)
("DG", DG);

/*!
 * \brief types of shock capturing method in Discontinuous Galerkin numerical method.
 */
enum ENUM_SHOCK_CAPTURING_DG {
  NO_SHOCK_CAPTURING = 0,            /*!< \brief Shock capturing is not used. */
  PERSSON = 1                        /*!< \brief Per-Olof Persson's sub-cell shock capturing method. */
};
static const map<string, ENUM_SHOCK_CAPTURING_DG> ShockCapturingDG_Map = CCreateMap<string, ENUM_SHOCK_CAPTURING_DG>
("NONE", NO_SHOCK_CAPTURING)
("PERSSON", PERSSON);

/*!
 * \brief types of matrix coloring to compute a sparse Jacobian matrix.
 */
enum ENUM_MATRIX_COLORING {
  GREEDY_COLORING = 0,            /*!< \brief Greedy type of algorithm for the coloring. */
  NATURAL_COLORING = 1            /*!< \brief One color for every DOF, very slow. Only to be used for debugging. */
};
static const map<string, ENUM_MATRIX_COLORING> MatrixColoring_Map = CCreateMap<string, ENUM_MATRIX_COLORING>
("GREEDY_COLORING", GREEDY_COLORING)
("NATURAL_COLORING", NATURAL_COLORING);

/*!
 * \brief types of slope limiters
 */
enum ENUM_LIMITER {
  NO_LIMITER           = 0, /*!< \brief No limiter. */
  VENKATAKRISHNAN      = 1,	/*!< \brief Slope limiter using Venkatakrisnan method (stencil formulation). */
  VENKATAKRISHNAN_WANG = 2,	/*!< \brief Slope limiter using Venkatakrisnan method, eps based on solution (stencil formulation). */
  BARTH_JESPERSEN      = 3, /*!< \brief Slope limiter using Barth-Jespersen method (stencil formulation). */
  VAN_ALBADA_EDGE      = 4, /*!< \brief Slope limiter using Van Albada method (edge formulation). */
  SHARP_EDGES          = 5, /*!< \brief Slope limiter using sharp edges. */
  WALL_DISTANCE        = 6  /*!< \brief Slope limiter using wall distance. */
};
static const map<string, ENUM_LIMITER> Limiter_Map = CCreateMap<string, ENUM_LIMITER>
("NONE", NO_LIMITER)
("VENKATAKRISHNAN", VENKATAKRISHNAN)
("VENKATAKRISHNAN_WANG", VENKATAKRISHNAN_WANG)
("BARTH_JESPERSEN", BARTH_JESPERSEN)
("VAN_ALBADA_EDGE", VAN_ALBADA_EDGE)
("SHARP_EDGES", SHARP_EDGES)
("WALL_DISTANCE", WALL_DISTANCE);

/*!
 * \brief types of turbulent models
 */
enum ENUM_TURB_MODEL {
  NO_TURB_MODEL = 0, /*!< \brief No turbulence model. */
  SA      = 1, /*!< \brief Kind of Turbulent model (Spalart-Allmaras). */
  SA_NEG  = 2, /*!< \brief Kind of Turbulent model (Spalart-Allmaras). */
  SST     = 3, /*!< \brief Kind of Turbulence model (Menter SST). */
  SA_E    = 4, /*!< \brief Kind of Turbulent model (Spalart-Allmaras Edwards). */
  SA_COMP = 5, /*!< \brief Kind of Turbulent model (Spalart-Allmaras Compressibility Correction). */
  SA_E_COMP = 6, /*!< \brief Kind of Turbulent model (Spalart-Allmaras Edwards with Compressibility Correction). */
};
static const map<string, ENUM_TURB_MODEL> Turb_Model_Map = CCreateMap<string, ENUM_TURB_MODEL>
("NONE", NO_TURB_MODEL)
("SA", SA)
("SA_NEG", SA_NEG)
("SST", SST)
("SA_E", SA_E)
("SA_COMP", SA_COMP)
("SA_E_COMP", SA_E_COMP);

/*!
 * \brief types of transition models
 */
enum ENUM_TRANS_MODEL {
  NO_TRANS_MODEL = 0,            /*!< \brief No transition model. */
  LM = 1,	/*!< \brief Kind of transition model (LM for Spalart-Allmaras). */
  BC = 2	/*!< \brief Kind of transition model (BAS-CAKMAKCIOGLU (BC) for Spalart-Allmaras). */
};
static const map<string, ENUM_TRANS_MODEL> Trans_Model_Map = CCreateMap<string, ENUM_TRANS_MODEL>
("NONE", NO_TRANS_MODEL)
("LM", LM)
("BC", BC); //BAS-CAKMAKCIOGLU

/*!
 * \brief types of subgrid scale models
 */
enum ENUM_SGS_MODEL {
  NO_SGS_MODEL = 0, /*!< \brief No subgrid scale model. */
  IMPLICIT_LES = 1, /*!< \brief Implicit LES, i.e. no explicit SGS model. */
  SMAGORINSKY  = 2, /*!< \brief Smagorinsky SGS model. */
  WALE         = 3, /*!< \brief Wall-Adapting Local Eddy-viscosity SGS model. */
  VREMAN       = 4  /*!< \brief Vreman SGS model. */
};
static const map<string, ENUM_SGS_MODEL> SGS_Model_Map = CCreateMap<string, ENUM_SGS_MODEL>
("NONE",         NO_SGS_MODEL)
("IMPLICIT_LES", IMPLICIT_LES)
("SMAGORINSKY",  SMAGORINSKY)
("WALE",         WALE)
("VREMAN",       VREMAN);

/*!
 * \brief types of hybrid RANS/LES models
 */
enum ENUM_HYBRIDRANSLES {
  NO_HYBRIDRANSLES = 0, /*!< \brief No turbulence model. */
  SA_DES   = 1, /*!< \brief Kind of Hybrid RANS/LES (SA - Detached Eddy Simulation (DES)). */
  SA_DDES  = 2,  /*!< \brief Kind of Hybrid RANS/LES (SA - Delayed DES (DDES) with Delta_max SGS ). */
  SA_ZDES  = 3,  /*!< \brief Kind of Hybrid RANS/LES (SA - Delayed DES (DDES) with Vorticity based SGS like Zonal DES). */
  SA_EDDES  = 4  /*!< \brief Kind of Hybrid RANS/LES (SA - Delayed DES (DDES) with Shear Layer Adapted SGS: Enhanced DDES). */
};
static const map<string, ENUM_HYBRIDRANSLES> HybridRANSLES_Map = CCreateMap<string, ENUM_HYBRIDRANSLES>
("NONE", NO_HYBRIDRANSLES)
("SA_DES", SA_DES)
("SA_DDES", SA_DDES)
("SA_ZDES", SA_ZDES)
("SA_EDDES", SA_EDDES);

/*!
 * \brief types of Roe Low Dissipation Schemes
 */
enum ENUM_ROELOWDISS {
    NO_ROELOWDISS = 0, /*!< \brief No Roe Low Dissipation model. */
    FD            = 1, /*!< \brief Numerical Blending based on DDES's F_d function */
    NTS           = 2, /*!< \brief Numerical Blending of Travin and Shur. */
    NTS_DUCROS    = 3,  /*!< \brief Numerical Blending of Travin and Shur + Ducros' Shock Sensor. */
    FD_DUCROS     = 4 /*!< \brief Numerical Blending based on DDES's F_d function + Ducros' Shock Sensor */
};
static const map<string, ENUM_ROELOWDISS> RoeLowDiss_Map = CCreateMap<string, ENUM_ROELOWDISS>
("NONE", NO_ROELOWDISS)
("FD", FD)
("NTS", NTS)
("NTS_DUCROS", NTS_DUCROS)
("FD_DUCROS", FD_DUCROS);

/*!
 * \brief types of wall functions.
 */
enum ENUM_WALL_FUNCTIONS {
  NO_WALL_FUNCTION          = 0,   /*!< \brief No wall function treatment, integration to the wall. Default behavior. */
  STANDARD_WALL_FUNCTION    = 1,   /*!< \brief Standard wall function. */
  ADAPTIVE_WALL_FUNCTION    = 2,   /*!< \brief Adaptive wall function. Formulation depends on y+. */
  SCALABLE_WALL_FUNCTION    = 3,   /*!< \brief Scalable wall function. */
  EQUILIBRIUM_WALL_MODEL    = 4,   /*!< \brief Equilibrium wall model for LES. */
  NONEQUILIBRIUM_WALL_MODEL = 5,   /*!< \brief Non-equilibrium wall model for LES. */
  LOGARITHMIC_WALL_MODEL    = 6    /*!< \brief Logarithmic law-of-the-wall model for LES. */
};
static const map<string, ENUM_WALL_FUNCTIONS> Wall_Functions_Map = CCreateMap<string, ENUM_WALL_FUNCTIONS>
("NO_WALL_FUNCTION",          NO_WALL_FUNCTION)
("STANDARD_WALL_FUNCTION",    STANDARD_WALL_FUNCTION)
("ADAPTIVE_WALL_FUNCTION",    ADAPTIVE_WALL_FUNCTION)
("SCALABLE_WALL_FUNCTION",    SCALABLE_WALL_FUNCTION)
("EQUILIBRIUM_WALL_MODEL",    EQUILIBRIUM_WALL_MODEL)
("NONEQUILIBRIUM_WALL_MODEL", NONEQUILIBRIUM_WALL_MODEL)
("LOGARITHMIC_WALL_MODEL", LOGARITHMIC_WALL_MODEL);

/*!
 * \brief type of time integration schemes
 */
enum ENUM_TIME_INT {
  RUNGE_KUTTA_EXPLICIT = 1,	/*!< \brief Explicit Runge-Kutta time integration definition. */
  EULER_EXPLICIT = 2,   	/*!< \brief Explicit Euler time integration definition. */
  EULER_IMPLICIT = 3,   	/*!< \brief Implicit Euler time integration definition. */
  CLASSICAL_RK4_EXPLICIT = 4,   /*!< \brief Classical RK4 time integration definition. */
  ADER_DG = 5                   /*!< \brief ADER-DG time integration definition. */
};
static const map<string, ENUM_TIME_INT> Time_Int_Map = CCreateMap<string, ENUM_TIME_INT>
("RUNGE-KUTTA_EXPLICIT", RUNGE_KUTTA_EXPLICIT)
("EULER_EXPLICIT", EULER_EXPLICIT)
("EULER_IMPLICIT", EULER_IMPLICIT)
("CLASSICAL_RK4_EXPLICIT", CLASSICAL_RK4_EXPLICIT)
("ADER_DG", ADER_DG);

/*!
 * \brief type of predictor for the ADER-DG time integration scheme.
 */
enum ENUM_ADER_PREDICTOR {
  ADER_ALIASED_PREDICTOR     = 1, /*!< \brief Aliased predictor, easiest to do. */
  ADER_NON_ALIASED_PREDICTOR = 2  /*!< \brief Non-aliased predictor. Consistent, but more difficult. */
};
static const map<string, ENUM_ADER_PREDICTOR> Ader_Predictor_Map = CCreateMap<string, ENUM_ADER_PREDICTOR>
("ADER_ALIASED_PREDICTOR", ADER_ALIASED_PREDICTOR)
("ADER_NON_ALIASED_PREDICTOR", ADER_NON_ALIASED_PREDICTOR);

/*!
 * \brief type of heat timestep calculation
 */
enum ENUM_HEAT_TIMESTEP {
  MINIMUM = 1, /*!< \brief Local time stepping based on minimum lambda.*/
  CONVECTIVE = 2, /*!< \brief Local time stepping based on convective spectral radius.*/
  VISCOUS = 3, /*!< \brief Local time stepping based on viscous spectral radius.*/
  BYFLOW = 4, /*!< \brief Unsing the mean solvers time step. */
};
static const map<string, ENUM_HEAT_TIMESTEP> Heat_TimeStep_Map = CCreateMap<string, ENUM_HEAT_TIMESTEP>
("LOCAL", MINIMUM)
("CONVECTIVE", CONVECTIVE)
("VISCOUS", VISCOUS)
("BYFLOW", BYFLOW);

/*!
 * \brief type of time integration schemes
 */
enum ENUM_TIME_INT_FEA {
  CD_EXPLICIT = 1,			/*!< \brief Support for implementing an explicit method. */
  NEWMARK_IMPLICIT = 2,   	/*!< \brief Implicit Newmark integration definition. */
  GENERALIZED_ALPHA = 3   		/*!< \brief Support for implementing another implicit method. */
};
static const map<string, ENUM_TIME_INT_FEA> Time_Int_Map_FEA = CCreateMap<string, ENUM_TIME_INT_FEA>
("CD_EXPLICIT", CD_EXPLICIT)
("NEWMARK_IMPLICIT", NEWMARK_IMPLICIT)
("GENERALIZED_ALPHA", GENERALIZED_ALPHA);

/*!
 * \brief type of time integration schemes
 */
enum ENUM_SPACE_ITE_FEA {
  NEWTON_RAPHSON = 1,			/*!< \brief Full Newton-Rapshon method. */
  MODIFIED_NEWTON_RAPHSON = 2   /*!< \brief Modified Newton-Raphson method. */
};
static const map<string, ENUM_SPACE_ITE_FEA> Space_Ite_Map_FEA = CCreateMap<string, ENUM_SPACE_ITE_FEA>
("NEWTON_RAPHSON", NEWTON_RAPHSON)
("MODIFIED_NEWTON_RAPHSON", MODIFIED_NEWTON_RAPHSON);

/*!
 * \brief types of transfer methods
 */
enum ENUM_TRANSFER_METHOD {
  BROADCAST_DATA = 1,	/*!< \brief Gather data on one processor and broadcast it into all of them, relating to global nodes. */
  SCATTER_DATA = 2,   	/*!< \brief Gather data on one processor and scatter it into the one that needs it. */
  ALLGATHER_DATA = 3,   /*!< \brief All processors gather data (this will be useful for operations over a group of data - averaging) */
};
static const map<string, ENUM_TRANSFER_METHOD> Transfer_Method_Map = CCreateMap<string, ENUM_TRANSFER_METHOD>
("BROADCAST_DATA", BROADCAST_DATA)
("SCATTER_DATA", SCATTER_DATA)
("ALLGATHER_DATA", ALLGATHER_DATA);

/*!
 * \brief types of schemes to compute the flow gradient
 */
enum ENUM_FLOW_GRADIENT {
  GREEN_GAUSS = 1,		/*!< \brief Gradients computation using Green Gauss theorem. */
  WEIGHTED_LEAST_SQUARES = 2	/*!< \brief Gradients computation using Weighted Least Squares. */
};
static const map<string, ENUM_FLOW_GRADIENT> Gradient_Map = CCreateMap<string, ENUM_FLOW_GRADIENT>
("GREEN_GAUSS", GREEN_GAUSS)
("WEIGHTED_LEAST_SQUARES", WEIGHTED_LEAST_SQUARES);

/*!
 * \brief types of action to take on a geometry structure
 */
enum GEOMETRY_ACTION {
  ALLOCATE = 0,     /*!<  \brief Allocate geometry structure. */
  UPDATE = 1       /*!<  \brief Update geometry structure (grid moving, adaptation, etc.). */
};

/*!
 * \brief types of action to perform when doing the geometry evaluation
 */
enum GEOMETRY_MODE {
  FUNCTION = 0,     /*!<  \brief Geometrical analysis. */
  GRADIENT = 1      /*!<  \brief Geometrical analysis and gradient using finite differences. */
};
static const map<string, GEOMETRY_MODE> GeometryMode_Map = CCreateMap<string, GEOMETRY_MODE>
("FUNCTION", FUNCTION)
("GRADIENT", GRADIENT);

/*!
 * \brief types of boundary conditions
 */
enum BC_TYPE {
  EULER_WALL = 1,		/*!< \brief Boundary Euler wall definition. */
  FAR_FIELD = 2,		/*!< \brief Boundary far-field definition. */
  SYMMETRY_PLANE = 3,   	/*!< \brief Boundary symmetry plane definition. */
  INLET_FLOW = 4,		/*!< \brief Boundary inlet flow definition. */
  OUTLET_FLOW = 5,		/*!< \brief Boundary outlet flow definition. */
  PERIODIC_BOUNDARY = 6,	/*!< \brief Periodic boundary definition. */
  NEARFIELD_BOUNDARY = 7,	/*!< \brief Near-Field boundary definition. */
  ELECTRODE_BOUNDARY = 8,	/*!< \brief Electrode boundary definition. */
  DIELEC_BOUNDARY = 9,	/*!< \brief Dipoisson boundary definition. */
  CUSTOM_BOUNDARY = 10,         /*!< \brief custom boundary definition. */
  INTERFACE_BOUNDARY = 11,	/*!< \brief Domain interface boundary definition. */
  DIRICHLET = 12,		/*!< \brief Boundary Euler wall definition. */
  NEUMANN = 13,		/*!< \brief Boundary Neumann definition. */
  DISPLACEMENT_BOUNDARY = 14,		/*!< \brief Boundary displacement definition. */
  LOAD_BOUNDARY = 15,		/*!< \brief Boundary Load definition. */
  FLOWLOAD_BOUNDARY = 16,		/*!< \brief Boundary Load definition. */
  SUPERSONIC_INLET = 19,		/*!< \brief Boundary supersonic inlet definition. */
  SUPERSONIC_OUTLET = 20,		/*!< \brief Boundary supersonic inlet definition. */
  ENGINE_INFLOW = 21,		/*!< \brief Boundary nacelle inflow. */
  ENGINE_EXHAUST = 22,		/*!< \brief Boundary nacelle exhaust. */
  RIEMANN_BOUNDARY= 24,   /*!< \brief Riemann Boundary definition. */
  ISOTHERMAL = 25,      /*!< \brief No slip isothermal wall boundary condition. */
  HEAT_FLUX  = 26,      /*!< \brief No slip constant heat flux wall boundary condition. */
  ACTDISK_INLET = 32,	/*!< \brief Actuator disk inlet boundary definition. */
  ACTDISK_OUTLET = 33,	/*!< \brief Actuator disk outlet boundary definition. */
  CLAMPED_BOUNDARY = 34,		/*!< \brief Clamped Boundary definition. */
  LOAD_DIR_BOUNDARY = 35,		/*!< \brief Boundary Load definition. */
  LOAD_SINE_BOUNDARY = 36,		/*!< \brief Sine-waveBoundary Load definition. */
  GILES_BOUNDARY= 37,   /*!< \brief Giles Boundary definition. */
  INTERNAL_BOUNDARY= 38,   /*!< \brief Internal Boundary definition. */
  FLUID_INTERFACE = 39,	/*!< \brief Domain interface definition. */
  DISP_DIR_BOUNDARY = 40,    /*!< \brief Boundary displacement definition. */
  DAMPER_BOUNDARY = 41,    /*!< \brief Damper. */
  CHT_WALL_INTERFACE = 50, /*!< \brief Domain interface definition. */
  SEND_RECEIVE = 99,		/*!< \brief Boundary send-receive definition. */
};


/*!
 * \brief different regime modes
 */
enum ENUM_2DFORM {
  PLANE_STRESS = 0,			/*!< \brief Definition of plane stress solver. */
  PLANE_STRAIN = 1			/*!< \brief Definition of plane strain solver. */
};
static const map<string, ENUM_2DFORM> ElasForm_2D = CCreateMap<string, ENUM_2DFORM>
("PLANE_STRESS", PLANE_STRESS)
("PLANE_STRAIN", PLANE_STRAIN);


/*!
 * \brief Kinds of relaxation for FSI problem
 */
enum ENUM_AITKEN {
  NO_RELAXATION = 0,			/*!< \brief No relaxation in the strongly coupled approach. */
  FIXED_PARAMETER = 1,			/*!< \brief Relaxation with a fixed parameter. */
  AITKEN_DYNAMIC = 2			/*!< \brief Relaxation using Aitken's dynamic parameter. */
};
static const map<string, ENUM_AITKEN> AitkenForm_Map = CCreateMap<string, ENUM_AITKEN>
("NONE", NO_RELAXATION)
("FIXED_PARAMETER", FIXED_PARAMETER)
("AITKEN_DYNAMIC", AITKEN_DYNAMIC);

/*!
 * \brief types of dynamic transfer methods
 */
enum ENUM_DYN_TRANSFER_METHOD {
  INSTANTANEOUS = 1,   /*!< \brief No ramp, load is transfer instantaneously. */
  POL_ORDER_1 = 2,     /*!< \brief The load is transferred using a ramp. */
  POL_ORDER_3 = 3,     /*!< \brief The load is transferred using an order 3 polynomial function */
  POL_ORDER_5 = 4,     /*!< \brief The load is transferred using an order 5 polynomial function */
  SIGMOID_10 = 5,      /*!< \brief The load is transferred using a sigmoid with parameter 10 */
  SIGMOID_20 = 6       /*!< \brief The load is transferred using a sigmoid with parameter 20 */
};
static const map<string, ENUM_DYN_TRANSFER_METHOD> Dyn_Transfer_Method_Map = CCreateMap<string, ENUM_DYN_TRANSFER_METHOD>
("INSTANTANEOUS", INSTANTANEOUS)
("RAMP", POL_ORDER_1)
("CUBIC", POL_ORDER_3)
("QUINTIC", POL_ORDER_5)
("SIGMOID_10", SIGMOID_10)
("SIGMOID_20", SIGMOID_20);


/*!
 * \brief Kinds of Design Variables for FEA problems 
 */
enum ENUM_DVFEA {
  NODV_FEA = 0,         /*!< \brief No design variable for FEA problems. */
  YOUNG_MODULUS = 1,		/*!< \brief Young modulus (E) as design variable. */
  POISSON_RATIO = 2,  	/*!< \brief Poisson ratio (Nu) as design variable. */
  DENSITY_VAL = 3,      /*!< \brief Density (Rho) as design variable. */
  DEAD_WEIGHT = 4,      /*!< \brief Dead Weight (Rho_DL) as design variable. */
  ELECTRIC_FIELD = 5    /*!< \brief Electric field (E) as design variable. */
};
static const map<string, ENUM_DVFEA> DVFEA_Map = CCreateMap<string, ENUM_DVFEA>
("NONE", NODV_FEA)
("YOUNG_MODULUS", YOUNG_MODULUS)
("POISSON_RATIO", POISSON_RATIO)
("DENSITY", DENSITY_VAL)
("DEAD_WEIGHT", DEAD_WEIGHT)
("ELECTRIC_FIELD", ELECTRIC_FIELD);

/*!
 * \brief Kinds of radiation models
 */
enum ENUM_RADIATION {
  NO_RADIATION = 0,      /*!< \brief No radiation model */
  P1_MODEL = 1           /*!< \brief P1 Radiation model. */
};
static const map<string, ENUM_RADIATION> Radiation_Map = CCreateMap<string, ENUM_RADIATION>
("NONE", NO_RADIATION)
("P1", P1_MODEL);

/*!
 * \brief Kinds of P1 initialization
 */
enum ENUM_P1_INIT {
  P1_INIT_ZERO = 0,      /*!< \brief Initialize the P1 model from zero values */
  P1_INIT_TEMP = 1         /*!< \brief Initialize the P1 model from blackbody energy computed from the initial temperature. */
};
static const map<string, ENUM_P1_INIT> P1_Init_Map = CCreateMap<string, ENUM_P1_INIT>
("ZERO", P1_INIT_ZERO)
("TEMPERATURE_INIT", P1_INIT_TEMP);


/*!
 * \brief types Riemann boundary treatments
 */
enum RIEMANN_TYPE {
  TOTAL_CONDITIONS_PT = 1,		/*!< \brief User specifies total pressure, total temperature, and flow direction. */
  DENSITY_VELOCITY = 2,         /*!< \brief User specifies density and velocity, and flow direction. */
  STATIC_PRESSURE = 3,           /*!< \brief User specifies static pressure. */
  TOTAL_SUPERSONIC_INFLOW = 4,	/*!< \brief User specifies total pressure, total temperature and Velocity components. */
  STATIC_SUPERSONIC_INFLOW_PT = 5, /*!< \brief User specifies static pressure, static temperature, and Mach components. */
  STATIC_SUPERSONIC_INFLOW_PD = 6, /*!< \brief User specifies static pressure, static temperature, and Mach components. */
  MIXING_IN = 7, /*!< \brief User does not specify anything information are retrieved from the other domain */
  MIXING_OUT = 8, /*!< \brief User does not specify anything information are retrieved from the other domain */
  SUPERSONIC_OUTFLOW = 9,
  RADIAL_EQUILIBRIUM = 10,
  TOTAL_CONDITIONS_PT_1D = 11,
  STATIC_PRESSURE_1D = 12,
  MIXING_IN_1D = 13,
  MIXING_OUT_1D =14
};

static const map<string, RIEMANN_TYPE> Riemann_Map = CCreateMap<string, RIEMANN_TYPE>
("TOTAL_CONDITIONS_PT", TOTAL_CONDITIONS_PT)
("DENSITY_VELOCITY", DENSITY_VELOCITY)
("STATIC_PRESSURE", STATIC_PRESSURE)
("TOTAL_SUPERSONIC_INFLOW", TOTAL_SUPERSONIC_INFLOW)
("STATIC_SUPERSONIC_INFLOW_PT", STATIC_SUPERSONIC_INFLOW_PT)
("STATIC_SUPERSONIC_INFLOW_PD", STATIC_SUPERSONIC_INFLOW_PD)
("MIXING_IN", MIXING_IN)
("MIXING_OUT", MIXING_OUT)
("MIXING_IN_1D", MIXING_IN_1D)
("MIXING_OUT_1D", MIXING_OUT_1D)
("SUPERSONIC_OUTFLOW", SUPERSONIC_OUTFLOW)
("RADIAL_EQUILIBRIUM", RADIAL_EQUILIBRIUM)
("TOTAL_CONDITIONS_PT_1D", TOTAL_CONDITIONS_PT_1D)
("STATIC_PRESSURE_1D", STATIC_PRESSURE_1D);


static const map<string, RIEMANN_TYPE> Giles_Map = CCreateMap<string, RIEMANN_TYPE>
("TOTAL_CONDITIONS_PT", TOTAL_CONDITIONS_PT)
("DENSITY_VELOCITY", DENSITY_VELOCITY)
("STATIC_PRESSURE", STATIC_PRESSURE)
("TOTAL_SUPERSONIC_INFLOW", TOTAL_SUPERSONIC_INFLOW)
("STATIC_SUPERSONIC_INFLOW_PT", STATIC_SUPERSONIC_INFLOW_PT)
("STATIC_SUPERSONIC_INFLOW_PD", STATIC_SUPERSONIC_INFLOW_PD)
("MIXING_IN", MIXING_IN)
("MIXING_OUT", MIXING_OUT)
("MIXING_IN_1D", MIXING_IN_1D)
("MIXING_OUT_1D", MIXING_OUT_1D)
("SUPERSONIC_OUTFLOW", SUPERSONIC_OUTFLOW)
("RADIAL_EQUILIBRIUM", RADIAL_EQUILIBRIUM)
("TOTAL_CONDITIONS_PT_1D", TOTAL_CONDITIONS_PT_1D)
("STATIC_PRESSURE_1D", STATIC_PRESSURE_1D);

/*!
 * \brief types of mixing process for averaging quantities at the boundaries.
 */
enum AVERAGEPROCESS_TYPE {
  ALGEBRAIC = 1,		/*!< \brief an algebraic average is computed at the boundary of interest. */
  AREA = 2,           /*!< \brief an area average is computed at the boundary of interest. */
  MIXEDOUT = 3,		 /*!< \brief an mixed-out average is computed at the boundary of interest. */
  MASSFLUX = 4           /*!< \brief a mass flow average is computed at the boundary of interest. */

};

static const map<string, AVERAGEPROCESS_TYPE> AverageProcess_Map = CCreateMap<string, AVERAGEPROCESS_TYPE>
("ALGEBRAIC", ALGEBRAIC)
("AREA", AREA)
("MIXEDOUT",  MIXEDOUT)
("MASSFLUX", MASSFLUX);

/*!
 * \brief types of mixing process for averaging quantities at the boundaries.
 */
enum MIXINGPLANE_INTERFACE_TYPE {
  MATCHING = 1,		/*!< \brief an algebraic average is computed at the boundary of interest. */
  NEAREST_SPAN = 2,           /*!< \brief an area average is computed at the boundary of interest. */
  LINEAR_INTERPOLATION = 3		 /*!< \brief an mixed-out average is computed at the boundary of interest. */
};

static const map<string, MIXINGPLANE_INTERFACE_TYPE> MixingPlaneInterface_Map = CCreateMap<string, MIXINGPLANE_INTERFACE_TYPE>
("MATCHING", MATCHING)
("NEAREST_SPAN",  NEAREST_SPAN)
("LINEAR_INTERPOLATION", LINEAR_INTERPOLATION);

/*!
 * \brief this option allow to compute the span-wise section in different ways.
 */
enum SPANWISE_TYPE {
  AUTOMATIC = 1,		/*!< \brief number of span-wise section are computed automatically */
  EQUISPACED = 2           /*!< \brief number of span-wise section are specified from the user */
};

static const map<string, SPANWISE_TYPE> SpanWise_Map = CCreateMap<string, SPANWISE_TYPE>
("AUTOMATIC", AUTOMATIC)
("EQUISPACED", EQUISPACED);

/*!
 * \brief types of mixing process for averaging quantities at the boundaries.
 */
enum TURBOMACHINERY_TYPE {
  AXIAL       = 1,		/*!< \brief axial turbomachinery. */
  CENTRIFUGAL = 2,    /*!< \brief centrifugal turbomachinery. */
  CENTRIPETAL = 3,		 /*!< \brief centripetal turbomachinery. */
  CENTRIPETAL_AXIAL = 4,		 /*!< \brief mixed flow turbine. */
  AXIAL_CENTRIFUGAL = 5		 /*!< \brief mixed flow turbine. */
};

static const map<string, TURBOMACHINERY_TYPE> TurboMachinery_Map = CCreateMap<string, TURBOMACHINERY_TYPE>
("AXIAL", AXIAL)
("CENTRIFUGAL", CENTRIFUGAL)
("CENTRIPETAL",  CENTRIPETAL)
("CENTRIPETAL_AXIAL",  CENTRIPETAL_AXIAL)
("AXIAL_CENTRIFUGAL",  AXIAL_CENTRIFUGAL);

///*!
// * \brief types of Turbomachinery performance indicators.
// */
//enum TURBO_PERFORMANCE_TYPE {
//  BLADE   = 1,		/*!< \brief Turbomachinery blade performances. */
//  STAGE = 2,      /*!< \brief Turbomachinery blade stage performances. */
//  TURBINE              = 3		/*!< \brief Turbomachinery turbine performances. */
//};
//
//static const map<string, TURBO_PERFORMANCE_TYPE> TurboPerformance_Map = CCreateMap<string, TURBO_PERFORMANCE_TYPE>
//("BLADE", BLADE)
//("STAGE", STAGE)
//("TURBINE", TURBINE);

/*!
 * \brief types of Turbomachinery performance flag.
 */
enum TURBO_MARKER_TYPE{
  INFLOW   = 1,		/*!< \brief flag for inflow marker for compute turboperformance. */
  OUTFLOW = 2     /*!< \brief flag for outflow marker for compute turboperformance. */
};

/*!
 * \brief types inlet boundary treatments
 */
enum INLET_TYPE {
  TOTAL_CONDITIONS = 1,		/*!< \brief User specifies total pressure, total temperature, and flow direction. */
  MASS_FLOW = 2,           /*!< \brief User specifies density and velocity (mass flow). */
  INPUT_FILE = 3,           /*!< \brief User specifies an input file. */
  VELOCITY_INLET = 4,       /*!< \brief Velocity inlet for an incompressible flow. */
  PRESSURE_INLET = 5        /*!< \brief Total pressure inlet for an incompressible flow. */
};
static const map<string, INLET_TYPE> Inlet_Map = CCreateMap<string, INLET_TYPE>
("TOTAL_CONDITIONS", TOTAL_CONDITIONS)
("MASS_FLOW", MASS_FLOW)
("INPUT_FILE", INPUT_FILE)
("VELOCITY_INLET", VELOCITY_INLET)
("PRESSURE_INLET", PRESSURE_INLET);

/*!
 * \brief types outlet boundary treatments
 */
enum OUTLET_TYPE {
  PRESSURE_OUTLET = 1,    /*!< \brief Gauge pressure outlet for incompressible flow */
  MASS_FLOW_OUTLET = 2,   /*!< \brief Mass flow outlet for incompressible flow. */
};
static const map<string, OUTLET_TYPE> Outlet_Map = CCreateMap<string, OUTLET_TYPE>
("PRESSURE_OUTLET", PRESSURE_OUTLET)
("MASS_FLOW_OUTLET", MASS_FLOW_OUTLET);

/*!
 * \brief types engine inflow boundary treatments
 */
enum ENGINE_INFLOW_TYPE {
  FAN_FACE_MACH = 1,	         /*!< \brief User specifies fan face mach number. */
  FAN_FACE_MDOT = 2,           /*!< \brief User specifies Static pressure. */
  FAN_FACE_PRESSURE = 3        /*!< \brief User specifies Static pressure. */
};
static const map<string, ENGINE_INFLOW_TYPE> Engine_Inflow_Map = CCreateMap<string, ENGINE_INFLOW_TYPE>
("FAN_FACE_MACH", FAN_FACE_MACH)
("FAN_FACE_MDOT", FAN_FACE_MDOT)
("FAN_FACE_PRESSURE", FAN_FACE_PRESSURE);

/*!
 * \brief types actuator disk boundary treatments
 */
enum ACTDISK_TYPE {
  VARIABLES_JUMP = 1,		/*!< \brief User specifies the variables jump. */
  BC_THRUST = 2,     /*!< \brief User specifies the BC thrust. */
  NET_THRUST = 3,     /*!< \brief User specifies the Net thrust. */
  DRAG_MINUS_THRUST = 4,     /*!< \brief User specifies the D-T. */
  MASSFLOW = 5,     /*!< \brief User specifies the massflow. */
  POWER = 6     /*!< \brief User specifies the power. */
};
static const map<string, ACTDISK_TYPE> ActDisk_Map = CCreateMap<string, ACTDISK_TYPE>
("VARIABLES_JUMP", VARIABLES_JUMP)
("BC_THRUST", BC_THRUST)
("NET_THRUST", NET_THRUST)
("DRAG_MINUS_THRUST", DRAG_MINUS_THRUST)
("MASSFLOW", MASSFLOW)
("POWER", POWER);

/*!
 * \brief types of geometric entities based on VTK nomenclature
 */
enum GEO_TYPE {
  VERTEX = 1,   		/*!< \brief VTK nomenclature for defining a vertex element. */
  LINE = 3,			/*!< \brief VTK nomenclature for defining a line element. */
  TRIANGLE = 5, 		/*!< \brief VTK nomenclature for defining a triangle element. */
  QUADRILATERAL = 9,		/*!< \brief VTK nomenclature for defining a quadrilateral element. */
  TETRAHEDRON = 10,     	/*!< \brief VTK nomenclature for defining a tetrahedron element. */
  HEXAHEDRON = 12,      	/*!< \brief VTK nomenclature for defining a hexahedron element. */
  PRISM = 13,     		/*!< \brief VTK nomenclature for defining a prism element. */
  PYRAMID = 14  		/*!< \brief VTK nomenclature for defining a pyramid element. */
};

/*!
 * \brief types of objective functions
 */
enum ENUM_OBJECTIVE {
  DRAG_COEFFICIENT = 1, 	      /*!< \brief Drag objective function definition. */
  LIFT_COEFFICIENT = 2, 	      /*!< \brief Lift objective function definition. */
  SIDEFORCE_COEFFICIENT = 3,	  /*!< \brief Side force objective function definition. */
  EFFICIENCY = 4,		            /*!< \brief Efficiency objective function definition. */
  INVERSE_DESIGN_PRESSURE = 5,	/*!< \brief Pressure objective function definition (inverse design). */
  INVERSE_DESIGN_HEATFLUX = 6,  /*!< \brief Heat flux objective function definition (inverse design). */
  TOTAL_HEATFLUX = 7,           /*!< \brief Total heat flux. */
  MAXIMUM_HEATFLUX = 8,         /*!< \brief Maximum heat flux. */
  TOTAL_AVG_TEMPERATURE = 70,   /*!< \brief Total averaged temperature. */
  MOMENT_X_COEFFICIENT = 9,	    /*!< \brief Pitching moment objective function definition. */
  MOMENT_Y_COEFFICIENT = 10,    /*!< \brief Rolling moment objective function definition. */
  MOMENT_Z_COEFFICIENT = 11,    /*!< \brief Yawing objective function definition. */
  EQUIVALENT_AREA = 12,		      /*!< \brief Equivalent area objective function definition. */
  NEARFIELD_PRESSURE = 13,	    /*!< \brief NearField Pressure objective function definition. */
  FORCE_X_COEFFICIENT = 14,	    /*!< \brief X-direction force objective function definition. */
  FORCE_Y_COEFFICIENT = 15,	    /*!< \brief Y-direction force objective function definition. */
  FORCE_Z_COEFFICIENT = 16,	    /*!< \brief Z-direction force objective function definition. */
  THRUST_COEFFICIENT = 17,		  /*!< \brief Thrust objective function definition. */
  TORQUE_COEFFICIENT = 18,		  /*!< \brief Torque objective function definition. */
  FIGURE_OF_MERIT = 19,		      /*!< \brief Rotor Figure of Merit objective function definition. */
  BUFFET_SENSOR = 20,             /*!< \brief Sensor for detecting separation. */
  SURFACE_TOTAL_PRESSURE = 28, 	    /*!< \brief Total Pressure objective function definition. */
  SURFACE_STATIC_PRESSURE = 29,      /*!< \brief Static Pressure objective function definition. */
  SURFACE_MASSFLOW = 30,           /*!< \brief Mass Flow Rate objective function definition. */
  SURFACE_MACH = 51,           /*!< \brief Mach number objective function definition. */
  SURFACE_UNIFORMITY = 52,           /*!< \brief Flow uniformity objective function definition. */
  SURFACE_SECONDARY = 53,           /*!< \brief Secondary flow strength objective function definition. */
  SURFACE_MOM_DISTORTION = 54,           /*!< \brief Momentum distortion objective function definition. */
  SURFACE_SECOND_OVER_UNIFORM = 55,   /*!< \brief Secondary over uniformity (relative secondary strength) objective function definition. */
  SURFACE_PRESSURE_DROP = 56, 	    /*!< \brief Pressure drop objective function definition. */
  CUSTOM_OBJFUNC = 31, 	           /*!< \brief Custom objective function definition. */
  TOTAL_PRESSURE_LOSS = 39,
  KINETIC_ENERGY_LOSS = 40,
  TOTAL_EFFICIENCY = 41,
  TOTAL_STATIC_EFFICIENCY = 42,
  EULERIAN_WORK = 43,
  TOTAL_ENTHALPY_IN = 44,
  FLOW_ANGLE_IN = 45,
  FLOW_ANGLE_OUT = 46,
  MASS_FLOW_IN = 47,
  MASS_FLOW_OUT = 48,
  PRESSURE_RATIO = 49,
  ENTROPY_GENERATION = 50,
  REFERENCE_GEOMETRY=60,          /*!<\brief Norm of displacements with respect to target geometry. */
  REFERENCE_NODE=61,              /*!<\brief Objective function defined as the difference of a particular node respect to a reference position. */
  VOLUME_FRACTION=62              /*!<\brief Volume average physical density, for material-based topology optimization applications. */
};

static const map<string, ENUM_OBJECTIVE> Objective_Map = CCreateMap<string, ENUM_OBJECTIVE>
("DRAG", DRAG_COEFFICIENT)
("LIFT", LIFT_COEFFICIENT)
("SIDEFORCE", SIDEFORCE_COEFFICIENT)
("EFFICIENCY", EFFICIENCY)
("INVERSE_DESIGN_PRESSURE", INVERSE_DESIGN_PRESSURE)
("INVERSE_DESIGN_HEATFLUX", INVERSE_DESIGN_HEATFLUX)
("MOMENT_X", MOMENT_X_COEFFICIENT)
("MOMENT_Y", MOMENT_Y_COEFFICIENT)
("MOMENT_Z", MOMENT_Z_COEFFICIENT)
("EQUIVALENT_AREA", EQUIVALENT_AREA)
("NEARFIELD_PRESSURE", NEARFIELD_PRESSURE)
("FORCE_X", FORCE_X_COEFFICIENT)
("FORCE_Y", FORCE_Y_COEFFICIENT)
("FORCE_Z", FORCE_Z_COEFFICIENT)
("THRUST", THRUST_COEFFICIENT)
("TORQUE", TORQUE_COEFFICIENT)
("TOTAL_HEATFLUX", TOTAL_HEATFLUX)
("MAXIMUM_HEATFLUX", MAXIMUM_HEATFLUX)
("TOTAL_AVG_TEMPERATURE", TOTAL_AVG_TEMPERATURE)
("FIGURE_OF_MERIT", FIGURE_OF_MERIT)
("BUFFET", BUFFET_SENSOR)
("SURFACE_TOTAL_PRESSURE", SURFACE_TOTAL_PRESSURE)
("SURFACE_STATIC_PRESSURE", SURFACE_STATIC_PRESSURE)
("SURFACE_MASSFLOW", SURFACE_MASSFLOW)
("SURFACE_MACH", SURFACE_MACH)
("SURFACE_UNIFORMITY", SURFACE_UNIFORMITY)
("SURFACE_SECONDARY", SURFACE_SECONDARY)
("SURFACE_MOM_DISTORTION", SURFACE_MOM_DISTORTION)
("SURFACE_SECOND_OVER_UNIFORM", SURFACE_SECOND_OVER_UNIFORM)
("SURFACE_PRESSURE_DROP", SURFACE_PRESSURE_DROP)
("CUSTOM_OBJFUNC", CUSTOM_OBJFUNC)
("TOTAL_EFFICIENCY", TOTAL_EFFICIENCY)
("TOTAL_STATIC_EFFICIENCY", TOTAL_STATIC_EFFICIENCY)
("TOTAL_PRESSURE_LOSS", TOTAL_PRESSURE_LOSS)
("EULERIAN_WORK", EULERIAN_WORK)
("TOTAL_ENTHALPY_IN", TOTAL_ENTHALPY_IN)
("FLOW_ANGLE_IN", FLOW_ANGLE_IN)
("FLOW_ANGLE_OUT", FLOW_ANGLE_OUT)
("MASS_FLOW_IN", MASS_FLOW_IN)
("MASS_FLOW_OUT", MASS_FLOW_OUT)
("PRESSURE_RATIO",  PRESSURE_RATIO)
("ENTROPY_GENERATION",  ENTROPY_GENERATION)
("KINETIC_ENERGY_LOSS", KINETIC_ENERGY_LOSS)
("REFERENCE_GEOMETRY", REFERENCE_GEOMETRY)
("REFERENCE_NODE", REFERENCE_NODE)
("VOLUME_FRACTION", VOLUME_FRACTION);

/*!
 * \brief types of residual criteria equations
 */

enum ENUM_RESIDUAL {
	RHO_RESIDUAL = 1, 	      /*!< \brief Rho equation residual criteria equation. */
	RHO_ENERGY_RESIDUAL = 2 	      /*!< \brief RhoE equation residual criteria equation. */
};

static const map<string, ENUM_RESIDUAL> Residual_Map = CCreateMap<string, ENUM_RESIDUAL>
("RHO", RHO_RESIDUAL)
("RHO_ENERGY", RHO_ENERGY_RESIDUAL);

/*!
 * \brief types of residual criteria for structural problems
 */

enum ENUM_RESFEM {
  RESFEM_RELATIVE = 1,         /*!< \brief Relative criteria: Res/Res0. */
  RESFEM_ABSOLUTE = 2          /*!< \brief Absolute criteria: abs(Res). */
};

static const map<string, ENUM_RESFEM> ResFem_Map = CCreateMap<string, ENUM_RESFEM>
("RELATIVE", RESFEM_RELATIVE)
("ABSOLUTE", RESFEM_ABSOLUTE);

/*!
 * \brief types of sensitivities to compute
 */
enum ENUM_SENS {
  SENS_GEOMETRY = 1,    	/*!< \brief Geometrical sensitivity. */
  SENS_MACH = 2,		/*!< \brief Mach number sensitivity. */
  SENS_AOA = 3, 		/*!< \brief Angle of attack sensitivity. */
  SENS_AOS = 4  		/*!< \brief Angle of Sideslip sensitivity. */
};
static const map<string, ENUM_SENS> Sens_Map = CCreateMap<string, ENUM_SENS>
("SENS_GEOMETRY", SENS_GEOMETRY)
("SENS_MACH", SENS_MACH)
("SENS_AOA", SENS_AOA)
("SENS_AOS", SENS_AOS);

/*!
 * \brief types of grid adaptation/refinement
 */
enum ENUM_ADAPT {
  NO_ADAPT = 0,                 /*!< \brief No grid adaptation. */
  FULL = 1,			/*!< \brief Do a complete grid refinement of all the computational grids. */
  FULL_FLOW = 2,		/*!< \brief Do a complete grid refinement of the flow grid. */
  FULL_ADJOINT = 3,		/*!< \brief Do a complete grid refinement of the adjoint grid. */
  GRAD_FLOW = 5,		/*!< \brief Do a gradient based grid adaptation of the flow grid. */
  GRAD_ADJOINT = 6,		/*!< \brief Do a gradient based grid adaptation of the adjoint grid. */
  GRAD_FLOW_ADJ = 7,		/*!< \brief Do a gradient based grid adaptation of the flow and adjoint grid. */
  COMPUTABLE = 9,		/*!< \brief Apply a computable error grid adaptation. */
  REMAINING = 10,		/*!< \brief Apply a remaining error grid adaptation. */
  WAKE = 12,			/*!< \brief Do a grid refinement on the wake. */
  SMOOTHING = 14,		/*!< \brief Do a grid smoothing of the geometry. */
  SUPERSONIC_SHOCK = 15,	/*!< \brief Do a grid smoothing. */
  PERIODIC = 17			/*!< \brief Add the periodic halo cells. */
};
static const map<string, ENUM_ADAPT> Adapt_Map = CCreateMap<string, ENUM_ADAPT>
("NONE", NO_ADAPT)
("FULL", FULL)
("FULL_FLOW", FULL_FLOW)
("FULL_ADJOINT", FULL_ADJOINT)
("GRAD_FLOW", GRAD_FLOW)
("GRAD_ADJOINT", GRAD_ADJOINT)
("GRAD_FLOW_ADJ", GRAD_FLOW_ADJ)
("COMPUTABLE", COMPUTABLE)
("REMAINING", REMAINING)
("WAKE", WAKE)
("SMOOTHING", SMOOTHING)
("SUPERSONIC_SHOCK", SUPERSONIC_SHOCK)
("PERIODIC", PERIODIC);

/*!
 * \brief types of input file formats
 */
enum ENUM_INPUT {
  SU2 = 1,                       /*!< \brief SU2 input format. */
  CGNS = 2                     /*!< \brief CGNS input format for the computational grid. */
};
static const map<string, ENUM_INPUT> Input_Map = CCreateMap<string, ENUM_INPUT>
("SU2", SU2)
("CGNS", CGNS);

const int CGNS_STRING_SIZE = 33;/*!< \brief Length of strings used in the CGNS format. */

/*!
 * \brief type of solution output file formats
 */
enum ENUM_OUTPUT {
  TECPLOT = 1,  		     /*!< \brief Tecplot format for the solution output. */
  TECPLOT_BINARY = 2,    /*!< \brief Tecplot binary format for the solution output. */
  FIELDVIEW = 3,  		   /*!< \brief FieldView format for the solution output. */
  FIELDVIEW_BINARY = 4,  /*!< \brief FieldView binary format for the solution output. */
  CSV = 5,			         /*!< \brief Comma-separated values format for the solution output. */
  CGNS_SOL = 6,  	     	 /*!< \brief CGNS format for the solution output. */
  PARAVIEW = 7,  		     /*!< \brief Paraview ASCII format for the solution output. */
  PARAVIEW_BINARY = 8    /*!< \brief Paraview binary format for the solution output. */
};
static const map<string, ENUM_OUTPUT> Output_Map = CCreateMap<string, ENUM_OUTPUT>
("TECPLOT", TECPLOT)
("TECPLOT_BINARY", TECPLOT_BINARY)
("FIELDVIEW", FIELDVIEW)
("FIELDVIEW_BINARY", FIELDVIEW_BINARY)
("CSV", CSV)
("CGNS", CGNS_SOL)
("PARAVIEW", PARAVIEW)
("PARAVIEW_BINARY", PARAVIEW_BINARY);

/*!
 * \brief type of jump definition
 */
enum JUMP_DEFINITION {
  DIFFERENCE = 1,     /*!< \brief Jump given by a difference in values. */
  RATIO = 2           /*!< \brief Jump given by a ratio. */
};
static const map<string, JUMP_DEFINITION> Jump_Map = CCreateMap<string, JUMP_DEFINITION>
("DIFFERENCE", DIFFERENCE)
("RATIO", RATIO);

/*!
 * \brief type of multigrid cycle
 */
enum MG_CYCLE {
  V_CYCLE = 0,  		/*!< \brief V cycle. */
  W_CYCLE = 1,			/*!< \brief W cycle. */
  FULLMG_CYCLE = 2  /*!< \brief FullMG cycle. */
};
static const map<string, MG_CYCLE> MG_Cycle_Map = CCreateMap<string, MG_CYCLE>
("V_CYCLE", V_CYCLE)
("W_CYCLE", W_CYCLE)
("FULLMG_CYCLE", FULLMG_CYCLE);

/*!
 * \brief type of solution output variables
 */
enum ENUM_OUTPUT_VARS {
  DENSITY = 1,      /*!< \brief Density. */
  VEL_X = 2,        /*!< \brief X-component of velocity. */
  VEL_Y = 3,        /*!< \brief Y-component of velocity. */
  VEL_Z = 4,        /*!< \brief Z-component of velocity. */
  PRESSURE = 5, 		/*!< \brief Static pressure. */
  MACH = 6,         /*!< \brief Mach number. */
  TEMPERATURE = 7,  /*!< \brief Temperature. */
  LAM_VISC = 8,     /*!< \brief Laminar viscosity. */
  EDDY_VISC = 9     /*!< \brief Eddy viscosity. */
};
static const map<string, ENUM_OUTPUT_VARS> Output_Vars_Map = CCreateMap<string, ENUM_OUTPUT_VARS>
("DENSITY", DENSITY)
("VEL_X", VEL_X)
("VEL_Y", VEL_Y)
("VEL_Z", VEL_Z)
("PRESSURE", PRESSURE)
("MACH", MACH)
("TEMPERATURE", TEMPERATURE)
("LAM_VISC", LAM_VISC)
("EDDY_VISC", EDDY_VISC);

/*!
 * \brief types of design parameterizations
 */
enum ENUM_PARAM {
  NO_DEFORMATION = 0,       /*!< \brief No deformation. */

  TRANSLATION = 1,		       /*!< \brief Surface movement as design variable. */
  ROTATION = 2,			         /*!< \brief Surface rotation as design variable. */
  SCALE = 3,			           /*!< \brief Surface rotation as design variable. */
  
  FFD_SETTING = 10,		       /*!< \brief No surface deformation. */
  FFD_CONTROL_POINT = 11,	   /*!< \brief Free form deformation for 3D design (change a control point). */
  FFD_NACELLE = 12,	         /*!< \brief Free form deformation for 3D design (change a control point). */
  FFD_GULL = 13,	             /*!< \brief Free form deformation for 3D design (change a control point). */
  FFD_CAMBER = 14,		         /*!< \brief Free form deformation for 3D design (camber change). */
  FFD_TWIST = 15,		         /*!< \brief Free form deformation for 3D design (change the twist angle of a section). */
  FFD_THICKNESS = 16,		     /*!< \brief Free form deformation for 3D design (thickness change). */
  FFD_DIHEDRAL_ANGLE = 17,	 /*!< \brief Free form deformation for 3D design (change the dihedral angle). */
  FFD_ROTATION = 18,		     /*!< \brief Free form deformation for 3D design (rotation around a line). */
  FFD_CONTROL_POINT_2D = 19, /*!< \brief Free form deformation for 2D design (change a control point). */
  FFD_CAMBER_2D = 20,		     /*!< \brief Free form deformation for 3D design (camber change). */
  FFD_THICKNESS_2D = 21,		 /*!< \brief Free form deformation for 3D design (thickness change). */
  FFD_TWIST_2D = 22,		     /*!< \brief Free form deformation for 3D design (camber change). */
  FFD_CONTROL_SURFACE = 23,	 /*!< \brief Free form deformation for 3D design (control surface). */
  FFD_ANGLE_OF_ATTACK = 24,   /*!< \brief Angle of attack for FFD problem. */

  HICKS_HENNE = 30,	         /*!< \brief Hicks-Henne bump function for airfoil deformation. */
  PARABOLIC = 31,		         /*!< \brief Parabolic airfoil definition as design variables. */
  NACA_4DIGITS = 32,	       /*!< \brief The four digits NACA airfoil family as design variables. */
  AIRFOIL = 33,		           /*!< \brief Airfoil definition as design variables. */
  CST = 34,                  /*!< \brief CST method with Kulfan parameters for airfoil deformation. */
  SURFACE_BUMP = 35,	       /*!< \brief Surfacebump function for flat surfaces deformation. */
  SURFACE_FILE = 36,		     /*!< \brief Nodal coordinates for surface set using a file (external parameterization). */
  
  DV_EFIELD = 40,            /*!< \brief Electric field in deformable membranes. */
  DV_YOUNG = 41,
  DV_POISSON = 42,
  DV_RHO = 43,
  DV_RHO_DL = 44,
  
  TRANSLATE_GRID = 50,       /*!< \brief Translate the volume grid. */
  ROTATE_GRID = 51,          /*!< \brief Rotate the volume grid */
  SCALE_GRID = 52,           /*!< \brief Scale the volume grid. */
  
  ANGLE_OF_ATTACK = 101	   /*!< \brief Angle of attack for airfoils. */
};
static const map<string, ENUM_PARAM> Param_Map = CCreateMap<string, ENUM_PARAM>
("FFD_SETTING", FFD_SETTING)
("FFD_CONTROL_POINT_2D", FFD_CONTROL_POINT_2D)
("FFD_TWIST_2D", FFD_TWIST_2D)
("FFD_ANGLE_OF_ATTACK", FFD_ANGLE_OF_ATTACK)
("FFD_CAMBER_2D", FFD_CAMBER_2D)
("FFD_THICKNESS_2D", FFD_THICKNESS_2D)
("HICKS_HENNE", HICKS_HENNE)
("SURFACE_BUMP", SURFACE_BUMP)
("ANGLE_OF_ATTACK", ANGLE_OF_ATTACK)
("NACA_4DIGITS", NACA_4DIGITS)
("TRANSLATION", TRANSLATION)
("ROTATION", ROTATION)
("SCALE", SCALE)
("FFD_CONTROL_POINT", FFD_CONTROL_POINT)
("FFD_DIHEDRAL_ANGLE", FFD_DIHEDRAL_ANGLE)
("FFD_ROTATION", FFD_ROTATION)
("FFD_CONTROL_SURFACE", FFD_CONTROL_SURFACE)
("FFD_NACELLE", FFD_NACELLE)
("FFD_GULL", FFD_GULL)
("FFD_TWIST", FFD_TWIST)
("FFD_CAMBER", FFD_CAMBER)
("FFD_THICKNESS", FFD_THICKNESS)
("PARABOLIC", PARABOLIC)
("AIRFOIL", AIRFOIL)
("SURFACE_FILE", SURFACE_FILE)
("NO_DEFORMATION", NO_DEFORMATION)
("CST", CST)
("ELECTRIC_FIELD", DV_EFIELD)
("YOUNG_MODULUS", DV_YOUNG)
("POISSON_RATIO", DV_POISSON)
("STRUCTURAL_DENSITY", DV_RHO)
("DEAD_WEIGHT", DV_RHO_DL)
("TRANSLATE_GRID", TRANSLATE_GRID)
("ROTATE_GRID", ROTATE_GRID)
("SCALE_GRID", SCALE_GRID)
;


/*!
 * \brief types of FFD Blending function
 */
enum ENUM_FFD_BLENDING{
  BSPLINE_UNIFORM = 0,
  BEZIER = 1,
};
static const map<string, ENUM_FFD_BLENDING> Blending_Map = CCreateMap<string, ENUM_FFD_BLENDING>
("BSPLINE_UNIFORM", BSPLINE_UNIFORM)
("BEZIER", BEZIER);

/*!
 * \brief types of solvers for solving linear systems
 */
enum ENUM_LINEAR_SOLVER {
  STEEPEST_DESCENT = 1,		/*!< \brief Steepest descent method for point inversion algoritm (Free-Form). */
  NEWTON = 2,			/*!< \brief Newton method for point inversion algorithm (Free-Form). */
  QUASI_NEWTON = 3,		/*!< \brief Quasi Newton method for point inversion algorithm (Free-Form). */
  CONJUGATE_GRADIENT = 4,	/*!< \brief Preconditionated conjugate gradient method for grid deformation. */
  FGMRES = 5,    	/*!< \brief Flexible Generalized Minimal Residual method. */
  BCGSTAB = 6,	/*!< \brief BCGSTAB - Biconjugate Gradient Stabilized Method (main solver). */
  RESTARTED_FGMRES = 7,  /*!< \brief Flexible Generalized Minimal Residual method with restart. */
  SMOOTHER_LUSGS = 8,  /*!< \brief LU_SGS smoother. */
  SMOOTHER_JACOBI = 9,  /*!< \brief Jacobi smoother. */
  SMOOTHER_ILU = 10,  /*!< \brief ILU smoother. */
  SMOOTHER_LINELET = 11  /*!< \brief Linelet smoother. */
};
static const map<string, ENUM_LINEAR_SOLVER> Linear_Solver_Map = CCreateMap<string, ENUM_LINEAR_SOLVER>
("STEEPEST_DESCENT", STEEPEST_DESCENT)
("NEWTON", NEWTON)
("QUASI_NEWTON", QUASI_NEWTON)
("CONJUGATE_GRADIENT", CONJUGATE_GRADIENT)
("BCGSTAB", BCGSTAB)
("FGMRES", FGMRES)
("RESTARTED_FGMRES", RESTARTED_FGMRES)
("SMOOTHER_LUSGS", SMOOTHER_LUSGS)
("SMOOTHER_JACOBI", SMOOTHER_JACOBI)
("SMOOTHER_LINELET", SMOOTHER_LINELET)
("SMOOTHER_ILU", SMOOTHER_ILU);

/*!
 * \brief types surface continuity at the intersection with the FFD
 */
enum ENUM_FFD_CONTINUITY {
  DERIVATIVE_NONE = 0,		/*!< \brief No derivative continuity. */
  DERIVATIVE_1ST = 1,		/*!< \brief First derivative continuity. */
  DERIVATIVE_2ND = 2,	/*!< \brief Second derivative continuity. */
  USER_INPUT = 3			      /*!< \brief User input. */
};
static const map<string, ENUM_FFD_CONTINUITY> Continuity_Map = CCreateMap<string, ENUM_FFD_CONTINUITY>
("NO_DERIVATIVE", DERIVATIVE_NONE)
("1ST_DERIVATIVE", DERIVATIVE_1ST)
("2ND_DERIVATIVE", DERIVATIVE_2ND)
("USER_INPUT", USER_INPUT);

/*!
 * \brief types of coordinates systems for the FFD
 */
enum ENUM_FFD_COORD_SYSTEM {
  CARTESIAN = 0,
  CYLINDRICAL = 1,
  SPHERICAL = 2,
  POLAR = 3
};
static const map<string, ENUM_FFD_COORD_SYSTEM> CoordSystem_Map = CCreateMap<string, ENUM_FFD_COORD_SYSTEM>
("CARTESIAN", CARTESIAN)
("CYLINDRICAL", CYLINDRICAL)
("SPHERICAL", SPHERICAL)
("POLAR", POLAR);

/*!
 * \brief types of sensitivity smoothing
 */
enum ENUM_SENS_SMOOTHING {
  NO_SMOOTH = 0,		/*!< \brief No smoothing. */
  SOBOLEV = 1,		/*!< \brief Sobolev gradient smoothing. */
  BIGRID = 2	/*!< \brief Bi-grid technique smoothing. */
};
static const map<string, ENUM_SENS_SMOOTHING> Sens_Smoothing_Map = CCreateMap<string, ENUM_SENS_SMOOTHING>
("NONE", NO_SMOOTH)
("SOBOLEV", SOBOLEV)
("BIGRID", BIGRID);

/*!
 * \brief types of preconditioners for the linear solver
 */
enum ENUM_LINEAR_SOLVER_PREC {
  JACOBI = 1,		/*!< \brief Jacobi preconditioner. */
  LU_SGS = 2,		/*!< \brief LU SGS preconditioner. */
  LINELET = 3,  /*!< \brief Line implicit preconditioner. */
  ILU = 4       /*!< \brief ILU(0) preconditioner. */
};
static const map<string, ENUM_LINEAR_SOLVER_PREC> Linear_Solver_Prec_Map = CCreateMap<string, ENUM_LINEAR_SOLVER_PREC>
("JACOBI", JACOBI)
("LU_SGS", LU_SGS)
("LINELET", LINELET)
("ILU", ILU);

/*!
 * \brief types of analytic definitions for various geometries
 */
enum ENUM_GEO_ANALYTIC {
  NO_GEO_ANALYTIC = 0,          /*!< \brief No analytic definition of the geometry. */
  NACA0012_AIRFOIL = 1, 	/*!< \brief Use the analytical definition of the NACA0012 for doing the grid adaptation. */
  NACA4412_AIRFOIL = 2, 	/*!< \brief Use the analytical definition of the NACA4412 for doing the grid adaptation. */
  CYLINDER = 3, 		/*!< \brief Use the analytical definition of a cylinder for doing the grid adaptation. */
  BIPARABOLIC = 4       	/*!< \brief Use the analytical definition of a biparabolic airfoil for doing the grid adaptation. */
};
static const map<string, ENUM_GEO_ANALYTIC> Geo_Analytic_Map = CCreateMap<string, ENUM_GEO_ANALYTIC>
("NONE", NO_GEO_ANALYTIC)
("NACA0012_AIRFOIL", NACA0012_AIRFOIL)
("NACA4412_AIRFOIL", NACA4412_AIRFOIL)
("CYLINDER", CYLINDER)
("BIPARABOLIC", BIPARABOLIC);

/*!
 * \brief types of axis orientation
 */
enum ENUM_GEO_DESCRIPTION {
	TWOD_AIRFOIL = 0, /*!< \brief Airfoil analysis. */
  WING = 1, 	      /*!< \brief Wing analysis. */
  FUSELAGE = 2,    /*!< \brief Fuselage analysis. */
  NACELLE = 3      /*!< \brief Nacelle analysis. */
};
static const map<string, ENUM_GEO_DESCRIPTION> Geo_Description_Map = CCreateMap<string, ENUM_GEO_DESCRIPTION>
("AIRFOIL", TWOD_AIRFOIL)
("WING", WING)
("FUSELAGE", FUSELAGE)
("NACELLE", NACELLE);

/*!
 * \brief types of schemes for unsteady computations
 */
enum ENUM_UNSTEADY {
  STEADY = 0,            /*!< \brief A steady computation. */
  TIME_STEPPING = 1,		 /*!< \brief Use a time stepping strategy for unsteady computations. */
  DT_STEPPING_1ST = 2,	 /*!< \brief Use a dual time stepping strategy for unsteady computations (1st order). */
  DT_STEPPING_2ND = 3,	 /*!< \brief Use a dual time stepping strategy for unsteady computations (2nd order). */
  ROTATIONAL_FRAME = 4,  /*!< \brief Use a rotational source term. */
  HARMONIC_BALANCE = 5    /*!< \brief Use a harmonic balance source term. */

};
static const map<string, ENUM_UNSTEADY> Unsteady_Map = CCreateMap<string, ENUM_UNSTEADY>
("NO", STEADY)
("TIME_STEPPING", TIME_STEPPING)
("DUAL_TIME_STEPPING-1ST_ORDER", DT_STEPPING_1ST)
("DUAL_TIME_STEPPING-2ND_ORDER", DT_STEPPING_2ND)
("HARMONIC_BALANCE", HARMONIC_BALANCE)
("ROTATIONAL_FRAME", ROTATIONAL_FRAME);

/*!
 * \brief types of criteria to determine when the solution is converged
 */
enum ENUM_CONVERGE_CRIT {
  CAUCHY = 1,			/*!< \brief Cauchy criteria to establish the convergence of the code. */
  RESIDUAL = 2			/*!< \brief Residual criteria to establish the convergence of the code. */
};
static const map<string, ENUM_CONVERGE_CRIT> Converge_Crit_Map = CCreateMap<string, ENUM_CONVERGE_CRIT>
("CAUCHY", CAUCHY)
("RESIDUAL", RESIDUAL);

/*!
 * \brief types of element stiffnesses imposed for FEA mesh deformation
 */
enum ENUM_DEFORM_STIFFNESS {
  CONSTANT_STIFFNESS = 0,               /*!< \brief Impose a constant stiffness for each element (steel). */
  INVERSE_VOLUME = 1,			/*!< \brief Impose a stiffness for each element that is inversely proportional to cell volume. */
  SOLID_WALL_DISTANCE = 2			/*!< \brief Impose a stiffness for each element that is proportional to the distance from the solid surface. */
};
static const map<string, ENUM_DEFORM_STIFFNESS> Deform_Stiffness_Map = CCreateMap<string, ENUM_DEFORM_STIFFNESS>
("CONSTANT_STIFFNESS", CONSTANT_STIFFNESS)
("INVERSE_VOLUME", INVERSE_VOLUME)
("WALL_DISTANCE", SOLID_WALL_DISTANCE);

/*!
 * \brief The direct differentation variables.
 */
enum ENUM_DIRECTDIFF_VAR {
  NO_DERIVATIVE = 0,
  D_MACH = 1,   /*!< \brief Derivative with respect to the mach number */
  D_AOA = 2,		 /*!< \brief Derivative with respect to the angle of attack */
  D_PRESSURE = 3, /*!< \brief Derivative with respect to the freestream pressure */
  D_TEMPERATURE = 4,/*!< \brief Derivative with respect to the freestream temperature */
  D_DENSITY = 5,
  D_TURB2LAM = 6,
  D_SIDESLIP = 7,
  D_VISCOSITY = 8,
  D_REYNOLDS = 9,
  D_DESIGN = 10,
  D_YOUNG = 11,
  D_POISSON = 12,
  D_RHO = 13,
  D_RHO_DL = 14,
  D_EFIELD = 15
};
static const map<string, ENUM_DIRECTDIFF_VAR> DirectDiff_Var_Map = CCreateMap<string, ENUM_DIRECTDIFF_VAR>
("NONE", NO_DERIVATIVE)
("MACH", D_MACH)
("AOA", D_AOA)
("PRESSURE", D_PRESSURE)
("TEMPERATURE", D_TEMPERATURE)
("DENSITY", D_DENSITY)
("TURB2LAM", D_TURB2LAM)
("SIDESLIP", D_SIDESLIP)
("VISCOSITY", D_VISCOSITY)
("REYNOLDS", D_REYNOLDS)
("DESIGN_VARIABLES", D_DESIGN)
("YOUNG_MODULUS", D_YOUNG)
("POISSON_RATIO", D_POISSON)
("STRUCTURAL_DENSITY", D_RHO)
("STRUCTURAL_DEAD_LOAD", D_RHO_DL)
("ELECTRIC_FIELD", D_EFIELD);


enum ENUM_RECORDING {
  FLOW_CONS_VARS   = 1,
  MESH_COORDS = 2,
  COMBINED    = 3,
  FEA_DISP_VARS = 4,
  FLOW_CROSS_TERM = 5,
  FEM_CROSS_TERM_GEOMETRY = 6,
  GEOMETRY_CROSS_TERM = 7,
  ALL_VARIABLES = 8
};

/*!
 * \brief types of schemes for dynamic structural computations
 */
enum ENUM_DYNAMIC {
  STATIC = 0,             /*!< \brief A static structural computation. */
  DYNAMIC = 1		      /*!< \brief Use a time stepping strategy for dynamic computations. */
};
static const map<string, ENUM_DYNAMIC> Dynamic_Map = CCreateMap<string, ENUM_DYNAMIC>
("NO", STATIC)
("YES", DYNAMIC);

/*!
 * \brief types of input file formats
 */
enum ENUM_INPUT_REF {
  SU2_REF = 1,                     /*!< \brief SU2 input format (from a restart). */
  CUSTOM_REF = 2                   /*!< \brief CGNS input format for the computational grid. */
};
static const map<string, ENUM_INPUT_REF> Input_Ref_Map = CCreateMap<string, ENUM_INPUT_REF>
("SU2", SU2_REF)
("CUSTOM", CUSTOM_REF);

/*!
 * \brief types of filter kernels, initially intended for structural topology optimization applications
 */
enum ENUM_FILTER_KERNEL {
  CONSTANT_WEIGHT_FILTER = 0,      /*!< \brief Uniform weight. */
  CONICAL_WEIGHT_FILTER  = 1,      /*!< \brief Linear decay with distance from center point [Bruns and Tortorelli, 2001]. */
  GAUSSIAN_WEIGHT_FILTER = 2,      /*!< \brief Bell shape around center point [Bruns and Tortorelli, 2003]. */
  DILATE_MORPH_FILTER    = 3,      /*!< \brief Continuous version of the dilate morphology operator [Sigmund 2007]. */
  ERODE_MORPH_FILTER     = 4,      /*!< \brief Continuous version of the erode morphology operator [Sigmund 2007].*/
};
static const map<string, ENUM_FILTER_KERNEL> Filter_Kernel_Map = CCreateMap<string, ENUM_FILTER_KERNEL>
("CONSTANT", CONSTANT_WEIGHT_FILTER)
("CONICAL" , CONICAL_WEIGHT_FILTER)
("GAUSSIAN", GAUSSIAN_WEIGHT_FILTER)
("DILATE"  , DILATE_MORPH_FILTER)
("ERODE"   , ERODE_MORPH_FILTER);

/*!
 * \brief types of projection function, initially intended for structural topology optimization applications
 */
enum ENUM_PROJECTION_FUNCTION {
  NO_PROJECTION  = 0,      /*!< \brief No projection. */
  HEAVISIDE_UP   = 1,      /*!< \brief Project values towards 1. */
  HEAVISIDE_DOWN = 2,      /*!< \brief Project values towards 0. */
};
static const map<string, ENUM_PROJECTION_FUNCTION> Projection_Function_Map = CCreateMap<string, ENUM_PROJECTION_FUNCTION>
("NO_PROJECTION" , NO_PROJECTION)
("HEAVISIDE_UP"  , HEAVISIDE_UP)
("HEAVISIDE_DOWN", HEAVISIDE_DOWN);

/* END_CONFIG_ENUMS */

class COptionBase {
private:
public:
  COptionBase() {};
  virtual  ~COptionBase() = 0;
  //  virtual string SetValue(string) {SU2MPI::PrintAndFinalize("shouldn't be here"); return "";};
  virtual string SetValue(vector<string>) = 0;
  virtual void SetDefault() = 0;

  string optionCheckMultipleValues(vector<string> & option_value, string type_id, string option_name) {
    if (option_value.size() != 1) {
      string newString;
      newString.append(option_name);
      newString.append(": multiple values for type ");
      newString.append(type_id);
      return newString;
    }
    return "";
  }

  string badValue(vector<string> & option_value, string type_id, string option_name) {
    string newString;
    newString.append(option_name);
    newString.append(": improper option value for type ");
    newString.append(type_id);
    return newString;
  }
};

inline COptionBase::~COptionBase() {}


template <class Tenum>
class COptionEnum : public COptionBase {

  map<string, Tenum> m;
  unsigned short & field; // Reference to the feildname
  Tenum def; // Default value
  string name; // identifier for the option

public:
  COptionEnum(string option_field_name, const map<string, Tenum> m, unsigned short & option_field, Tenum default_value) : field(option_field) {
    this->m = m;
    this->def = default_value;
    this->name = option_field_name;
  }

  ~COptionEnum() {};
  string SetValue(vector<string> option_value) {
    // Check if there is more than one string
    string out = optionCheckMultipleValues(option_value, "enum", this->name);
    if (out.compare("") != 0) {
      return out;
    }

    // Check to see if the enum value is in the map
    if (this->m.find(option_value[0]) == m.end()) {
      string str;
      str.append(this->name);
      str.append(": invalid option value ");
      str.append(option_value[0]);
      str.append(". Check current SU2 options in config_template.cfg.");
      return str;
    }
    // If it is there, set the option value
    Tenum val = this->m[option_value[0]];
    this->field = val;
    return "";
  }

  void SetDefault() {
    this->field = this->def;
  }
};

class COptionDouble : public COptionBase {
  su2double & field; // Reference to the fieldname
  su2double def; // Default value
  string name; // identifier for the option

public:
  COptionDouble(string option_field_name, su2double & option_field, su2double default_value) : field(option_field) {
    this->def = default_value;
    this->name = option_field_name;
  }

  ~COptionDouble() {};
  string SetValue(vector<string> option_value) {
    // check if there is more than one value
    string out = optionCheckMultipleValues(option_value, "su2double", this->name);
    if (out.compare("") != 0) {
      return out;
    }
    istringstream is(option_value[0]);
    su2double val;
    if (is >> val) {
      this->field = val;
      return "";
    }
    return badValue(option_value, "su2double", this->name);
  }
  void SetDefault() {
    this->field = this->def;
  }
};

class COptionString : public COptionBase {
  string & field; // Reference to the fieldname
  string def; // Default value
  string name; // identifier for the option

public:
  COptionString(string option_field_name, string & option_field, string default_value) : field(option_field) {
    this->def = default_value;
    this->name = option_field_name;
  }

  ~COptionString() {};
  string SetValue(vector<string> option_value) {
    // check if there is more than one value
    string out = optionCheckMultipleValues(option_value, "su2double", this->name);
    if (out.compare("") != 0) {
      return out;
    }
    this->field.assign(option_value[0]);
    return "";
  }
  void SetDefault() {
    this->field = this->def;
  }
};

class COptionInt : public COptionBase {
  int & field; // Reference to the feildname
  int def; // Default value
  string name; // identifier for the option

public:
  COptionInt(string option_field_name, int & option_field, int default_value) : field(option_field) {
    this->def = default_value;
    this->name = option_field_name;
  }

  ~COptionInt() {};
  string SetValue(vector<string> option_value) {
    string out = optionCheckMultipleValues(option_value, "int", this->name);
    if (out.compare("") != 0) {
      return out;
    }
    istringstream is(option_value[0]);
    int val;
    if (is >> val) {
      this->field = val;
      return "";
    }
    return badValue(option_value, "int", this->name);
  }
  void SetDefault() {
    this->field = this->def;
  }
};

class COptionULong : public COptionBase {
  unsigned long & field; // Reference to the feildname
  unsigned long def; // Default value
  string name; // identifier for the option

public:
  COptionULong(string option_field_name, unsigned long & option_field, unsigned long default_value) : field(option_field) {
    this->def = default_value;
    this->name = option_field_name;
  }

  ~COptionULong() {};
  string SetValue(vector<string> option_value) {
    string out = optionCheckMultipleValues(option_value, "unsigned long", this->name);
    if (out.compare("") != 0) {
      return out;
    }
    istringstream is(option_value[0]);
    unsigned long val;
    if (is >> val) {
      this->field = val;
      return "";
    }
    return badValue(option_value, "unsigned long", this->name);
  }
  void SetDefault() {
    this->field = this->def;
  }
};

class COptionUShort : public COptionBase {
  unsigned short & field; // Reference to the feildname
  unsigned short def; // Default value
  string name; // identifier for the option

public:
  COptionUShort(string option_field_name, unsigned short & option_field, unsigned short default_value) : field(option_field) {
    this->def = default_value;
    this->name = option_field_name;
  }

  ~COptionUShort() {};
  string SetValue(vector<string> option_value) {
    string out = optionCheckMultipleValues(option_value, "unsigned short", this->name);
    if (out.compare("") != 0) {
      return out;
    }
    istringstream is(option_value[0]);
    unsigned short val;
    if (is >> val) {
      this->field = val;
      return "";
    }
    return badValue(option_value, "unsigned short", this->name);
  }
  void SetDefault() {
    this->field = this->def;
  }
};

class COptionLong : public COptionBase {
  long & field; // Reference to the feildname
  long def; // Default value
  string name; // identifier for the option

public:
  COptionLong(string option_field_name, long & option_field, long default_value) : field(option_field) {
    this->def = default_value;
    this->name = option_field_name;
  }

  ~COptionLong() {};
  string SetValue(vector<string> option_value) {
    string out = optionCheckMultipleValues(option_value, "long", this->name);
    if (out.compare("") != 0) {
      return out;
    }
    istringstream is(option_value[0]);
    long val;
    if (is >> val) {
      this->field = val;
      return "";
    }
    return badValue(option_value, "long", this->name);
  }
  void SetDefault() {
    this->field = this->def;
  }
};


class COptionBool : public COptionBase {
  bool & field; // Reference to the feildname
  bool def; // Default value
  string name; // identifier for the option

public:
  COptionBool(string option_field_name, bool & option_field, bool default_value) : field(option_field) {
    this->def = default_value;
    this->name = option_field_name;
  }

  ~COptionBool() {};
  string SetValue(vector<string> option_value) {
    // check if there is more than one value
    string out = optionCheckMultipleValues(option_value, "bool", this->name);
    if (out.compare("") != 0) {
      return out;
    }
    if (option_value[0].compare("YES") == 0) {
      this->field = true;
      return "";
    }
    if (option_value[0].compare("NO") == 0) {
      this->field = false;
      return "";
    }
    return badValue(option_value, "bool", this->name);
  }
  void SetDefault() {
    this->field = this->def;
  }
};

template <class Tenum>
class COptionEnumList : public COptionBase {

  map<string, Tenum> m;
  unsigned short * & field; // Reference to the feildname
  string name; // identifier for the option
  unsigned short & size;

public:
  COptionEnumList(string option_field_name, const map<string, Tenum> m, unsigned short * & option_field, unsigned short & list_size) : field(option_field) , size(list_size) {
    this->m = m;
    this->name = option_field_name;
  }

  ~COptionEnumList() {};
  string SetValue(vector<string> option_value) {
    if (option_value.size() == 1 && option_value[0].compare("NONE") == 0) {
      this->size = 0;
      return "";
    }
    // size is the length of the option list
    this->size = option_value.size();
    unsigned short * enums = new unsigned short[size];
    for (int i  = 0; i < this->size; i++) {
      // Check to see if the enum value is in the map
      if (this->m.find(option_value[i]) == m.end()) {
        string str;
        str.append(this->name);
        str.append(": invalid option value ");
        str.append(option_value[i]);
        str.append(". Check current SU2 options in config_template.cfg.");
        return str;
      }
      // If it is there, set the option value
      enums[i] = this->m[option_value[i]];
    }
    this->field = enums;
    return "";
  }

  void SetDefault() {
    // No default to set
    size = 0;
  }
};

class COptionDoubleArray : public COptionBase {
  su2double * & field; // Reference to the feildname
  string name; // identifier for the option
  const int size;
  su2double * def;
  su2double * vals;
  su2double * default_value;

public:
  COptionDoubleArray(string option_field_name, const int list_size, su2double * & option_field, su2double * default_value) : field(option_field), size(list_size) {
    this->name = option_field_name;
    this->default_value = default_value;
    def  = NULL;
    vals = NULL;
  }

  ~COptionDoubleArray() {
     if(def  != NULL) delete [] def; 
     if(vals != NULL) delete [] vals; 
  };
  string SetValue(vector<string> option_value) {
    // Check that the size is correct
    if (option_value.size() != (unsigned long)this->size) {
      string newstring;
      newstring.append(this->name);
      newstring.append(": wrong number of arguments: ");
      stringstream ss;
      ss << this->size;
      newstring.append(ss.str());
      newstring.append(" expected, ");
      stringstream ss2;
      ss2 << option_value.size();
      newstring.append(ss2.str());
      newstring.append(" found");
      return newstring;
    }
    vals = new su2double[this->size];
    for (int i  = 0; i < this->size; i++) {
      istringstream is(option_value[i]);
      su2double val;
      if (!(is >> val)) {
        delete [] vals;
        return badValue(option_value, "su2double array", this->name);
      }
      vals[i] = val;
    }
    this->field = vals;
    return "";
  }

  void SetDefault() {
    def = new su2double [size];
    for (int i = 0; i < size; i++) {
      def[i] = default_value[i];
    }
    this->field = def;
  }
};

class COptionDoubleList : public COptionBase {
  su2double * & field; // Reference to the feildname
  string name; // identifier for the option
  unsigned short & size;

public:
  COptionDoubleList(string option_field_name, unsigned short & list_size, su2double * & option_field) : field(option_field), size(list_size) {
    this->name = option_field_name;
  }

  ~COptionDoubleList() {};
  string SetValue(vector<string> option_value) {
    // The size is the length of option_value
    unsigned short option_size = option_value.size();
    if (option_size == 1 && option_value[0].compare("NONE") == 0) {
      // No options
      this->size = 0;
      return "";
    }

    this->size = option_size;

    // Parse all of the options
    su2double * vals = new su2double[option_size];
    for (unsigned long i  = 0; i < option_size; i++) {
      istringstream is(option_value[i]);
      su2double val;
      if (!(is >> val)) {
        delete [] vals;
        return badValue(option_value, "su2double list", this->name);
      }
      vals[i] = val;
    }
    this->field = vals;
    return "";
  }

  void SetDefault() {
    this->size = 0; // There is no default value for list
  }
};

class COptionShortList : public COptionBase {
  short * & field; // Reference to the feildname
  string name; // identifier for the option
  unsigned short & size;
  
public:
  COptionShortList(string option_field_name, unsigned short & list_size,  short * & option_field) : field(option_field), size(list_size) {
    this->name = option_field_name;
  }
  
  ~COptionShortList() {};
  string SetValue(vector<string> option_value) {
    // The size is the length of option_value
    unsigned short option_size = option_value.size();
    if (option_size == 1 && option_value[0].compare("NONE") == 0) {
      // No options
      this->size = 0;
      return "";
    }
    this->size = option_size;
    
    // Parse all of the options
    short * vals = new  short[option_size];
    for (unsigned long i  = 0; i < option_size; i++) {
      istringstream is(option_value[i]);
      unsigned short val;
      if (!(is >> val)) {
        delete [] vals;
        return badValue(option_value, "short", this->name);
      }
      vals[i] = val;
    }
    this->field = vals;
    return "";
  }
  
  void SetDefault() {
    this->size = 0; // There is no default value for list
  }
};

class COptionUShortList : public COptionBase {
  unsigned short * & field; // Reference to the feildname
  string name; // identifier for the option
  unsigned short & size;

public:
  COptionUShortList(string option_field_name, unsigned short & list_size, unsigned short * & option_field) : field(option_field), size(list_size) {
    this->name = option_field_name;
  }

  ~COptionUShortList() {};
  string SetValue(vector<string> option_value) {
    // The size is the length of option_value
    unsigned short option_size = option_value.size();
    if (option_size == 1 && option_value[0].compare("NONE") == 0) {
      // No options
      this->size = 0;
      return "";
    }
    this->size = option_size;

    // Parse all of the options
    unsigned short * vals = new unsigned short[option_size];
    for (unsigned long i  = 0; i < option_size; i++) {
      istringstream is(option_value[i]);
      unsigned short val;
      if (!(is >> val)) {
        delete [] vals;
        return badValue(option_value, "unsigned short", this->name);
      }
      vals[i] = val;
    }
    this->field = vals;
    return "";
  }

  void SetDefault() {
    this->size = 0; // There is no default value for list
  }
};

class COptionStringList : public COptionBase {
  string * & field; // Reference to the feildname
  string name; // identifier for the option
  unsigned short & size;

public:
  COptionStringList(string option_field_name, unsigned short & list_size, string * & option_field) : field(option_field), size(list_size) {
    this->name = option_field_name;
  }

  ~COptionStringList() {};
  string SetValue(vector<string> option_value) {
    // The size is the length of option_value
    unsigned short option_size = option_value.size();
    if (option_size == 1 && option_value[0].compare("NONE") == 0) {
      this->size = 0;
      return "";
    }
    this->size = option_size;

    // Parse all of the options
    string * vals = new string[option_size];
    for (unsigned long i  = 0; i < option_size; i++) {
      vals[i].assign(option_value[i]);
    }
    this->field = vals;
    return "";
  }

  void SetDefault() {
    this->size = 0; // There is no default value for list
  }
};

class COptionConvect : public COptionBase {
  string name; // identifier for the option
  unsigned short & space;
  unsigned short & centered;
  unsigned short & upwind;

public:
  COptionConvect(string option_field_name, unsigned short & space_field, unsigned short & centered_field, unsigned short & upwind_field) : space(space_field), centered(centered_field), upwind(upwind_field) {
    this->name = option_field_name;
  }

  ~COptionConvect() {};
  string SetValue(vector<string> option_value) {

    string out = optionCheckMultipleValues(option_value, "unsigned short", this->name);
    if (out.compare("") != 0) {
      return out;
    }

    if (Centered_Map.count(option_value[0])) {
      this->space = Space_Map.find("SPACE_CENTERED")->second;
      this->centered = Centered_Map.find(option_value[0])->second;
      this->upwind = NO_UPWIND;
      return "";
    }
    if (Upwind_Map.count(option_value[0])) {
      this->space = Space_Map.find("SPACE_UPWIND")->second;
      this->upwind = Upwind_Map.find(option_value[0])->second;
      this->centered = NO_CENTERED;
      return "";
    }
    // Make them defined in case something weird happens
    this->centered = NO_CENTERED;
    this->upwind = NO_UPWIND;
    this->space = SPACE_CENTERED;
    return badValue(option_value, "convect", this->name);

  }

  void SetDefault() {
    this->centered = NO_CENTERED;
    this->upwind = NO_UPWIND;
    this->space = SPACE_CENTERED;
  }
};

class COptionFEMConvect : public COptionBase{
  string name; // identifier for the option
  unsigned short & space;
  unsigned short & fem;

public:
  COptionFEMConvect(string option_field_name, unsigned short & space_field, unsigned short & fem_field) : space(space_field), fem(fem_field) {
    this->name = option_field_name;
  }

  ~COptionFEMConvect() {};
  string SetValue(vector<string> option_value) {

    string out = optionCheckMultipleValues(option_value, "unsigned short", this->name);
    if (out.compare("") != 0) {
      return out;
    }

    if (FEM_Map.count(option_value[0])) {
      this->space = Space_Map.find("FINITE_ELEMENT")->second;
      this->fem = FEM_Map.find(option_value[0])->second;
      return "";
    }

    // Make them defined in case something weird happens
    this->fem = NO_FEM;
    return badValue(option_value, "convect", this->name);

  }

  void SetDefault() {
    this->fem = NO_FEM;
  }
};

class COptionMathProblem : public COptionBase {
  string name; // identifier for the option
  bool & cont_adjoint;
  bool cont_adjoint_def;
  bool & disc_adjoint;
  bool disc_adjoint_def;
  bool & restart;
  bool restart_def;

public:
  COptionMathProblem(string option_field_name, bool & cont_adjoint_field, bool cont_adjoint_default, bool & disc_adjoint_field, bool disc_adjoint_default, bool & restart_field, bool restart_default) : cont_adjoint(cont_adjoint_field), disc_adjoint(disc_adjoint_field), restart(restart_field) {
    this->name = option_field_name;
    this->cont_adjoint_def = cont_adjoint_default;
    this->disc_adjoint_def = disc_adjoint_default;
    this->restart_def = restart_default;
  }

  ~COptionMathProblem() {};
  string SetValue(vector<string> option_value) {
    string out = optionCheckMultipleValues(option_value, "unsigned short", this->name);
    if (out.compare("") != 0) {
      return out;
    }
    if (option_value[0] == "ADJOINT") {
      return badValue(option_value, "math problem (try CONTINUOUS_ADJOINT)", this->name);
    }
    if (Math_Problem_Map.find(option_value[0]) == Math_Problem_Map.end()) {
      return badValue(option_value, "math problem", this->name);
    }
    if (option_value[0] == "DIRECT") {
      this->cont_adjoint = false;
      this->disc_adjoint = false;
      this->restart = false;
      return "";
    }
    if (option_value[0] == "CONTINUOUS_ADJOINT") {
      this->cont_adjoint= true;
      this->disc_adjoint = false;
      this->restart= true;
      return "";
    }
    if (option_value[0] == "DISCRETE_ADJOINT") {
      this->disc_adjoint = true;
      this->cont_adjoint= false;
      this->restart = true;
      return "";
    }
    return "option in math problem map not considered in constructor";
  }

  void SetDefault() {
    this->cont_adjoint = this->cont_adjoint_def;
    this->disc_adjoint = this->disc_adjoint_def;
    this->restart = this->restart_def;
  }
  
};

class COptionDVParam : public COptionBase {
  string name; // identifier for the option
  unsigned short & nDV;
  su2double ** & paramDV;
  string * & FFDTag;
  unsigned short* & design_variable;

public:
  COptionDVParam(string option_field_name, unsigned short & nDV_field, su2double** & paramDV_field, string* & FFDTag_field, unsigned short * & design_variable_field) : nDV(nDV_field), paramDV(paramDV_field), FFDTag(FFDTag_field), design_variable(design_variable_field) {
    this->name = option_field_name;
  }

  ~COptionDVParam() {};
  
  string SetValue(vector<string> option_value) {
    if ((option_value.size() == 1) && (option_value[0].compare("NONE") == 0)) {
      this->nDV = 0;
      return "";
    }

    // Cannot have ; at the beginning or the end
    if (option_value[0].compare(";") == 0) {
      string newstring;
      newstring.append(this->name);
      newstring.append(": may not have beginning semicolon");
      return newstring;
    }
    if (option_value[option_value.size()-1].compare(";") == 0) {
      string newstring;
      newstring.append(this->name);
      newstring.append(": may not have ending semicolon");
      return newstring;
    }


    // use the ";" token to determine the number of design variables
    // This works because semicolon is not one of the delimiters in tokenize string
    this->nDV = 0;
    //unsigned int num_semi = 0;
    for (unsigned int i = 0; i < static_cast<unsigned int>(option_value.size()); i++) {
      if (option_value[i].compare(";") == 0) {
        this->nDV++;
        //        num_semi++;
      }
    }

    // One more design variable than semicolon
    this->nDV++;

    if ( (this->nDV > 0) && (this->design_variable == NULL) ) {
      string newstring;
      newstring.append(this->name);
      newstring.append(": Design_Variable array has not been allocated. Check that DV_KIND appears before DV_PARAM in configuration file.");
      return newstring;
    }

    this->paramDV = new su2double*[this->nDV];
    for (unsigned short iDV = 0; iDV < this->nDV; iDV++) {
      this->paramDV[iDV] = new su2double[MAX_PARAMETERS];
    }

    this->FFDTag = new string[this->nDV];

    unsigned short nParamDV = 0;
    stringstream ss;
    unsigned int i = 0;
    for (unsigned short iDV = 0; iDV < this->nDV; iDV++) {
      switch (this->design_variable[iDV]) {
        case NO_DEFORMATION:       nParamDV = 0; break;
        case FFD_SETTING:          nParamDV = 0; break;
        case FFD_CONTROL_POINT_2D: nParamDV = 5; break;
        case FFD_CAMBER_2D:        nParamDV = 2; break;
        case FFD_THICKNESS_2D:     nParamDV = 2; break;
        case FFD_TWIST_2D:         nParamDV = 3; break;
        case HICKS_HENNE:          nParamDV = 2; break;
        case SURFACE_BUMP:         nParamDV = 3; break;
        case CST:                  nParamDV = 3; break;
        case ANGLE_OF_ATTACK:      nParamDV = 1; break;
        case SCALE:                nParamDV = 0; break;
        case TRANSLATION:          nParamDV = 3; break;
        case ROTATION:             nParamDV = 6; break;
        case NACA_4DIGITS:         nParamDV = 3; break;
        case PARABOLIC:            nParamDV = 2; break;
        case AIRFOIL:              nParamDV = 2; break;
        case FFD_CONTROL_POINT:    nParamDV = 7; break;
        case FFD_NACELLE:          nParamDV = 6; break;
        case FFD_GULL:             nParamDV = 2; break;
        case FFD_TWIST:            nParamDV = 8; break;
        case FFD_ROTATION:         nParamDV = 7; break;
        case FFD_CONTROL_SURFACE:  nParamDV = 7; break;
        case FFD_CAMBER:           nParamDV = 3; break;
        case FFD_THICKNESS:        nParamDV = 3; break;
        case FFD_ANGLE_OF_ATTACK:  nParamDV = 2; break;
        case SURFACE_FILE:         nParamDV = 0; break;
        case DV_EFIELD:            nParamDV = 2; break;
        case DV_YOUNG:             nParamDV = 0; break;
        case DV_POISSON:           nParamDV = 0; break;
        case DV_RHO:               nParamDV = 0; break;
        case DV_RHO_DL:            nParamDV = 0; break;
        case SCALE_GRID:           nParamDV = 0; break;
        case TRANSLATE_GRID:       nParamDV = 3; break;
        case ROTATE_GRID:          nParamDV = 6; break;
        default : {
          string newstring;
          newstring.append(this->name);
          newstring.append(": undefined design variable type found in configuration file.");
          return newstring;
        }
      }

      for (unsigned short iParamDV = 0; iParamDV < nParamDV; iParamDV++) {

        ss << option_value[i] << " ";

        if ((iParamDV == 0) &&
            ((this->design_variable[iDV] == NO_DEFORMATION) ||
             (this->design_variable[iDV] == FFD_SETTING) ||
             (this->design_variable[iDV] == FFD_ANGLE_OF_ATTACK)||
             (this->design_variable[iDV] == FFD_CONTROL_POINT_2D) ||
             (this->design_variable[iDV] == FFD_CAMBER_2D) ||
             (this->design_variable[iDV] == FFD_TWIST_2D) ||
             (this->design_variable[iDV] == FFD_THICKNESS_2D) ||
             (this->design_variable[iDV] == FFD_CONTROL_POINT) ||
             (this->design_variable[iDV] == FFD_NACELLE) ||
             (this->design_variable[iDV] == FFD_GULL) ||
             (this->design_variable[iDV] == FFD_TWIST) ||
             (this->design_variable[iDV] == FFD_ROTATION) ||
             (this->design_variable[iDV] == FFD_CONTROL_SURFACE) ||
             (this->design_variable[iDV] == FFD_CAMBER) ||
             (this->design_variable[iDV] == FFD_THICKNESS))) {
              ss >> this->FFDTag[iDV];
              this->paramDV[iDV][iParamDV] = 0;
            }
        else
          ss >> this->paramDV[iDV][iParamDV];

        i++;
      }
      if (iDV < (this->nDV-1)) {
        if (option_value[i].compare(";") != 0) {
          string newstring;
          newstring.append(this->name);
          newstring.append(": a design variable in the configuration file has the wrong number of parameters");
          return newstring;
        }
        i++;
      }
    }

    // Need to return something...
    return "";
  }

  void SetDefault() {
    this->nDV = 0;
    this->paramDV = NULL;
    this->FFDTag = NULL;
    // Don't mess with the Design_Variable because it's an input, not modified
  }
};

class COptionDVValue : public COptionBase {
  string name; // identifier for the option
  unsigned short* & nDV_Value;
  su2double ** & valueDV;
  unsigned short & nDV;
  su2double ** & paramDV;
  unsigned short* & design_variable;

public:
  COptionDVValue(string option_field_name, unsigned short* & nDVValue_field, su2double** & valueDV_field, unsigned short & nDV_field,  su2double** & paramDV_field, unsigned short * & design_variable_field) : nDV_Value(nDVValue_field), valueDV(valueDV_field), nDV(nDV_field), paramDV(paramDV_field), design_variable(design_variable_field) {
    this->name = option_field_name;
  }

  ~COptionDVValue() {};

  string SetValue(vector<string> option_value) {
    if ((option_value.size() == 1) && (option_value[0].compare("NONE") == 0)) {
      this->nDV_Value = NULL;
      return "";
    }

    if ( (this->nDV > 0) && (this->design_variable == NULL) ) {
      string newstring;
      newstring.append(this->name);
      newstring.append(": Design_Variable array has not been allocated. Check that DV_KIND appears before DV_VALUE in configuration file.");
      return newstring;
    }
    if ( (this->nDV > 0) && (this->paramDV == NULL) ) {
      string newstring;
      newstring.append(this->name);
      newstring.append(": Design_Parameter array has not been allocated. Check that DV_PARAM appears before DV_VALUE in configuration file.");
      return newstring;
    }

    this->valueDV = new su2double*[this->nDV];
    this->nDV_Value = new unsigned short[this->nDV];

    for (unsigned short iDV = 0; iDV < this->nDV; iDV++) {
      this->valueDV[iDV] = new su2double[3];
    }

    unsigned short nValueDV = 0;
    unsigned short totalnValueDV = 0;
    stringstream ss;
    unsigned int i = 0;
    for (unsigned short iDV = 0; iDV < this->nDV; iDV++) {
      switch (this->design_variable[iDV]) {
        case FFD_CONTROL_POINT:
          if((this->paramDV[iDV][4] == 0) &&
             (this->paramDV[iDV][5] == 0) &&
             (this->paramDV[iDV][6] == 0)) {
            nValueDV = 3;
          } else {
            nValueDV = 1;
          }
          break;
        case FFD_CONTROL_POINT_2D:
          if((this->paramDV[iDV][3] == 0) &&
             (this->paramDV[iDV][4] == 0)) {
            nValueDV = 2;
          } else {
            nValueDV = 1;
          }
          break;
        default :
          nValueDV = 1;
      }

      this->nDV_Value[iDV] = nValueDV;

      totalnValueDV += nValueDV;

      for (unsigned short iValueDV = 0; iValueDV < nValueDV; iValueDV++) {

        if (i >= option_value.size()) {
          string newstring;
          newstring.append(this->name);
          newstring.append(": DV_VALUE does not contain enough entries to match DV_KIND or DV_PARAM.");
          return newstring;
        }
        
        ss << option_value[i] << " ";

        ss >> this->valueDV[iDV][iValueDV];

        i++;
      }
    }

    if (i != totalnValueDV) {
      string newstring;
      newstring.append(this->name);
      newstring.append(": a design variable in the configuration file has the wrong number of values");
      return newstring;
    }

    // Need to return something...
    return "";
  }

  void SetDefault() {
    this->nDV_Value = 0;
    this->valueDV = NULL;
    // Don't mess with the Design_Variable because it's an input, not modified
  }
};

class COptionFFDDef : public COptionBase {
  string name;
  unsigned short & nFFD;
  su2double ** & CoordFFD;
  string * & FFDTag;
  
public:
  COptionFFDDef(string option_field_name, unsigned short & nFFD_field, su2double** & coordFFD_field, string* & FFDTag_field) : nFFD(nFFD_field), CoordFFD(coordFFD_field), FFDTag(FFDTag_field) {
    this->name = option_field_name;
  }
  
  ~COptionFFDDef() {};
  
  string SetValue(vector<string> option_value) {
    if ((option_value.size() == 1) && (option_value[0].compare("NONE") == 0)) {
      this->nFFD = 0;
      return "";
    }
    
    // Cannot have ; at the beginning or the end
    if (option_value[0].compare(";") == 0) {
      string newstring;
      newstring.append(this->name);
      newstring.append(": may not have beginning semicolon");
      return newstring;
    }
    if (option_value[option_value.size()-1].compare(";") == 0) {
      string newstring;
      newstring.append(this->name);
      newstring.append(": may not have ending semicolon");
      return newstring;
    }
    
    
    // use the ";" token to determine the number of design variables
    // This works because semicolon is not one of the delimiters in tokenize string
    this->nFFD = 0;
    for (unsigned int i = 0; i < static_cast<unsigned int>(option_value.size()); i++) {
      if (option_value[i].compare(";") == 0) {
        this->nFFD++;
      }
    }
    
    // One more design variable than semicolon
    this->nFFD++;
    
    this->CoordFFD = new su2double*[this->nFFD];
    for (unsigned short iFFD = 0; iFFD < this->nFFD; iFFD++) {
      this->CoordFFD[iFFD] = new su2double[25];
    }
    
    this->FFDTag = new string[this->nFFD];
    
    unsigned short nCoordFFD = 0;
    stringstream ss;
    unsigned int i = 0;
    
    for (unsigned short iFFD = 0; iFFD < this->nFFD; iFFD++) {
      
      nCoordFFD = 25;
      
      for (unsigned short iCoordFFD = 0; iCoordFFD < nCoordFFD; iCoordFFD++) {
        
        ss << option_value[i] << " ";
        
        if (iCoordFFD == 0) ss >> this->FFDTag[iFFD];
        else ss >> this->CoordFFD[iFFD][iCoordFFD-1];
        
        i++;
      }
      
      if (iFFD < (this->nFFD-1)) {
        if (option_value[i].compare(";") != 0) {
          string newstring;
          newstring.append(this->name);
          newstring.append(": a FFD box in the configuration file has the wrong number of parameters");
          return newstring;
        }
        i++;
      }
      
    }
    
    // Need to return something...
    return "";
  }
  
  void SetDefault() {
    this->nFFD = 0;
    this->CoordFFD = NULL;
    this->FFDTag = NULL;
  }
  
};

class COptionFFDDegree : public COptionBase {
  string name;
  unsigned short & nFFD;
  unsigned short ** & DegreeFFD;
  
public:
  COptionFFDDegree(string option_field_name, unsigned short & nFFD_field, unsigned short** & degreeFFD_field) : nFFD(nFFD_field), DegreeFFD(degreeFFD_field) {
    this->name = option_field_name;
  }
  
  ~COptionFFDDegree() {};
  
  string SetValue(vector<string> option_value) {
    if ((option_value.size() == 1) && (option_value[0].compare("NONE") == 0)) {
      this->nFFD = 0;
      return "";
    }
    
    // Cannot have ; at the beginning or the end
    if (option_value[0].compare(";") == 0) {
      string newstring;
      newstring.append(this->name);
      newstring.append(": may not have beginning semicolon");
      return newstring;
    }
    if (option_value[option_value.size()-1].compare(";") == 0) {
      string newstring;
      newstring.append(this->name);
      newstring.append(": may not have ending semicolon");
      return newstring;
    }
    
    
    // use the ";" token to determine the number of design variables
    // This works because semicolon is not one of the delimiters in tokenize string
    this->nFFD = 0;
    for (unsigned int i = 0; i < static_cast<unsigned int>(option_value.size()); i++) {
      if (option_value[i].compare(";") == 0) {
        this->nFFD++;
      }
    }
    
    // One more design variable than semicolon
    this->nFFD++;
    
    this->DegreeFFD = new unsigned short*[this->nFFD];
    for (unsigned short iFFD = 0; iFFD < this->nFFD; iFFD++) {
      this->DegreeFFD[iFFD] = new unsigned short[3];
    }
    
    unsigned short nDegreeFFD = 0;
    stringstream ss;
    unsigned int i = 0;
    
    for (unsigned short iFFD = 0; iFFD < this->nFFD; iFFD++) {
      
      nDegreeFFD = 3;
      
      for (unsigned short iDegreeFFD = 0; iDegreeFFD < nDegreeFFD; iDegreeFFD++) {
        ss << option_value[i] << " ";
        ss >> this->DegreeFFD[iFFD][iDegreeFFD];
        i++;
      }
      
      if (iFFD < (this->nFFD-1)) {
        if (option_value[i].compare(";") != 0) {
          string newstring;
          newstring.append(this->name);
          newstring.append(": a FFD degree in the configuration file has the wrong number of parameters");
          return newstring;
        }
        i++;
      }
      
    }
    
    // Need to return something...
    return "";
  }
  
  void SetDefault() {
    this->nFFD = 0;
    this->DegreeFFD = NULL;
  }
  
};

// Class where the option is represented by (String, su2double, string, su2double, ...)
class COptionStringDoubleList : public COptionBase {
  string name; // identifier for the option
  unsigned short & size; // how many strings are there (same as number of su2doubles)

  string * & s_f; // Reference to the string fields
  su2double* & d_f; // reference to the su2double fields

public:
  COptionStringDoubleList(string option_field_name, unsigned short & list_size, string * & string_field, su2double* & double_field) : size(list_size), s_f(string_field), d_f(double_field) {
    this->name = option_field_name;
  }

  ~COptionStringDoubleList() {};
  string SetValue(vector<string> option_value) {
    // There must be an even number of entries (same number of strings and doubles
    unsigned short totalVals = option_value.size();
    if ((totalVals % 2) != 0) {
      if ((totalVals == 1) && (option_value[0].compare("NONE") == 0)) {
        // It's okay to say its NONE
        this->size = 0;
        return "";
      }
      string newstring;
      newstring.append(this->name);
      newstring.append(": must have an even number of entries");
      return newstring;
    }
    unsigned short nVals = totalVals / 2;
    this->size = nVals;
    this->s_f = new string[nVals];
    this->d_f = new su2double[nVals];

    for (unsigned long i = 0; i < nVals; i++) {
      this->s_f[i].assign(option_value[2*i]); // 2 because have su2double and string
      istringstream is(option_value[2*i + 1]);
      su2double val;
      if (!(is >> val)) {
        return badValue(option_value, "string su2double", this->name);
      }
      this->d_f[i] = val;
    }
    // Need to return something...
    return "";
  }

  void SetDefault() {
    this->size = 0; // There is no default value for list
  }
};

class COptionInlet : public COptionBase {
  string name; // identifier for the option
  unsigned short & size;
  string * & marker;
  su2double * & ttotal;
  su2double * & ptotal;
  su2double ** & flowdir;

public:
  COptionInlet(string option_field_name, unsigned short & nMarker_Inlet, string* & Marker_Inlet, su2double* & Ttotal, su2double* & Ptotal, su2double** & FlowDir) : size(nMarker_Inlet), marker(Marker_Inlet), ttotal(Ttotal), ptotal(Ptotal), flowdir(FlowDir) {
    this->name = option_field_name;
  }

  ~COptionInlet() {};
  string SetValue(vector<string> option_value) {

    unsigned short totalVals = option_value.size();
    if ((totalVals == 1) && (option_value[0].compare("NONE") == 0)) {
      this->size = 0;
      this->marker = NULL;
      this->ttotal = NULL;
      this->ptotal = NULL;
      this->flowdir = NULL;
      return "";
    }

    if (totalVals % 6 != 0) {
      string newstring;
      newstring.append(this->name);
      newstring.append(": must have a number of entries divisible by 6");
      this->size = 0;
      this->marker = NULL;
      this->ttotal = NULL;
      this->ptotal = NULL;
      this->flowdir = NULL;
      return newstring;
    }

    unsigned short nVals = totalVals / 6;
    this->size = nVals;
    this->marker = new string[nVals];
    this->ttotal = new su2double[nVals];
    this->ptotal = new su2double[nVals];
    this->flowdir = new su2double*[nVals];
    for (unsigned long i = 0; i < nVals; i++) {
      this->flowdir[i] = new su2double[3];
    }

    for (unsigned long i = 0; i < nVals; i++) {
      this->marker[i].assign(option_value[6*i]);
      istringstream ss_1st(option_value[6*i + 1]);
      if (!(ss_1st >> this->ttotal[i])) {
        return badValue(option_value, "inlet", this->name);
      }
      istringstream ss_2nd(option_value[6*i + 2]);
      if (!(ss_2nd >> this->ptotal[i])) {
        return badValue(option_value, "inlet", this->name);
      }
      istringstream ss_3rd(option_value[6*i + 3]);
      if (!(ss_3rd >> this->flowdir[i][0])) {
        return badValue(option_value, "inlet", this->name);
      }
      istringstream ss_4th(option_value[6*i + 4]);
      if (!(ss_4th >> this->flowdir[i][1])) {
        return badValue(option_value, "inlet", this->name);
      }
      istringstream ss_5th(option_value[6*i + 5]);
      if (!(ss_5th >> this->flowdir[i][2])) {
        return badValue(option_value, "inlet", this->name);
      }
    }

    return "";
  }

  void SetDefault() {
    this->marker = NULL;
    this->ttotal = NULL;
    this->ptotal = NULL;
    this->flowdir = NULL;
    this->size = 0; // There is no default value for list
  }
};

template <class Tenum>
class COptionRiemann : public COptionBase {

protected:
  map<string, Tenum> m;
  string name; // identifier for the option
  unsigned short & size;
  string * & marker;
  unsigned short* & field; // Reference to the field name
  su2double * & var1;
  su2double * & var2;
  su2double ** & flowdir;

public:
  COptionRiemann(string option_field_name, unsigned short & nMarker_Riemann, string* & Marker_Riemann, unsigned short* & option_field, const map<string, Tenum> m, su2double* & var1, su2double* & var2, su2double** & FlowDir) : size(nMarker_Riemann),
  	  	  	  	  marker(Marker_Riemann), field(option_field), var1(var1), var2(var2), flowdir(FlowDir) {
    this->name = option_field_name;
    this->m = m;
  }
  ~COptionRiemann() {};

  string SetValue(vector<string> option_value) {

    unsigned short totalVals = option_value.size();
    if ((totalVals == 1) && (option_value[0].compare("NONE") == 0)) {
      this->size = 0;
      this->marker = NULL;
      this->field = 0;
      this->var1 = NULL;
      this->var2 = NULL;
      this->flowdir = NULL;
      return "";
    }

    if (totalVals % 7 != 0) {
      string newstring;
      newstring.append(this->name);
      newstring.append(": must have a number of entries divisible by 7");
      this->size = 0;
      this->marker = NULL;
      this->var1 = NULL;
      this->var2 = NULL;
      this->flowdir = NULL;
      this->field = NULL;
      return newstring;
    }

    unsigned short nVals = totalVals / 7;
    this->size = nVals;
    this->marker = new string[nVals];
    this->var1 = new su2double[nVals];
    this->var2 = new su2double[nVals];
    this->flowdir = new su2double*[nVals];
    this->field = new unsigned short[nVals];

    for (unsigned long i = 0; i < nVals; i++) {
      this->flowdir[i] = new su2double[3];
    }

    for (unsigned long i = 0; i < nVals; i++) {
      this->marker[i].assign(option_value[7*i]);
        // Check to see if the enum value is in the map
    if (this->m.find(option_value[7*i + 1]) == m.end()) {
      string str;
      str.append(this->name);
      str.append(": invalid option value ");
      str.append(option_value[0]);
      str.append(". Check current SU2 options in config_template.cfg.");
      return str;
    }
      Tenum val = this->m[option_value[7*i + 1]];
      this->field[i] = val;

      istringstream ss_1st(option_value[7*i + 2]);
      if (!(ss_1st >> this->var1[i])) {
        return badValue(option_value, "Riemann", this->name);
      }
      istringstream ss_2nd(option_value[7*i + 3]);
      if (!(ss_2nd >> this->var2[i])) {
        return badValue(option_value, "Riemann", this->name);
      }
      istringstream ss_3rd(option_value[7*i + 4]);
      if (!(ss_3rd >> this->flowdir[i][0])) {
        return badValue(option_value, "Riemann", this->name);
      }
      istringstream ss_4th(option_value[7*i + 5]);
      if (!(ss_4th >> this->flowdir[i][1])) {
        return badValue(option_value, "Riemann", this->name);
      }
      istringstream ss_5th(option_value[7*i + 6]);
      if (!(ss_5th >> this->flowdir[i][2])) {
        return badValue(option_value, "Riemann", this->name);
      }
    }

    return "";
  }

  void SetDefault() {
    this->marker = NULL;
    this->var1 = NULL;
    this->var2 = NULL;
    this->flowdir = NULL;
    this->size = 0; // There is no default value for list
  }
};

template <class Tenum>
class COptionGiles : public COptionBase{

  map<string, Tenum> m;
  unsigned short & size;
  string * & marker;
  unsigned short* & field; // Reference to the fieldname
  string name; // identifier for the option
  su2double * & var1;
  su2double * & var2;
  su2double ** & flowdir;
  su2double * & relfac1;
  su2double * & relfac2;

public:
  COptionGiles(string option_field_name, unsigned short & nMarker_Giles, string* & Marker_Giles, unsigned short* & option_field, const map<string, Tenum> m, su2double* & var1, su2double* & var2, su2double** & FlowDir, su2double* & relfac1, su2double* & relfac2) : size(nMarker_Giles),
  	  	  	  	  marker(Marker_Giles), field(option_field), var1(var1), var2(var2), flowdir(FlowDir), relfac1(relfac1), relfac2(relfac2) {
    this->name = option_field_name;
    this->m = m;
  }
  ~COptionGiles() {};

  string SetValue(vector<string> option_value) {

    unsigned long totalVals = option_value.size();
    if ((totalVals == 1) && (option_value[0].compare("NONE") == 0)) {
      this->size = 0;
      this->marker = NULL;
      this->field = 0;
      this->var1 = NULL;
      this->var2 = NULL;
      this->flowdir = NULL;
      this->relfac1 = NULL;
      this->relfac2 = NULL;
      return "";
    }

    if (totalVals % 9 != 0) {
      string newstring;
      newstring.append(this->name);
      newstring.append(": must have a number of entries divisible by 9");
      this->size = 0;
      this->marker = NULL;
      this->var1 = NULL;
      this->var2 = NULL;
      this->flowdir = NULL;
      this->field = NULL;
      this->relfac1 = NULL;
      this->relfac2 = NULL;
      return newstring;
    }

    unsigned long nVals = totalVals / 9;
    this->size = nVals;
    this->marker = new string[nVals];
    this->var1 = new su2double[nVals];
    this->var2 = new su2double[nVals];
    this->flowdir = new su2double*[nVals];
    this->field = new unsigned short[nVals];
    this->relfac1 = new su2double[nVals];
    this->relfac2 = new su2double[nVals];

    for (unsigned int i = 0; i < nVals; i++) {
      this->flowdir[i] = new su2double[3];
    }

    for (unsigned int i = 0; i < nVals; i++) {
      this->marker[i].assign(option_value[9*i]);
        // Check to see if the enum value is in the map
    if (this->m.find(option_value[9*i + 1]) == m.end()) {
      string str;
      str.append(this->name);
      str.append(": invalid option value ");
      str.append(option_value[0]);
      str.append(". Check current SU2 options in config_template.cfg.");
      return str;
    }
      Tenum val = this->m[option_value[9*i + 1]];
      this->field[i] = val;

      istringstream ss_1st(option_value[9*i + 2]);
      if (!(ss_1st >> this->var1[i])) {
        return badValue(option_value, "Giles BC", this->name);
      }
      istringstream ss_2nd(option_value[9*i + 3]);
      if (!(ss_2nd >> this->var2[i])) {
        return badValue(option_value, "Giles BC", this->name);
      }
      istringstream ss_3rd(option_value[9*i + 4]);
      if (!(ss_3rd >> this->flowdir[i][0])) {
        return badValue(option_value, "Giles BC", this->name);
      }
      istringstream ss_4th(option_value[9*i + 5]);
      if (!(ss_4th >> this->flowdir[i][1])) {
        return badValue(option_value, "Giles BC", this->name);
      }
      istringstream ss_5th(option_value[9*i + 6]);
      if (!(ss_5th >> this->flowdir[i][2])) {
        return badValue(option_value, "Giles BC", this->name);
      }
      istringstream ss_6th(option_value[9*i + 7]);
      if (!(ss_6th >> this->relfac1[i])) {
        return badValue(option_value, "Giles BC", this->name);
      }
      istringstream ss_7th(option_value[9*i + 8]);
      if (!(ss_7th >> this->relfac2[i])) {
        return badValue(option_value, "Giles BC", this->name);
      }
    }

    return "";
  }

  void SetDefault() {
    this->marker = NULL;
    this->var1 = NULL;
    this->var2 = NULL;
    this->relfac1 = NULL;
    this->relfac2 = NULL;
    this->flowdir = NULL;
    this->size = 0; // There is no default value for list
  }
};






//Inlet condition where the input direction is assumed
class COptionExhaust : public COptionBase {
  string name; // identifier for the option
  unsigned short & size;
  string * & marker;
  su2double * & ttotal;
  su2double * & ptotal;

public:
  COptionExhaust(string option_field_name, unsigned short & nMarker_Exhaust, string* & Marker_Exhaust, su2double* & Ttotal, su2double* & Ptotal) : size(nMarker_Exhaust), marker(Marker_Exhaust), ttotal(Ttotal), ptotal(Ptotal) {
    this->name = option_field_name;
  }

  ~COptionExhaust() {};
  
  string SetValue(vector<string> option_value) {

    unsigned short totalVals = option_value.size();
    if ((totalVals == 1) && (option_value[0].compare("NONE") == 0)) {
      this->size = 0;
      this->marker = NULL;
      this->ttotal = NULL;
      this->ptotal = NULL;
      return "";
    }

    if (totalVals % 3 != 0) {
      string newstring;
      newstring.append(this->name);
      newstring.append(": must have a number of entries divisible by 3");
      this->size = 0;
      this->marker = NULL;
      this->ttotal = NULL;
      this->ptotal = NULL;
      return newstring;
    }

    unsigned short nVals = totalVals / 3;
    this->size = nVals;
    this->marker = new string[nVals];
    this->ttotal = new su2double[nVals];
    this->ptotal = new su2double[nVals];

    for (unsigned long i = 0; i < nVals; i++) {
      this->marker[i].assign(option_value[3*i]);
      istringstream ss_1st(option_value[3*i + 1]);
      if (!(ss_1st >> this->ttotal[i]))
        return badValue(option_value, "exhaust fixed", this->name);
      istringstream ss_2nd(option_value[3*i + 2]);
      if (!(ss_2nd >> this->ptotal[i]))
        return badValue(option_value, "exhaust fixed", this->name);
    }
    
    return "";
  }

  void SetDefault() {
    this->marker = NULL;
    this->ttotal = NULL;
    this->ptotal = NULL;
    this->size = 0; // There is no default value for list
  }
  
};

class COptionPeriodic : public COptionBase {
  string name; // identifier for the option
  unsigned short & size;
  string * & marker_bound;
  string * & marker_donor;
  su2double ** & rot_center;
  su2double ** & rot_angles;
  su2double ** & translation;

public:
  COptionPeriodic(const string option_field_name, unsigned short & nMarker_PerBound,
                  string* & Marker_PerBound, string* & Marker_PerDonor,
                  su2double** & RotCenter, su2double** & RotAngles, su2double** & Translation) : size(nMarker_PerBound), marker_bound(Marker_PerBound), marker_donor(Marker_PerDonor), rot_center(RotCenter), rot_angles(RotAngles), translation(Translation) {
    this->name = option_field_name;
  }

  ~COptionPeriodic() {};
  string SetValue(vector<string> option_value) {

    const int mod_num = 11;

    unsigned short totalVals = option_value.size();
    if ((totalVals == 1) && (option_value[0].compare("NONE") == 0)) {
      this->size = 0;
      this->marker_bound = NULL;
      this->marker_donor = NULL;
      this->rot_center = NULL;
      this->rot_angles = NULL;
      this->translation = NULL;
      return "";
    }

    if (totalVals % mod_num != 0) {
      string newstring;
      newstring.append(this->name);
      newstring.append(": must have a number of entries divisible by 11");
      this->size = 0;
      this->marker_bound = NULL;
      this->marker_donor = NULL;
      this->rot_center = NULL;
      this->rot_angles = NULL;
      this->translation = NULL;
      return newstring;
    }

    unsigned short nVals = 2 * (totalVals / mod_num); // To account for periodic and donor
    this->size = nVals;
    this->marker_bound = new string[nVals];
    this->marker_donor = new string[nVals];
    this->rot_center = new su2double*[nVals];
    this->rot_angles = new su2double*[nVals];
    this->translation = new su2double*[nVals];
    for (unsigned long i = 0; i < nVals; i++) {
      this->rot_center[i] = new su2double[3];
      this->rot_angles[i] = new su2double[3];
      this->translation[i] = new su2double[3];
    }

    su2double deg2rad = PI_NUMBER/180.0;

    for (unsigned long i = 0; i < (nVals/2); i++) {
      this->marker_bound[i].assign(option_value[mod_num*i]);
      this->marker_donor[i].assign(option_value[mod_num*i+1]);
      istringstream ss_1st(option_value[mod_num*i + 2]);
      if (!(ss_1st >> this->rot_center[i][0])) {
        return badValue(option_value, "periodic", this->name);
      }
      istringstream ss_2nd(option_value[mod_num*i + 3]);
      if (!(ss_2nd >> this->rot_center[i][1])) {
        return badValue(option_value, "periodic", this->name);
      }
      istringstream ss_3rd(option_value[mod_num*i + 4]);
      if (!(ss_3rd >> this->rot_center[i][2])) {
        return badValue(option_value, "periodic", this->name);
      }
      istringstream ss_4th(option_value[mod_num*i + 5]);
      if (!(ss_4th >> this->rot_angles[i][0])) {
        return badValue(option_value, "periodic", this->name);
      }
      istringstream ss_5th(option_value[mod_num*i + 6]);
      if (!(ss_5th >> this->rot_angles[i][1])) {
        return badValue(option_value, "periodic", this->name);
      }
      istringstream ss_6th(option_value[mod_num*i + 7]);
      if (!(ss_6th >> this->rot_angles[i][2])) {
        return badValue(option_value, "periodic", this->name);
      }
      istringstream ss_7th(option_value[mod_num*i + 8]);
      if (!(ss_7th >> this->translation[i][0])) {
        return badValue(option_value, "periodic", this->name);
      }
      istringstream ss_8th(option_value[mod_num*i + 9]);
      if (!(ss_8th >> this->translation[i][1])) {
        return badValue(option_value, "periodic", this->name);
      }
      istringstream ss_9th(option_value[mod_num*i + 10]);
      if (!(ss_9th >> this->translation[i][2])) {
        return badValue(option_value, "periodic", this->name);
      }
      this->rot_angles[i][0] *= deg2rad;
      this->rot_angles[i][1] *= deg2rad;
      this->rot_angles[i][2] *= deg2rad;
    }

    for (unsigned long i = (nVals/2); i < nVals; i++) {
      this->marker_bound[i].assign(option_value[mod_num*(i-nVals/2)+1]);
      this->marker_donor[i].assign(option_value[mod_num*(i-nVals/2)]);
      istringstream ss_1st(option_value[mod_num*(i-nVals/2) + 2]);
      if (!(ss_1st >> this->rot_center[i][0])) {
        return badValue(option_value, "periodic", this->name);
      }
      istringstream ss_2nd(option_value[mod_num*(i-nVals/2) + 3]);
      if (!(ss_2nd >> this->rot_center[i][1])) {
        return badValue(option_value, "periodic", this->name);
      }
      istringstream ss_3rd(option_value[mod_num*(i-nVals/2) + 4]);
      if (!(ss_3rd >> this->rot_center[i][2])) {
        return badValue(option_value, "periodic", this->name);
      }
      istringstream ss_4th(option_value[mod_num*(i-nVals/2) + 5]);
      if (!(ss_4th >> this->rot_angles[i][0])) {
        return badValue(option_value, "periodic", this->name);
      }
      istringstream ss_5th(option_value[mod_num*(i-nVals/2) + 6]);
      if (!(ss_5th >> this->rot_angles[i][1])) {
        return badValue(option_value, "periodic", this->name);
      }
      istringstream ss_6th(option_value[mod_num*(i-nVals/2) + 7]);
      if (!(ss_6th >> this->rot_angles[i][2])) {
        return badValue(option_value, "periodic", this->name);
      }
      istringstream ss_7th(option_value[mod_num*(i-nVals/2) + 8]);
      if (!(ss_7th >> this->translation[i][0])) {
        return badValue(option_value, "periodic", this->name);
      }
      istringstream ss_8th(option_value[mod_num*(i-nVals/2) + 9]);
      if (!(ss_8th >> this->translation[i][1])) {
        return badValue(option_value, "periodic", this->name);
      }
      istringstream ss_9th(option_value[mod_num*(i-nVals/2) + 10]);
      if (!(ss_9th >> this->translation[i][2])) {
        return badValue(option_value, "periodic", this->name);
      }
      /*--- Mirror the rotational angles and translation vector (rotational
       center does not need to move) ---*/
      this->rot_center[i][0] *= 1.0;
      this->rot_center[i][1] *= 1.0;
      this->rot_center[i][2] *= 1.0;
      this->rot_angles[i][0] *= -deg2rad;
      this->rot_angles[i][1] *= -deg2rad;
      this->rot_angles[i][2] *= -deg2rad;
      this->translation[i][0] *= -1.0;
      this->translation[i][1] *= -1.0;
      this->translation[i][2] *= -1.0;
    }

    return "";
  }

  void SetDefault() {
    this->size = 0;
    this->marker_bound = NULL;
    this->marker_donor = NULL;
    this->rot_center = NULL;
    this->rot_angles = NULL;
    this->translation = NULL;
  }
};

class COptionTurboPerformance : public COptionBase {
  string name; // identifier for the option
  unsigned short & size;
  string * & marker_turboIn;
  string * & marker_turboOut;

public:
  COptionTurboPerformance(const string option_field_name, unsigned short & nMarker_TurboPerf,
                          string* & Marker_TurboBoundIn, string* & Marker_TurboBoundOut) : size(nMarker_TurboPerf), marker_turboIn(Marker_TurboBoundIn), marker_turboOut(Marker_TurboBoundOut){
    this->name = option_field_name;
  }

  ~COptionTurboPerformance() {};
  string SetValue(vector<string> option_value) {

    const int mod_num = 2;

    unsigned long totalVals = option_value.size();
    if ((totalVals == 1) && (option_value[0].compare("NONE") == 0)) {
      this->size = 0;
      this->marker_turboIn= NULL;
      this->marker_turboOut = NULL;
      return "";
    }

    if (totalVals % mod_num != 0) {
      string newstring;
      newstring.append(this->name);
      newstring.append(": must have a number of entries divisible by 2");
      this->size = 0;
      this->marker_turboIn= NULL;
      this->marker_turboOut = NULL;;
      return newstring;
    }

    unsigned long nVals = totalVals / mod_num;
    this->size = nVals;
    this->marker_turboIn = new string[nVals];
    this->marker_turboOut = new string[nVals];
    for (unsigned long i = 0; i < nVals; i++) {
      this->marker_turboIn[i].assign(option_value[mod_num*i]);
      this->marker_turboOut[i].assign(option_value[mod_num*i+1]);
     }


    return "";
  }

  void SetDefault() {
    this->size = 0;
    this->marker_turboIn= NULL;
    this->marker_turboOut = NULL;
  }
};


class COptionPython : public COptionBase {
  string name;
public:
  COptionPython(const string name) {
    this->name = name;
  }
  ~COptionPython() {};
  // No checking happens with python options
  string SetValue(vector<string>) {
    return "";
  }
  // No defaults with python options
  void SetDefault() {
    return;
  };
};



class COptionActDisk : public COptionBase {
  string name; // identifier for the option
  unsigned short & inlet_size;
  unsigned short & outlet_size;
  string * & marker_inlet;
  string * & marker_outlet;
  su2double ** & press_jump;
  su2double ** & temp_jump;
  su2double ** & omega;
  
public:
  COptionActDisk(const string name,
                 unsigned short & nMarker_ActDiskInlet, unsigned short & nMarker_ActDiskOutlet, string * & Marker_ActDiskInlet, string * & Marker_ActDiskOutlet,
                 su2double ** & ActDisk_PressJump, su2double ** & ActDisk_TempJump, su2double ** & ActDisk_Omega) :
  inlet_size(nMarker_ActDiskInlet), outlet_size(nMarker_ActDiskOutlet), marker_inlet(Marker_ActDiskInlet), marker_outlet(Marker_ActDiskOutlet),
  press_jump(ActDisk_PressJump), temp_jump(ActDisk_TempJump), omega(ActDisk_Omega) {
    this->name = name;
  }
  
  ~COptionActDisk() {};
  string SetValue(vector<string> option_value) {
    const int mod_num = 8;
    unsigned short totalVals = option_value.size();
    if ((totalVals == 1) && (option_value[0].compare("NONE") == 0)) {
      this->SetDefault();
      return "";
    }
    
    if (totalVals % mod_num != 0) {
      string newstring;
      newstring.append(this->name);
      newstring.append(": must have a number of entries divisible by 8");
      this->SetDefault();
      return newstring;
    }
    
    unsigned short nVals = totalVals / mod_num;
    this->inlet_size = nVals;
    this->outlet_size = nVals;
    this->marker_inlet = new string[this->inlet_size];
    this->marker_outlet = new string[this->outlet_size];
    
    this->press_jump = new su2double*[this->inlet_size];
    this->temp_jump = new su2double*[this->inlet_size];
    this->omega = new su2double*[this->inlet_size];
    for (int i = 0; i < this->inlet_size; i++) {
      this->press_jump[i] = new su2double[2];
      this->temp_jump[i] = new su2double[2];
      this->omega[i] = new su2double[2];
    }
    
    string tname = "actuator disk";
    
    for (int i = 0; i < this->inlet_size; i++) {
      this->marker_inlet[i].assign(option_value[mod_num*i]);
      this->marker_outlet[i].assign(option_value[mod_num*i+1]);
      istringstream ss_1st(option_value[mod_num*i + 2]);
      if (!(ss_1st >> this->press_jump[i][0])) {
        return badValue(option_value, tname, this->name);
      }
      istringstream ss_2nd(option_value[mod_num*i + 3]);
      if (!(ss_2nd >> this->temp_jump[i][0])) {
        return badValue(option_value, tname, this->name);
      }
      istringstream ss_3rd(option_value[mod_num*i + 4]);
      if (!(ss_3rd >> this->omega[i][0])) {
        return badValue(option_value, tname, this->name);
      }
      istringstream ss_4th(option_value[mod_num*i + 5]);
      if (!(ss_4th >> this->press_jump[i][1])) {
        return badValue(option_value, tname, this->name);
      }
      istringstream ss_5th(option_value[mod_num*i + 6]);
      if (!(ss_5th >> this->temp_jump[i][1])) {
        return badValue(option_value, tname, this->name);
      }
      istringstream ss_6th(option_value[mod_num*i + 7]);
      if (!(ss_6th >> this->omega[i][1])) {
        return badValue(option_value, tname, this->name);
      }
    }
    return "";
  }
  void SetDefault() {
    this->inlet_size = 0;
    this->outlet_size = 0;
    this->marker_inlet = NULL;
    this->marker_outlet = NULL;
    this->press_jump = NULL;
    this->temp_jump = NULL;
    this->omega = NULL;
  }
};


class COptionWallFunction : public COptionBase {
  string name; // identifier for the option
  unsigned short &nMarkers;
  string* &markers;
  unsigned short*  &walltype;
  unsigned short** &intInfo;
  su2double**      &doubleInfo;

public:
  COptionWallFunction(const string name, unsigned short &nMarker_WF, 
                      string* &Marker_WF, unsigned short* &type_WF,
                      unsigned short** &intInfo_WF, su2double** &doubleInfo_WF) :
  nMarkers(nMarker_WF), markers(Marker_WF), walltype(type_WF),
  intInfo(intInfo_WF), doubleInfo(doubleInfo_WF) {
    this->name = name;
  }

  ~COptionWallFunction(){}

  string SetValue(vector<string> option_value) {

    /*--- First check if NONE is specified. ---*/
    unsigned short totalSize = option_value.size();
    if ((totalSize == 1) && (option_value[0].compare("NONE") == 0)) {
      this->SetDefault();
      return "";
    }

    /*--- Determine the number of markers, for which a wall
          function treatment has been specified. ---*/
    unsigned short counter = 0, nVals = 0;
    while (counter < totalSize ) {

      /* Update the counter for the number of markers specified
         and store the current index for possible error messages. */
      ++nVals;
      const unsigned short indMarker = counter;

      /* Check if a wall function type has been specified for this marker.
         If not, create an error message and return. */
      ++counter;
      const unsigned short indWallType = counter;
      unsigned short typeWF = NO_WALL_FUNCTION;
      bool validWF = true;
      if (counter == totalSize) validWF = false;
      else {
        map<string, ENUM_WALL_FUNCTIONS>::const_iterator it;
        it = Wall_Functions_Map.find(option_value[counter]);
        if(it == Wall_Functions_Map.end()) validWF = false;
        else                               typeWF  = it->second;
      }

      if (!validWF ) {
        string newstring;
        newstring.append(this->name);
        newstring.append(": Invalid wall function type, ");
        newstring.append(option_value[counter]);
        newstring.append(", encountered for marker ");
        newstring.append(option_value[indMarker]);
        return newstring;
      }

      /* Update the counter, as the wall function type is valid. */
      ++counter;

      /*--- For some wall function types some additional info
            must be specified. Hence the counter must be updated
            accordingly. ---*/
      switch( typeWF ) {
        case EQUILIBRIUM_WALL_MODEL:    counter += 3; break;
        case NONEQUILIBRIUM_WALL_MODEL: counter += 2; break;
        case LOGARITHMIC_WALL_MODEL: counter += 3; break;
        default: break;
      }

      /* In case the counter is larger than totalSize, the data for
         this wall function type has not been specified correctly. */
      if (counter > totalSize) {
        string newstring;
        newstring.append(this->name);
        newstring.append(", marker ");
        newstring.append(option_value[indMarker]);
        newstring.append(", wall function type ");
        newstring.append(option_value[indWallType]);
        newstring.append(": Additional information is missing.");
        return newstring;
      }
    }

    /* Allocate the memory to store the data for the wall function markers. */
    this->nMarkers   = nVals;
    this->markers    = new string[nVals];
    this->walltype   = new unsigned short[nVals];
    this->intInfo    = new unsigned short*[nVals];
    this->doubleInfo = new su2double*[nVals];

    for (unsigned short i=0; i<nVals; i++) {
      this->intInfo[i]    = NULL;
      this->doubleInfo[i] = NULL;
    }

    /*--- Loop over the wall markers and store the info in the
          appropriate arrays. ---*/
    counter = 0;
    for (unsigned short i=0; i<nVals; i++) {

      /* Set the name of the wall function marker. */
      this->markers[i].assign(option_value[counter++]);

      /* Determine the wall function type. As their validaties have
         already been tested, there is no need to do so again. */
      map<string, ENUM_WALL_FUNCTIONS>::const_iterator it;
      it = Wall_Functions_Map.find(option_value[counter++]);

      this->walltype[i] = it->second;

      /*--- For some wall function types, some additional info
            is needed, which is extracted from option_value. ---*/
      switch( this->walltype[i] ) {

        case EQUILIBRIUM_WALL_MODEL: {

          /* LES equilibrium wall model. The exchange distance, stretching
             factor and number of points in the wall model must be specified. */
          this->intInfo[i]    = new unsigned short[1];
          this->doubleInfo[i] = new su2double[2];

          istringstream ss_1st(option_value[counter++]);
          if (!(ss_1st >> this->doubleInfo[i][0])) {
            return badValue(option_value, "su2double", this->name);
          }

          istringstream ss_2nd(option_value[counter++]);
          if (!(ss_2nd >> this->doubleInfo[i][1])) {
            return badValue(option_value, "su2double", this->name);
          }

          istringstream ss_3rd(option_value[counter++]);
          if (!(ss_3rd >> this->intInfo[i][0])) {
            return badValue(option_value, "unsigned short", this->name);
          }

          break;
        }

        case NONEQUILIBRIUM_WALL_MODEL: {

          /* LES non-equilibrium model. The RANS turbulence model and
             the exchange distance need to be specified. */
          this->intInfo[i]    = new unsigned short[1];
          this->doubleInfo[i] = new su2double[1];

          /* Check for a valid RANS turbulence model. */
          map<string, ENUM_TURB_MODEL>::const_iterator iit;
          iit = Turb_Model_Map.find(option_value[counter++]);
          if(iit == Turb_Model_Map.end()) {
            string newstring;
            newstring.append(this->name);
            newstring.append(", marker ");
            newstring.append(this->markers[i]);
            newstring.append(", wall function type ");
            newstring.append(option_value[counter-2]);
            newstring.append(": Invalid RANS turbulence model, ");
            newstring.append(option_value[counter-1]);
            newstring.append(", specified");
            return newstring;
          }

          this->intInfo[i][0] = iit->second;

          /* Extract the exchange distance. */
          istringstream ss_1st(option_value[counter++]);
          if (!(ss_1st >> this->doubleInfo[i][0])) {
            return badValue(option_value, "su2double", this->name);
          }

          break;
        }
        case LOGARITHMIC_WALL_MODEL: {
          
          /* LES Logarithmic law-of-the-wall model. The exchange distance, stretching
           factor and number of points in the wall model must be specified. */
          this->intInfo[i]    = new unsigned short[1];
          this->doubleInfo[i] = new su2double[2];
          
          istringstream ss_1st(option_value[counter++]);
          if (!(ss_1st >> this->doubleInfo[i][0])) {
            return badValue(option_value, "su2double", this->name);
          }
          
          istringstream ss_2nd(option_value[counter++]);
          if (!(ss_2nd >> this->doubleInfo[i][1])) {
            return badValue(option_value, "su2double", this->name);
          }
          
          istringstream ss_3rd(option_value[counter++]);
          if (!(ss_3rd >> this->intInfo[i][0])) {
            return badValue(option_value, "unsigned short", this->name);
          }
          
          break;
        }

        default: // Just to avoid a compiler warning.
          break;
      }
    }

    // Need to return something...
    return "";
  }

  void SetDefault() {
    this->nMarkers   = 0;
    this->markers    = NULL;
    this->walltype   = NULL;
    this->intInfo    = NULL;
    this->doubleInfo = NULL;
  }
};<|MERGE_RESOLUTION|>--- conflicted
+++ resolved
@@ -115,13 +115,8 @@
 const unsigned int MAX_PARAMETERS = 10;		   /*!< \brief Maximum number of parameters for a design variable definition. */
 const unsigned int MAX_NUMBER_PERIODIC = 10; /*!< \brief Maximum number of periodic boundary conditions. */
 const unsigned int MAX_STRING_SIZE = 200;    /*!< \brief Maximum number of domains. */
-<<<<<<< HEAD
-const unsigned int MAX_NUMBER_FFD = 10;	     /*!< \brief Maximum number of FFDBoxes for the FFD. */
-const unsigned int MAX_SOLS = 8;		         /*!< \brief Maximum number of solutions at the same time (dimension of solution container array). */
-=======
 const unsigned int MAX_NUMBER_FFD = 15;	     /*!< \brief Maximum number of FFDBoxes for the FFD. */
-const unsigned int MAX_SOLS = 7;		         /*!< \brief Maximum number of solutions at the same time (dimension of solution container array). */
->>>>>>> 7033199a
+const unsigned int MAX_SOLS = 9;		         /*!< \brief Maximum number of solutions at the same time (dimension of solution container array). */
 const unsigned int MAX_TERMS = 6;		         /*!< \brief Maximum number of terms in the numerical equations (dimension of solver container array). */
 const unsigned int MAX_TERMS_FEA = 10;       /*!< \brief Maximum number of terms in the numerical equations (dimension of solver container array). */
 const unsigned int MAX_ZONES = 3;            /*!< \brief Maximum number of zones. */
@@ -480,12 +475,9 @@
 
 const int TRANS_SOL = 4;	/*!< \brief Position of the transition model solution in the solver container array. */
 const int HEAT_SOL = 5;		/*!< \brief Position of the heat equation in the solution solver array. */
-<<<<<<< HEAD
-const int RAD_SOL = 6;    /*!< \brief Position of the radiation equation in the solution solver array. */
-const int ADJRAD_SOL = 7;  /*!< \brief Position of the continuous adjoint turbulence solution in the solver container array. */
-=======
 const int ADJHEAT_SOL = 6;  /*!< \brief Position of the adjoint heat equation in the solution solver array. */
->>>>>>> 7033199a
+const int RAD_SOL = 7;    /*!< \brief Position of the radiation equation in the solution solver array. */
+const int ADJRAD_SOL = 8;  /*!< \brief Position of the continuous adjoint turbulence solution in the solver container array. */
 
 const int FEA_SOL = 0;			/*!< \brief Position of the FEA equation in the solution solver array. */
 const int ADJFEA_SOL = 1;		/*!< \brief Position of the FEA adjoint equation in the solution solver array. */

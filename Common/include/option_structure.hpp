/*!
 * \file option_structure.hpp
 * \brief Defines classes for referencing options for easy input in CConfig
 * \author Aerospace Design Laboratory (Stanford University) <http://su2.stanford.edu>.
 * \version 2.0.6
 *
 * Many of the classes in this file are templated, and therefore must
 * be declared and defined here; to keep all elements together, there
 * is no corresponding .cpp file at this time.
 *
 * Stanford University Unstructured (SU2) Code
 * Copyright (C) 2012 Aerospace Design Laboratory
 *
 * This program is free software: you can redistribute it and/or modify
 * it under the terms of the GNU General Public License as published by
 * the Free Software Foundation, either version 3 of the License, or
 * (at your option) any later version.
 *
 * This program is distributed in the hope that it will be useful,
 * but WITHOUT ANY WARRANTY; without even the implied warranty of
 * MERCHANTABILITY or FITNESS FOR A PARTICULAR PURPOSE.  See the
 * GNU General Public License for more details.
 *
 * You should have received a copy of the GNU General Public License
 * along with this program.  If not, see <http://www.gnu.org/licenses/>.
 */

#pragma once

#include <iostream>
#include <sstream>
#include <string>
#include <vector>
#include <map>
#include <cstdlib>
#include <algorithm>

using namespace std;

/*!
 * \class CCreateMap
 * \brief creates a map from a list by overloading operator()
 * \tparam T - the key type in the map
 * \tparam U - the mapped value type in the map
 * \author Boost.Assign and anonymous person on stackoverflow
 *
 * We need this to create static const maps that map strings to enum
 * types.  The implementation is based on the Boost.Assign library.  This
 * particular version is taken from
 * http://stackoverflow.com/questions/138600/initializing-a-static-stdmapint-int-in-c
 */
template <typename T, typename U>
class CCreateMap {
private:
	std::map<T, U> m_map;
public:
	CCreateMap(const T& key, const U& val) {
		m_map[key] = val;
	}
	CCreateMap<T, U>& operator()(const T& key, const U& val) {
		m_map[key] = val;
		return *this;
	}
	operator std::map<T, U>() {
		return m_map;
	}
};

/*!
 * \brief utility function for converting strings to uppercase
 * \param[in,out] str - string we want to convert
 */
inline void StringToUpperCase(string & str) {
	std::transform(str.begin(), str.end(), str.begin(), ::toupper);
}

/*!
 * \brief utility function for converting strings to uppercase
 * \param[in] str - string we want a copy of converted to uppercase
 * \returns a copy of str in uppercase
 */
inline string StringToUpperCase(const string & str) {
	string upp_str(str);
	std::transform(upp_str.begin(), upp_str.end(), upp_str.begin(), ::toupper);
	return upp_str;
}

/*!
 * \brief different software components of SU2
 */
enum SU2_COMPONENT {
	SU2_CFD = 1,	/*!< \brief Running the SU2_CFD software. */
	SU2_MDC = 2,	/*!< \brief Running the SU2_MDC software. */
	SU2_GPC = 3,	/*!< \brief Running the SU2_GPC software. */
	SU2_DDC = 4,	/*!< \brief Running the SU2_DDC software. */
	SU2_MAC = 5,	/*!< \brief Running the SU2_MAC software. */
	SU2_GDC = 6,	/*!< \brief Running the SU2_GDC software. */
	SU2_PBC = 7,	/*!< \brief Running the SU2_PBC software. */
	SU2_SMC = 8,	/*!< \brief Running the SU2_SMC software. */
	SU2_SOL = 9	  /*!< \brief Running the SU2_SOL software. */
};

const unsigned int MAX_PROCESSORS = 1000;	/*!< \brief Maximum number of processors. */
const unsigned int MAX_PARAMETERS = 10;		/*!< \brief Maximum number of parameters for a design variable definition. */
const unsigned int MAX_INDEX_VALUE = 100;	/*!< \brief Maximum value for a marker index. */
const unsigned int MAX_NUMBER_MARKER = 200;	/*!< \brief Maximum number of domains. */
const unsigned int MAX_NUMBER_FFD = 10;	/*!< \brief Maximum number of FFDBoxs for the FFD. */
const unsigned int MAX_SOLS = 6;		/*!< \brief Maximum number of solutions at the same time (dimension of solution container array). */
const unsigned int MAX_TERMS = 6;		/*!< \brief Maximum number of terms in the numerical equations (dimension of solver container array). */
const unsigned int MAX_ZONES = 3; /*!< \brief Maximum number of zones. */
const unsigned int MAX_OUTPUT_VARS = 20; /*!< \brief Maximum number of output vars for each solution container. */
const unsigned int NO_RK_ITER = 0;		/*!< \brief No Runge-Kutta iteration. */
const unsigned int MESH_0 = 0;			/*!< \brief Definition of the finest grid level. */
const unsigned int MESH_1 = 1;			/*!< \brief Definition of the finest grid level. */
const unsigned int ZONE_0 = 0;			/*!< \brief Definition of the first grid domain. */
const unsigned int ZONE_1 = 1;			/*!< \brief Definition of the first grid domain. */
const unsigned int MAX_MPI_BUFFER = 52430000; /*!< \brief Buffer size for parallel simulations (50MB). */

const double PRANDTL = 0.72;	        	/*!< \brief Fluid's Prandtl constant (air). */
const double PRANDTL_TURB = 0.90;	/*!< \brief Fluid's turbulent Prandtl constant (air). */
const double AVOGAD_CONSTANT = 6.0221415E26;	/*!< \brief Avogardro's constant, number of particles in one kmole. */
const double BOLTZMANN_CONSTANT = 1.3806503E-23; /*! \brief Boltzmann's constant [J K^-1] */
const double UNIVERSAL_GAS_CONSTANT = 8314.462175; /*! \brief Universal gas constant [J kmol^-1 K^-1] */
const double ELECTRON_CHARGE = 1.60217646E-19;	/*!< \brief Electronic charge constant. */
const double ELECTRON_MASS = 9.10938188E-31;	/*!< \brief Mass of an electron. */
const double FREE_PERMITTIVITY = 8.8541878176E-12; /*!< \brief Premittivity of free space. */
const double MAGNETIC_CONSTANT = 1.25663706E-6;  /*!< \brief magnetic permeability of free space. */
const double STANDART_GRAVITY = 9.80665;        /*!< \brief Acceleration due to gravity at surface of earth. */
const double EPS = 1.0E-16;			/*!< \brief Error scale. */
const double TURB_EPS = 1.0E-16;		/*!< \brief Turbulent Error scale. */
const double ONE2 = 0.5;			/*!< \brief One divided by two. */
const double TWO3 = 2.0 / 3.0;			/*!< \brief Two divided by three. */
const double FOUR3 = 4.0 / 3.0;			/*!< \brief Four divided by three. */
const double PI_NUMBER = 4.0 * atan(1.0);	/*!< \brief Pi number. */
const unsigned int MAX_NUMBER_DOMAIN = 1000;	/*!< \brief Maximum number of domains. */
const unsigned int MAX_COMM_LEVEL = 1000;	/*!< \brief Maximum number of communication levels. */
const unsigned int MAX_NUMBER_PERIODIC = 10;	/*!< \brief Maximum number of periodic boundary conditions. */
const unsigned int MAX_NUMBER_SLIDING  = 10;	/*!< \brief Maximum number of sliding boundary conditions. */
const int MASTER_NODE = 0;			/*!< \brief Master node for MPI parallelization. */
const int SINGLE_NODE = 1;			/*!< \brief There is only a node in the MPI parallelization. */
const int AUX_NODE = 1;			/*!< \brief Computational node that is used for IO stuff. */

/** General output & CGNS defines **/
const unsigned int N_ELEM_TYPES = 7;
const unsigned int N_POINTS_LINE = 2;
const unsigned int N_POINTS_TRIANGLE = 3;
const unsigned int N_POINTS_QUADRILATERAL = 4;
const unsigned int N_POINTS_TETRAHEDRON = 4;
const unsigned int N_POINTS_HEXAHEDRON = 8;
const unsigned int N_POINTS_PYRAMID = 5;
const unsigned int N_POINTS_WEDGE = 6; 

/*!
 * \brief Boolean answers
 */
enum ANSWER {
	NONE = 0,
	NO = 0,    /*!< \brief Boolean definition of no. */
	YES = 1	/*!< \brief Boolean definition of yes. */
};

/*!
 * \brief Verbosity level
 */
enum VERB_LEVEL {
	VERB_NONE = 1,   /*!< \brief No verbosity. */
	VERB_MEDIUM = 1,   /*!< \brief Medium level of verbosity. */
	VERB_HIGH = 2			/*!< \brief High level of verbosity. */
};

/*!
 * \brief types of MPI communications
 */
enum COMM_TYPE {
	SEND = 1,					/*!< \brief Boolean definition of send (parallelization). */
	RECEIVE = 2				/*!< \brief Boolean definition of receive (parallelization). */
};

/*!
 * \brief different solver types for the CFD component
 */
enum ENUM_SOLVER {
	NO_SOLVER = 0,			/*!< \brief Definition of no solver. */
	EULER = 1,				/*!< \brief Definition of the Euler's solver. */
	NAVIER_STOKES = 2,			/*!< \brief Definition of the Navier-Stokes' solver. */
	RANS = 3,				/*!< \brief Definition of the Reynolds-averaged Navier-Stokes' (RANS) solver. */
	ELECTRIC_POTENTIAL = 4,       	/*!< \brief Definition of the electric potential solver. */
	PLASMA_EULER = 8,	/*!< \brief Definition of the plasma solver. */
	PLASMA_NAVIER_STOKES = 9,	/*!< \brief Definition of the plasma solver. */
	WAVE_EQUATION = 10,	/*!< \brief Definition of the wave solver. */
	HEAT_EQUATION = 29,								/*!< \brief Definition of the heat solver. */
	LINEAR_ELASTICITY = 11,	/*!< \brief Definition of the FEA solver. */
	FLUID_STRUCTURE_EULER = 12,	/*!< \brief Definition of the FEA solver. */
	FLUID_STRUCTURE_NAVIER_STOKES = 13,	/*!< \brief Definition of the FEA solver. */
	FLUID_STRUCTURE_RANS = 14,	/*!< \brief Definition of the FEA solver. */
	AEROACOUSTIC_EULER = 15,	/*!< \brief Definition of the aeroacoustic solver. */
	AEROACOUSTIC_NAVIER_STOKES = 16,	/*!< \brief Definition of the aeroacoustic solver. */
	AEROACOUSTIC_RANS = 17,	/*!< \brief Definition of the aeroacoustic solver. */	
	ADJ_EULER = 18,			/*!< \brief Definition of the continuous adjoint Euler's solver. */
	ADJ_NAVIER_STOKES = 19,		/*!< \brief Definition of the continuous adjoint Navier-Stokes' solver. */
	ADJ_RANS = 20,				/*!< \brief Definition of the continuous adjoint Reynolds-averaged Navier-Stokes' (RANS) solver. */
	LIN_EULER = 21,			/*!< \brief Definition of the linear Euler's solver. */
	LIN_NAVIER_STOKES = 22,		/*!< \brief Definition of the linear Navier-Stokes' solver. */
	ADJ_PLASMA_NAVIER_STOKES = 26,	/*!< \brief Definition of the adjoint plasma solver. */
	ADJ_PLASMA_EULER = 27,	/*!< \brief Definition of the adjoint plasma solver. */
	ADJ_AEROACOUSTIC_EULER = 28,			/*!< \brief Definition of the adjoint aeroacoustic Euler solver. */
	TEMPLATE_SOLVER = 30                  /*!< \brief Definition of template solver. */


};
/* BEGIN_CONFIG_ENUMS */
static const map<string, ENUM_SOLVER> Solver_Map = CCreateMap<string, ENUM_SOLVER>
("NONE", NO_SOLVER)
("EULER", EULER)
("NAVIER_STOKES", NAVIER_STOKES)
("RANS", RANS)
("ELECTRIC_POTENTIAL", ELECTRIC_POTENTIAL)
("ADJ_EULER", ADJ_EULER)
("ADJ_NAVIER_STOKES", ADJ_NAVIER_STOKES)
("ADJ_RANS", ADJ_RANS )
("LIN_EULER", LIN_EULER)
("LIN_NAVIER_STOKES", LIN_NAVIER_STOKES)
("PLASMA_NAVIER_STOKES", PLASMA_NAVIER_STOKES)
("PLASMA_EULER", PLASMA_EULER)
("WAVE_EQUATION", WAVE_EQUATION)
("HEAT_EQUATION", HEAT_EQUATION)
("LINEAR_ELASTICITY", LINEAR_ELASTICITY)
("FLUID_STRUCTURE_EULER", FLUID_STRUCTURE_EULER)
("FLUID_STRUCTURE_NAVIER_STOKES", FLUID_STRUCTURE_NAVIER_STOKES)
("FLUID_STRUCTURE_RANS", FLUID_STRUCTURE_RANS)
("AEROACOUSTIC_EULER", AEROACOUSTIC_EULER)
("AEROACOUSTIC_NAVIER_STOKES", AEROACOUSTIC_NAVIER_STOKES)
("AEROACOUSTIC_RANS", AEROACOUSTIC_RANS)
("TEMPLATE_SOLVER", TEMPLATE_SOLVER);

/*!
 * \brief different regime modes
 */
enum ENUM_REGIME {
	COMPRESSIBLE = 0,			/*!< \brief Definition of compressible solver. */
	INCOMPRESSIBLE = 1,				/*!< \brief Definition of incompressible solver. */
	FREESURFACE = 2			/*!< \brief Definition of freesurface solver (incompressible). */
  
};
static const map<string, ENUM_REGIME> Regime_Map = CCreateMap<string, ENUM_REGIME>
("COMPRESSIBLE", COMPRESSIBLE)
("INCOMPRESSIBLE", INCOMPRESSIBLE)
("FREESURFACE", FREESURFACE);

/*!
 * \brief different types of systems
 */
enum RUNTIME_TYPE {
	RUNTIME_POT_SYS = 1,			/*!< \brief One-physics case, the code is solving the potential equation. */
	RUNTIME_FLOW_SYS = 2,			/*!< \brief One-physics case, the code is solving the flow equations(Euler and Navier-Stokes). */
	RUNTIME_TURB_SYS = 3,			/*!< \brief One-physics case, the code is solving the turbulence model. */
	RUNTIME_ELEC_SYS = 4,			/*!< \brief One-physics case, the code is solving the electrical potential equation. */
	RUNTIME_PLASMA_SYS = 15,		/*!< \brief One-physics case, the code is solving the plasma equations. */
	RUNTIME_WAVE_SYS = 8,		/*!< \brief One-physics case, the code is solving the wave equation. */
	RUNTIME_HEAT_SYS = 21,		/*!< \brief One-physics case, the code is solving the heat equation. */
	RUNTIME_FEA_SYS = 20,		/*!< \brief One-physics case, the code is solving the FEA equation. */
	RUNTIME_ADJPOT_SYS = 5,		/*!< \brief One-physics case, the code is solving the adjoint potential flow equation. */
	RUNTIME_ADJFLOW_SYS = 6,		/*!< \brief One-physics case, the code is solving the adjoint equations is being solved (Euler and Navier-Stokes). */
	RUNTIME_ADJTURB_SYS = 7,		/*!< \brief One-physics case, the code is solving the adjoint turbulence model. */
	RUNTIME_LINPOT_SYS = 9,		/*!< \brief One-physics case, the code is solving the linear potential flow equations. */
	RUNTIME_LINFLOW_SYS = 10,		/*!< \brief One-physics case, the code is solving the linear equations is being solved (Euler and Navier-Stokes). */
	RUNTIME_MULTIGRID_SYS = 14,   	/*!< \brief Full Approximation Storage Multigrid system of equations. */
	RUNTIME_ADJPLASMA_SYS = 19,		/*!< \brief One-physics case, the code is solving the plasma equations. */
	RUNTIME_TRANS_SYS = 22			/*!< \brief One-physics case, the code is solving the turbulence model. */
};

const int FLOW_SOL = 0;		/*!< \brief Position of the mean flow solution in the solver container array. */
const int ADJFLOW_SOL = 1;	/*!< \brief Position of the continuous adjoint flow solution in the solver container array. */
const int LINFLOW_SOL = 1;	/*!< \brief Position of the linearized flow solution in the solution solver array. */

const int TURB_SOL = 2;		/*!< \brief Position of the turbulence model solution in the solver container array. */
const int ADJTURB_SOL = 3;	/*!< \brief Position of the continuous adjoint turbulence solution in the solver container array. */
const int LINTURB_SOL = 3;	/*!< \brief Position of the linearized turbulence model in the solver container array. */

<<<<<<< HEAD
const int PLASMA_SOL = 0;	/*!< \brief Position of the plasma solution in the solution container array. */
const int ADJPLASMA_SOL = 1;	/*!< \brief Position of the continuous adjoint plasma solution in the solution container array. */
const int LINPLASMA_SOL = 1;	/*!< \brief Position of the linearized plasma solution in the solution container array. */
=======
const int LEVELSET_SOL = 4;	/*!< \brief Position of the level set solution in the solver container array. */
const int ADJLEVELSET_SOL = 5;	/*!< \brief Position of the continuous adjoint level set solution in the solver container array. */
const int LINLEVELSET_SOL = 5;	/*!< \brief Position of the linearized level set solution in the solver container array. */

const int PLASMA_SOL = 0;	/*!< \brief Position of the plasma solution in the solver container array. */
const int ADJPLASMA_SOL = 1;	/*!< \brief Position of the continuous adjoint plasma solution in the solver container array. */
const int LINPLASMA_SOL = 1;	/*!< \brief Position of the linearized plasma solution in the solver container array. */
>>>>>>> baa354ef

const int TRANS_SOL = 4;	/*!< \brief Position of the transition model solution in the solver container array. */
const int ELEC_SOL = 2;		/*!< \brief Position of the electronic potential solution in the solver container array. */
const int WAVE_SOL = 1;		/*!< \brief Position of the wave equation in the solution solver array. */
const int HEAT_SOL = 2;		/*!< \brief Position of the heat equation in the solution solver array. */
const int FEA_SOL = 1;		/*!< \brief Position of the FEA equation in the solution solver array. */

const int TEMPLATE_SOL = 0;     /*!< \brief Position of the template solution. */

const int CONV_TERM = 0;	/*!< \brief Position of the convective terms in the numerics container array. */
const int VISC_TERM = 1;        /*!< \brief Position of the viscous terms in the numerics container array. */
const int SOURCE_FIRST_TERM = 2;        /*!< \brief Position of the first source term in the numerics container array. */
const int SOURCE_SECOND_TERM = 3;   /*!< \brief Position of the second source term in the numerics container array. */
const int CONV_BOUND_TERM = 4;       /*!< \brief Position of the convective boundary terms in the numerics container array. */
const int VISC_BOUND_TERM = 5;       /*!< \brief Position of the viscous boundary terms in the numerics container array. */

/*!
 * \brief types of spatial discretizations
 */
enum ENUM_SPACE {
	NO_CONVECTIVE = 0, /*!< \brief No convective scheme is used. */
	SPACE_CENTERED = 1,		/*!< \brief Space centered convective numerical method. */
	SPACE_UPWIND = 2		/*!< \brief Upwind convective numerical method. */
};
static const map<string, ENUM_SPACE> Space_Map = CCreateMap<string, ENUM_SPACE>
("NONE", NO_CONVECTIVE)
("SPACE_CENTERED", SPACE_CENTERED)
("SPACE_UPWIND", SPACE_UPWIND);

/*!
 * \brief types of spatial discretizations
 */
enum ENUM_GASMODEL {
	NO_MODEL = 0, /*!< \brief _____. */
	ARGON = 1,		/*!< \brief _____. */
	AIR7 = 2,		/*!< \brief _______. */
	AIR21 = 3,		/*!< \brief _______. */
	O2 = 4,
	N2 = 5,
	AIR5 = 6,
	ARGON_SID = 7

};
static const map<string, ENUM_GASMODEL> GasModel_Map = CCreateMap<string, ENUM_GASMODEL>
("NONE", NO_MODEL)       
("ARGON", ARGON)
("AIR-7", AIR7)
("AIR-21", AIR21)
("O2", O2)
("N2", N2)
("AIR-5", AIR5)
("ARGON-SID",ARGON_SID);

/*!
 * \brief types of unsteady mesh motion
 */
enum ENUM_GRIDMOVEMENT {
	NO_MOVEMENT = 0, /*!< \brief Simulation on a static mesh. */
	DEFORMING = 1,		/*!< \brief Simulation with dynamically deforming meshes (plunging/pitching/rotation). */
	RIGID_MOTION = 2,		/*!< \brief Simulation with rigid mesh motion (plunging/pitching/rotation). */
	FLUID_STRUCTURE = 3,		/*!< \brief _______. */
	EXTERNAL = 4,  /*!< \brief Arbitrary grid motion specified by external files at each time step. */
	EXTERNAL_ROTATION = 5,  /*!< \brief Arbitrary grid motion specified by external files at each time step with rigid rotation. */
  AEROELASTIC = 6,    /*!< \brief Simulation with aeroelastic motion. */
  MOVING_WALL = 7,    /*!< \brief Simulation with moving walls (translation/rotation). */
  ROTATING_FRAME = 8    /*!< \brief Simulation in a rotating frame. */

};
static const map<string, ENUM_GRIDMOVEMENT> GridMovement_Map = CCreateMap<string, ENUM_GRIDMOVEMENT>
("NONE", NO_MOVEMENT)       
("DEFORMING", DEFORMING)
("RIGID_MOTION", RIGID_MOTION)
("FLUID_STRUCTURE", FLUID_STRUCTURE)
("EXTERNAL", EXTERNAL)
("EXTERNAL_ROTATION", EXTERNAL_ROTATION)
("AEROELASTIC", AEROELASTIC)
("ROTATING_FRAME", ROTATING_FRAME)
("MOVING_WALL", MOVING_WALL);

/*!
 * \brief type of aeroelastic grid movement
 */
enum ENUM_AEROELASTIC_GRIDMOVEMENT {
	RIGID = 1, 		/*!< \brief Move mesh rigidly due to aeroelastic forces. */
	DEFORM = 2,  		/*!< \brief Move mesh by deforming due to aeroelastic forces. */
};
static const map<string, ENUM_AEROELASTIC_GRIDMOVEMENT> Aeroelastic_Movement_Map = CCreateMap<string, ENUM_AEROELASTIC_GRIDMOVEMENT>
("RIGID", RIGID)
("DEFORM", DEFORM);

/*!
 * \brief type of aeroelastic grid velocities
 */
enum ENUM_AEROELASTIC_GRIDVELOCITY {
	FD = 1, 		/*!< \brief Mesh velocities by finite difference. */
	ANALYTIC = 2,  		/*!< \brief Analytic mesh velocities. */
};
static const map<string, ENUM_AEROELASTIC_GRIDVELOCITY> Aeroelastic_Velocity_Map = CCreateMap<string, ENUM_AEROELASTIC_GRIDVELOCITY>
("FD", FD)
("ANALYTIC", ANALYTIC);

/*!
 * \brief type of wind gusts
 */
enum ENUM_GUST_TYPE {
    NO_GUST = 0,        /*!< \brief _______. */
	TOP_HAT = 1, 		/*!< \brief Top-hat function shaped gust  */
	SINE = 2,  		/*!< \brief  Sine shaped gust */
};
static const map<string, ENUM_GUST_TYPE> Gust_Type_Map = CCreateMap<string, ENUM_GUST_TYPE>
("NONE", NO_GUST)
("TOP_HAT", TOP_HAT)
("SINE", SINE);

/*!
 * \brief type of wind direction
 */
enum ENUM_GUST_DIR {
    X_DIR = 0,        /*!< \brief _______. */
	Y_DIR = 1, 		 /*!< \brief _______. */
};
static const map<string, ENUM_GUST_DIR> Gust_Dir_Map = CCreateMap<string, ENUM_GUST_DIR>
("X_DIR", X_DIR)
("Y_DIR", Y_DIR);

/*!
 * \brief types of centered spatial discretizations
 */
enum ENUM_CENTERED {
	NO_CENTERED = 0,               /*!< \brief No centered scheme is used. */
	JST = 1,			/*!< \brief Jameson-Smith-Turkel centered numerical method. */
	LAX = 2			/*!< \brief Lax-Friedrich centered numerical method. */
};
static const map<string, ENUM_CENTERED> Centered_Map = CCreateMap<string, ENUM_CENTERED>
("NONE", NO_CENTERED)
("JST", JST)
("LAX-FRIEDRICH", LAX);

/*!
 * \brief types of upwind spatial discretizations
 */
enum ENUM_UPWIND {
	NO_UPWIND = 0,                /*!< \brief No upwind scheme is used. */
	ROE_1ST = 1,			/*!< \brief First order Roe's upwind numerical method. */
	ROE_2ND = 2,			/*!< \brief Second order Roe's upwind numerical method. */
	SCALAR_UPWIND_1ST = 3,	/*!< \brief First order scalar upwind numerical method. */
	SCALAR_UPWIND_2ND = 4,	/*!< \brief Second order scalar upwind numerical method. */
	CONVECTIVE_TEMPLATE = 5,       /*!< \brief Template for new numerical method . */
	AUSM_1ST = 6,			/*!< \brief First order AUSM numerical method. */
	AUSM_2ND = 7,			/*!< \brief Second order AUSM numerical method. */
	HLLC_1ST = 8,			/*!< \brief First order HLLC numerical method. */
	HLLC_2ND = 9,			/*!< \brief Second order HLLC numerical method. */
	SW_1ST = 10,			/*!< \brief First order Steger-Warming method. */
	SW_2ND = 11,      /*!< \brief Second order Steger-Warming method. */
  MSW_1ST = 12,     /*!< \brief First order Modified Steger-Warming method. */
  MSW_2ND = 13,     /*!< \brief Second order Modified Steger-Warming method. */
	ROE_TURKEL_1ST = 14,			/*!< \brief First order Roe-Turkel's upwind numerical method. */
	ROE_TURKEL_2ND = 15			/*!< \brief Second order Roe-Turkel's upwind numerical method. */
  
};
static const map<string, ENUM_UPWIND> Upwind_Map = CCreateMap<string, ENUM_UPWIND>
("NONE", NO_UPWIND)
("ROE-1ST_ORDER", ROE_1ST)
("ROE-2ND_ORDER", ROE_2ND)
("ROE_TURKEL_1ST", ROE_TURKEL_1ST)
("ROE_TURKEL_2ND", ROE_TURKEL_2ND)
("AUSM-1ST_ORDER", AUSM_1ST)
("AUSM-2ND_ORDER", AUSM_2ND)
("HLLC-1ST_ORDER", HLLC_1ST)
("HLLC-2ND_ORDER", HLLC_2ND)
("SW-1ST_ORDER", SW_1ST)
("SW-2ND_ORDER", SW_2ND)
("MSW-1ST_ORDER", MSW_1ST)
("MSW-2ND_ORDER", MSW_2ND)
("SCALAR_UPWIND-1ST_ORDER", SCALAR_UPWIND_1ST)
("SCALAR_UPWIND-2ND_ORDER", SCALAR_UPWIND_2ND)
("CONVECTIVE_TEMPLATE", CONVECTIVE_TEMPLATE);

/*!
 * \brief types of slope limiters
 */
enum ENUM_LIMITER {
	NO_LIMITER = 0,       /*!< \brief No slope limiter */
	VENKATAKRISHNAN = 1,	/*!< \brief Slope limiter using Venkatakrisnan method. */
  MINMOD = 2,           /*!< \brief Slope limiter using minmod method. */
  SHARP_EDGES = 3       /*!< \brief Slope limiter using sharp edges. */
};
static const map<string, ENUM_LIMITER> Limiter_Map = CCreateMap<string, ENUM_LIMITER>
("NONE", NO_LIMITER)
("VENKATAKRISHNAN", VENKATAKRISHNAN)
("MINMOD", MINMOD)
("SHARP_EDGES", SHARP_EDGES);

/*!
 * \brief types of viscous term discretizations
 */
enum ENUM_VISCOUS {
	NO_VISCOUS = 0,               /*!< \brief No viscous term computation. */
	AVG_GRAD = 1,			/*!< \brief Average of gradients method for viscous term computation. */
	AVG_GRAD_CORRECTED = 2,	/*!< \brief Average of gradients with correction for viscous term computation. */
	GALERKIN = 3			/*!< \brief Galerkin method for viscous term computation. */
};
static const map<string, ENUM_VISCOUS> Viscous_Map = CCreateMap<string, ENUM_VISCOUS>
("NONE", NO_VISCOUS)
("AVG_GRAD", AVG_GRAD)
("AVG_GRAD_CORRECTED", AVG_GRAD_CORRECTED)
("GALERKIN", GALERKIN);

/*!
 * \brief types of source term methods to use
 */
enum ENUM_SOURCE {
	NO_SOURCE = 0,                /*!< \brief No source term. */
	PIECEWISE_CONSTANT = 1,	/*!< \brief Numerical method for source term in flow equations. */
	CHARGE_DIST = 2,		/*!< \brief Numerical method for source term in charge distribution. */
	SOURCE_TEMPLATE = 4           /*!< \brief Template for New numerical method for source term. */
};
static const map<string, ENUM_SOURCE> Source_Map = CCreateMap<string, ENUM_SOURCE>
("NONE", NO_SOURCE)
("PIECEWISE_CONSTANT", PIECEWISE_CONSTANT)
("CHARGE_DIST", CHARGE_DIST)
("TEMPLATE_SOURCE_METHOD", SOURCE_TEMPLATE);

/*!
 * \brief types of methods used to calculate source term Jacobians
 */
enum ENUM_SOURCEJAC {
	NO_JACOBIAN = 0,             /*!< \brief No source term Jacobian. */
	FINITE_DIFF = 1,	/*!< \brief Numerical method for source term in flow equations. */
	AUTO_DIFF = 2		/*!< \brief Numerical method for source term in charge distribution. */
};
static const map<string, ENUM_SOURCEJAC> SourceJac_Map = CCreateMap<string, ENUM_SOURCEJAC>
("NO_JACOBIAN", NO_JACOBIAN)
("FINITE_DIFF", FINITE_DIFF)
("AUTO_DIFF", AUTO_DIFF);

/*!
 * \brief types of turbulent models
 */
enum ENUM_TURB_MODEL {
	NO_TURB_MODEL = 0,            /*!< \brief No turbulence model. */
	SA = 1,                       /*!< \brief Kind of Turbulent model (Spalart-Allmaras). */
	SST = 2       		/*!< \brief Kind of Turbulence model (Menter SST). */
};
static const map<string, ENUM_TURB_MODEL> Turb_Model_Map = CCreateMap<string, ENUM_TURB_MODEL>
("NONE", NO_TURB_MODEL)
("SA", SA)
("SST", SST);

/*!
 * \brief types of transition models
 */
enum ENUM_TRANS_MODEL {
	NO_TRANS_MODEL = 0,            /*!< \brief No transition model. */
	LM = 1												/*!< \brief Kind of transition model (LM for Spalart-Allmaras). */
};
static const map<string, ENUM_TRANS_MODEL> Trans_Model_Map = CCreateMap<string, ENUM_TRANS_MODEL>
("NONE", NO_TRANS_MODEL)
("LM", LM);

/*!
 * \brief type of time integration schemes
 */
enum ENUM_TIME_INT {
	RUNGE_KUTTA_EXPLICIT = 1,	/*!< \brief Explicit Runge-Kutta time integration definition. */
	EULER_EXPLICIT = 2,   	/*!< \brief Explicit Euler time integration definition. */
	EULER_IMPLICIT = 3   	/*!< \brief Implicit Euler time integration definition. */
};
static const map<string, ENUM_TIME_INT> Time_Int_Map = CCreateMap<string, ENUM_TIME_INT>
("RUNGE-KUTTA_EXPLICIT", RUNGE_KUTTA_EXPLICIT)
("EULER_EXPLICIT", EULER_EXPLICIT)
("EULER_IMPLICIT", EULER_IMPLICIT);

/*!
 * \brief types of schemes to compute the gradient
 */
enum ENUM_GRADIENT {
	GREEN_GAUSS = 1,		/*!< \brief Gradients computation using Green Gauss theorem. */
	WEIGHTED_LEAST_SQUARES = 2	/*!< \brief Gradients computation using Weighted Least Squares. */
};
static const map<string, ENUM_GRADIENT> Gradient_Map = CCreateMap<string, ENUM_GRADIENT>
("GREEN_GAUSS", GREEN_GAUSS)
("WEIGHTED_LEAST_SQUARES", WEIGHTED_LEAST_SQUARES);

/*!
 * \brief types of action to take on a geometry structure
 */
enum GEOMETRY_ACTION {
	ALLOCATE = 0,     /*!<  \brief Allocate geometry structure. */
	UPDATE = 1       /*!<  \brief Update geometry structure (grid moving, adaptation, etc.). */
};

/*!
 * \brief types of action to perform when doing the geometry evaluation
 */
enum GEOMETRY_MODE {
	FUNCTION = 0,     /*!<  \brief Geometrical analysis. */
	GRADIENT = 1      /*!<  \brief Geometrical analysis and gradient using finite differences. */
};
static const map<string, GEOMETRY_MODE> GeometryMode_Map = CCreateMap<string, GEOMETRY_MODE>
("FUNCTION", FUNCTION)
("GRADIENT", GRADIENT);

/*!
 * \brief types of boundary conditions
 */
enum BC_TYPE {
	EULER_WALL = 1,		/*!< \brief Boundary Euler wall definition. */
	FAR_FIELD = 2,		/*!< \brief Boundary far-field definition. */
	SYMMETRY_PLANE = 3,   	/*!< \brief Boundary symmetry plane definition. */
	INLET_FLOW = 5,		/*!< \brief Boundary inlet flow definition. */
	OUTLET_FLOW = 6,		/*!< \brief Boundary outlet flow definition. */
	PERIODIC_BOUNDARY = 7,	/*!< \brief Periodic boundary definition. */
	NEARFIELD_BOUNDARY = 8,	/*!< \brief Near-Field boundary definition. */
	ELECTRODE_BOUNDARY = 9,	/*!< \brief Electrode boundary definition. */
	DIELECTRIC_BOUNDARY = 10,	/*!< \brief Dielectric boundary definition. */
	CUSTOM_BOUNDARY = 11,         /*!< \brief custom boundary definition. */
	INTERFACE_BOUNDARY = 12,	/*!< \brief Domain interface boundary definition. */
	DIRICHLET = 13,		/*!< \brief Boundary Euler wall definition. */
	NEUMANN = 14,		/*!< \brief Boundary Neumann definition. */
	DISPLACEMENT_BOUNDARY = 15,		/*!< \brief Boundary displacement definition. */
	LOAD_BOUNDARY = 16,		/*!< \brief Boundary Load definition. */
	FLOWLOAD_BOUNDARY = 17,		/*!< \brief Boundary Load definition. */
	FWH_SURFACE = 18,		/*!< \brief FW-H surface definition (aeroacoustic computations). */
	WAVE_OBSERVER = 19,		/*!< \brief Wave observer surface definition. */
	ELEC_DIELECTRIC_BOUNDARY = 22,	/*!< \brief Dielectric boundary definition for the electrical potential. */
	ELEC_NEUMANN = 23,		/*!< \brief Boundary Neumann definition. */
  SUPERSONIC_INLET = 24,		/*!< \brief Boundary supersonic inlet definition. */
	NACELLE_INFLOW = 25,		/*!< \brief Boundary nacelle inflow. */
	NACELLE_EXHAUST = 26,		/*!< \brief Boundary nacelle exhaust. */
	SLIDING_INTERFACE = 27,		/*!< \brief Boundary sliding interface definition. */
  ISOTHERMAL = 28,      /*!< \brief No slip isothermal wall boundary condition. */
  HEAT_FLUX  = 29,      /*!< \brief No slip constant heat flux wall boundary condition. */
	SEND_RECEIVE = 99		/*!< \brief Boundary send-receive definition. */
};

/*!
 * \brief types inlet boundary treatments
 */
enum INLET_TYPE {
	TOTAL_CONDITIONS = 1,		/*!< \brief User specifies total pressure, total temperature, and flow direction. */
	MASS_FLOW = 2           /*!< \brief User specifies density and velocity (mass flow). */
};
static const map<string, INLET_TYPE> Inlet_Map = CCreateMap<string, INLET_TYPE>
("TOTAL_CONDITIONS", TOTAL_CONDITIONS)
("MASS_FLOW", MASS_FLOW);

/*!
 * \brief types of geometric entities based on VTK nomenclature
 */
enum GEO_TYPE {
	VERTEX = 1,   		/*!< \brief VTK nomenclature for defining a vertex element. */
	LINE = 3,			/*!< \brief VTK nomenclature for defining a line element. */
	TRIANGLE = 5, 		/*!< \brief VTK nomenclature for defining a triangle element. */
	RECTANGLE = 9,		/*!< \brief VTK nomenclature for defining a rectangle element. */
	TETRAHEDRON = 10,     	/*!< \brief VTK nomenclature for defining a tetrahedron element. */
	HEXAHEDRON = 12,      	/*!< \brief VTK nomenclature for defining a hexahedron element. */
	WEDGE = 13,     		/*!< \brief VTK nomenclature for defining a wedge element. */
	PYRAMID = 14  		/*!< \brief VTK nomenclature for defining a pyramid element. */
};

/*!
 * \brief types of objective functions
 */
enum ENUM_OBJECTIVE {
	DRAG_COEFFICIENT = 1, 	/*!< \brief Drag objective function definition. */
	LIFT_COEFFICIENT = 2, 	/*!< \brief Lift objective function definition. */
	SIDEFORCE_COEFFICIENT = 3,	/*!< \brief Side force objective function definition. */
	EFFICIENCY = 4,		/*!< \brief Efficiency objective function definition. */
	PRESSURE_COEFFICIENT = 5,	/*!< \brief Pressure objective function definition. */
	MOMENT_X_COEFFICIENT = 6,	/*!< \brief Pitching moment objective function definition. */
	MOMENT_Y_COEFFICIENT = 7,	/*!< \brief Rolling moment objective function definition. */
	MOMENT_Z_COEFFICIENT = 8,	/*!< \brief Yawing objective function definition. */
	EQUIVALENT_AREA = 9,		/*!< \brief Equivalent area objective function definition. */
	NEARFIELD_PRESSURE = 10,	/*!< \brief NearField Pressure objective function definition. */
	FORCE_X_COEFFICIENT = 12,	/*!< \brief X-direction force objective function definition. */
	FORCE_Y_COEFFICIENT = 13,	/*!< \brief Y-direction force objective function definition. */
	FORCE_Z_COEFFICIENT = 14,	/*!< \brief Z-direction force objective function definition. */
	THRUST_COEFFICIENT = 15,		/*!< \brief Thrust objective function definition. */
	TORQUE_COEFFICIENT = 16,		/*!< \brief Torque objective function definition. */
	FIGURE_OF_MERIT = 17,		/*!< \brief Rotor Figure of Merit objective function definition. */
	FREE_SURFACE = 18,				/*!< \brief Free Surface objective function definition. */
	NOISE = 19,             /*!< \brief Noise objective function definition. */
	MAX_THICKNESS = 20,       /*!< \brief Maximum thickness. */
	TOTAL_VOLUME = 21,       /*!< \brief Total volume. */
  CLEARANCE = 22,       /*!< \brief Clearance. */
  MIN_THICKNESS = 23,       /*!< \brief Minimum thickness. */
  HEAT_LOAD = 24,        /*!< \brief Integrated heat flux (heat load). */
  MAX_HEAT_FLUX = 25,    /*!< \brief Maximum heat flux. */
  MAX_THICK_SEC1 = 26,       /*!< \brief Maximum thickness in section 1. */
	MAX_THICK_SEC2 = 27,       /*!< \brief Maximum thickness in section 2. */
	MAX_THICK_SEC3 = 28,       /*!< \brief Maximum thickness in section 3. */
	MAX_THICK_SEC4 = 29,       /*!< \brief Maximum thickness in section 4. */
	MAX_THICK_SEC5 = 30       /*!< \brief Maximum thickness in section 5. */
};

static const map<string, ENUM_OBJECTIVE> Objective_Map = CCreateMap<string, ENUM_OBJECTIVE>
("DRAG", DRAG_COEFFICIENT)
("LIFT", LIFT_COEFFICIENT)
("SIDEFORCE", SIDEFORCE_COEFFICIENT)
("EFFICIENCY", EFFICIENCY)
("PRESSURE", PRESSURE_COEFFICIENT)
("MOMENT_X", MOMENT_X_COEFFICIENT)
("MOMENT_Y", MOMENT_Y_COEFFICIENT)
("MOMENT_Z", MOMENT_Z_COEFFICIENT)
("EQUIVALENT_AREA", EQUIVALENT_AREA)
("NEARFIELD_PRESSURE", NEARFIELD_PRESSURE)
("FORCE_X", FORCE_X_COEFFICIENT)
("FORCE_Y", FORCE_Y_COEFFICIENT)
("FORCE_Z", FORCE_Z_COEFFICIENT)
("THRUST", THRUST_COEFFICIENT)
("TORQUE", TORQUE_COEFFICIENT)
("HEAT_LOAD", HEAT_LOAD)
("FIGURE_OF_MERIT", FIGURE_OF_MERIT)
("FREE_SURFACE", FREE_SURFACE)
("NOISE", NOISE)
("TOTAL_VOLUME", TOTAL_VOLUME)
("MAX_THICKNESS", MAX_THICKNESS)
("CLEARANCE", CLEARANCE)
("MIN_THICKNESS", MIN_THICKNESS)
("MAX_THICK_SEC1", MAX_THICK_SEC1)
("MAX_THICK_SEC2", MAX_THICK_SEC2)
("MAX_THICK_SEC3", MAX_THICK_SEC3)
("MAX_THICK_SEC4", MAX_THICK_SEC4)
("MAX_THICK_SEC5", MAX_THICK_SEC5);

/*!
 * \brief types of Continuous equations
 */
enum ENUM_CONTINUOUS_EQNS {
	EULER_EQNS= 1, 	/*!< \brief Euler equations. */
	NAVIER_STOKES_EQNS = 2 	/*!< \brief Navier Stokes equations. */

};

static const map<string, ENUM_CONTINUOUS_EQNS> ContinuousEqns_Map = CCreateMap<string, ENUM_CONTINUOUS_EQNS>
("EULER", EULER_EQNS)
("NAVIER_STOKES", NAVIER_STOKES_EQNS);

/*!
 * \brief types of Discrete equations
 */
enum ENUM_DISCRETE_EQNS {
	NONE_EQNS= 1, 	/*!< \brief No equations. */
	SA_EQNS = 2, 	/*!< \brief Spallart-Almaras equations. */
	SST_EQNS = 2 	/*!< \brief SST equations. */

};

static const map<string, ENUM_DISCRETE_EQNS> DiscreteEqns_Map = CCreateMap<string, ENUM_DISCRETE_EQNS>
("NONE", NONE_EQNS)
("SA", SA_EQNS)
("SST", SST_EQNS);


/*!
 * \brief types of sensitivities to compute
 */
enum ENUM_SENS {
	SENS_GEOMETRY = 1,    	/*!< \brief Geometrical sensitivity. */
	SENS_MACH = 2,		/*!< \brief Mach number sensitivity. */
	SENS_AOA = 3, 		/*!< \brief Angle of attack sensitivity. */
	SENS_AOS = 4  		/*!< \brief Angle of Sideslip sensitivity. */
};
static const map<string, ENUM_SENS> Sens_Map = CCreateMap<string, ENUM_SENS>
("SENS_GEOMETRY", SENS_GEOMETRY)
("SENS_MACH", SENS_MACH)
("SENS_AOA", SENS_AOA)
("SENS_AOS", SENS_AOS);

/*!
 * \brief types of linearized objective functions
 */
enum ENUM_LINEAR_OBJ {
	DELTA_DRAG_COEFFICIENT = 1,	/*!< \brief Linearized Drag objective function definition. */
	DELTA_LIFT_COEFFICIENT = 2	/*!< \brief Linearized Lift objective function definition. */
};
static const map<string, ENUM_LINEAR_OBJ> Linear_Obj_Map = CCreateMap<string, ENUM_LINEAR_OBJ>
("DELTA_DRAG", DELTA_DRAG_COEFFICIENT)
("DELTA_LIFT", DELTA_LIFT_COEFFICIENT);

/*!
 * \brief types of grid adaptation/refinement
 */
enum ENUM_ADAPT {
	NO_ADAPT = 0,                 /*!< \brief No grid adaptation. */
	FULL = 1,			/*!< \brief Do a complete grid refinement of all the computational grids. */
	FULL_FLOW = 2,		/*!< \brief Do a complete grid refinement of the flow grid. */
	FULL_ADJOINT = 3,		/*!< \brief Do a complete grid refinement of the adjoint grid. */
	FULL_LINEAR = 4,		/*!< \brief Do a complete grid refinement of the linear grid. */
	GRAD_FLOW = 5,		/*!< \brief Do a gradient based grid adaptation of the flow grid. */
	GRAD_ADJOINT = 6,		/*!< \brief Do a gradient based grid adaptation of the adjoint grid. */
	GRAD_FLOW_ADJ = 7,		/*!< \brief Do a gradient based grid adaptation of the flow and adjoint grid. */
	ROBUST = 8,			/*!< \brief Apply a robust grid adaptation (residual based). */
	COMPUTABLE = 9,		/*!< \brief Apply a computable error grid adaptation. */
	REMAINING = 10,		/*!< \brief Apply a remaining error grid adaptation. */
	COMPUTABLE_ROBUST = 11,	/*!< \brief Apply a computable robust grid adaptation (using linearized problem). */
	WAKE = 12,			/*!< \brief Do a grid refinement on the wake. */
	SMOOTHING = 14,		/*!< \brief Do a grid smoothing of the geometry. */
	SUPERSONIC_SHOCK = 15,	/*!< \brief Do a grid smoothing. */
	TWOPHASE = 16			/*!< \brief Do a grid refinement on the free surface interphase. */
};
static const map<string, ENUM_ADAPT> Adapt_Map = CCreateMap<string, ENUM_ADAPT>
("NONE", NO_ADAPT)
("FULL", FULL)
("FULL_FLOW", FULL_FLOW)
("FULL_ADJOINT", FULL_ADJOINT)
("FULL_LINEAR", FULL_LINEAR)
("GRAD_FLOW", GRAD_FLOW)
("GRAD_ADJOINT", GRAD_ADJOINT)
("GRAD_FLOW_ADJ", GRAD_FLOW_ADJ)
("ROBUST", ROBUST)
("COMPUTABLE", COMPUTABLE)
("REMAINING", REMAINING)
("COMPUTABLE_ROBUST", COMPUTABLE_ROBUST)
("WAKE", WAKE)
("SMOOTHING", SMOOTHING)
("SUPERSONIC_SHOCK", SUPERSONIC_SHOCK)
("TWOPHASE", TWOPHASE);

/*!
 * \brief types of input file formats
 */
enum ENUM_INPUT {
	SU2 = 1,                       /*!< \brief SU2 input format. */
	CGNS = 2,                     /*!< \brief CGNS input format for the computational grid. */
	NETCDF_ASCII = 3      	/*!< \brief ASCII NETCDF input format for the computational grid. */
};
static const map<string, ENUM_INPUT> Input_Map = CCreateMap<string, ENUM_INPUT>
("SU2", SU2)
("CGNS", CGNS)
("NETCDF_ASCII", NETCDF_ASCII);

const int CGNS_STRING_SIZE = 33;/*!< \brief Length of strings used in the CGNS format. */

/*!
 * \brief type of solution output file formats
 */
enum ENUM_OUTPUT {
	TECPLOT = 1,  		/*!< \brief Tecplot format for the solution output. */
	EXCEL = 2,			/*!< \brief Excel format for the solution output. */
	CSV = 3,			/*!< \brief Comma-separated values format for the solution output. */
	STL = 4,				/*!< \brief STL CAD format for the solution output. */
  TECPLOT_BINARY = 5,  		/*!< \brief Tecplot binary format for the solution output. */
	CGNS_SOL = 6,  		/*!< \brief CGNS format for the solution output. */
  PARAVIEW = 7  		/*!< \brief Paraview format for the solution output. */
};
static const map<string, ENUM_OUTPUT> Output_Map = CCreateMap<string, ENUM_OUTPUT>
("TECPLOT", TECPLOT)
("EXCEL", EXCEL)
("CSV", CSV)
("STL", STL)
("TECPLOT_BINARY", TECPLOT_BINARY)
("CGNS", CGNS_SOL)
("PARAVIEW", PARAVIEW);

/*!
 * \brief type of solution output variables
 */
enum ENUM_OUTPUT_VARS {
  DENSITY = 1,      /*!< \brief Density. */
  VEL_X = 2,        /*!< \brief X-component of velocity. */
  VEL_Y = 3,        /*!< \brief Y-component of velocity. */
  VEL_Z = 4,        /*!< \brief Z-component of velocity. */
	PRESSURE = 5, 		/*!< \brief Static pressure. */
	MACH = 6,         /*!< \brief Mach number. */
  TEMPERATURE = 7,  /*!< \brief Temperature. */
  LAM_VISC = 8,     /*!< \brief Laminar viscosity. */
  EDDY_VISC = 9     /*!< \brief Eddy viscosity. */
};
static const map<string, ENUM_OUTPUT_VARS> Output_Vars_Map = CCreateMap<string, ENUM_OUTPUT_VARS>
("DENSITY", DENSITY)
("VEL_X", VEL_X)
("VEL_Y", VEL_Y)
("VEL_Z", VEL_Z)
("PRESSURE", PRESSURE)
("MACH", MACH)
("TEMPERATURE", TEMPERATURE)
("LAM_VISC", LAM_VISC)
("EDDY_VISC", EDDY_VISC);

/*!
 * \brief types of design parameterizations
 */
enum ENUM_PARAM {
	NO_DEFORMATION = 0,		/*!< \brief No surface deformation. */
	HICKS_HENNE = 1,		/*!< \brief Hicks-Henne bump function for airfoil deformation. */
	MACH_NUMBER = 5,		/*!< \brief Mach number as design variable. */
	NACA_4DIGITS = 6,		/*!< \brief The four digits NACA airfoil family as design variables. */
	DISPLACEMENT = 8,		/*!< \brief Surface movement as design variable. */
	ROTATION = 9,			/*!< \brief Surface rotation as design variable. */
	FFD_CONTROL_POINT = 10,	/*!< \brief Free form deformation for 3D design (change a control point). */
	FFD_DIHEDRAL_ANGLE = 11,	/*!< \brief Free form deformation for 3D design (change the dihedral angle). */
	FFD_TWIST_ANGLE = 12,		/*!< \brief Free form deformation for 3D design (change the twist angle). */
	FFD_ROTATION = 13,		/*!< \brief Free form deformation for 3D design (rotation around a line). */
	FFD_CAMBER = 14,		/*!< \brief Free form deformation for 3D design (camber change). */
	FFD_THICKNESS = 15,		/*!< \brief Free form deformation for 3D design (thickness change). */
	FFD_VOLUME = 16,		/*!< \brief Free form deformation for 3D design (volume change). */
	PARABOLIC = 17,		/*!< \brief Parabolic airfoil definition as design variables. */
	OBSTACLE = 18,		        /*!< \brief Obstacle for free surface optimization. */
	STRETCH = 19,		        /*!< \brief Stretch one side of a channel. */
  SURFACE_FILE = 20,		   /*!< Nodal coordinates set using a surface file. */
  COSINE_BUMP = 21,		/*!< \brief Gauss bump function for airfoil deformation. */
  FOURIER = 22,		/*!< \brief Fourier function for airfoil deformation. */
  SPHERICAL = 23		/*!< \brief Spherical geometry parameterization with spline-based radial profile. */
};
static const map<string, ENUM_PARAM> Param_Map = CCreateMap<string, ENUM_PARAM>
("NO_DEFORMATION", NO_DEFORMATION)
("HICKS_HENNE", HICKS_HENNE)
("SPHERICAL", SPHERICAL)
("MACH_NUMBER", MACH_NUMBER)
("NACA_4DIGITS", NACA_4DIGITS)
("DISPLACEMENT", DISPLACEMENT)
("ROTATION", ROTATION)
("FFD_CONTROL_POINT", FFD_CONTROL_POINT)
("FFD_DIHEDRAL_ANGLE", FFD_DIHEDRAL_ANGLE)
("FFD_TWIST_ANGLE", FFD_TWIST_ANGLE)
("FFD_ROTATION", FFD_ROTATION)
("FFD_CAMBER", FFD_CAMBER)
("FFD_THICKNESS", FFD_THICKNESS)
("FFD_VOLUME", FFD_VOLUME)
("PARABOLIC", PARABOLIC)
("OBSTACLE", OBSTACLE)
("STRETCH", STRETCH)
("COSINE_BUMP", COSINE_BUMP)
("FOURIER", FOURIER)
("SURFACE_FILE", SURFACE_FILE);

/*!
 * \brief types of solvers for solving linear systems
 */
enum ENUM_LINEAR_SOLVER {
	STEEPEST_DESCENT = 1,		/*!< \brief Steepest descent method for point inversion algoritm (Free-Form). */
	NEWTON = 2,			/*!< \brief Newton method for point inversion algorithm (Free-Form). */
	QUASI_NEWTON = 3,		/*!< \brief Quasi Newton method for point inversion algorithm (Free-Form). */
	CONJUGATE_GRADIENT = 4,	/*!< \brief Preconditionated conjugate gradient method for grid deformation. */
	FGMRES = 5,    	/*!< \brief Flexible Generalized Minimal Residual method. */
	BCGSTAB = 6	/*!< \brief BCGSTAB - Biconjugate Gradient Stabilized Method (main solver). */
};
static const map<string, ENUM_LINEAR_SOLVER> Linear_Solver_Map = CCreateMap<string, ENUM_LINEAR_SOLVER>
("STEEPEST_DESCENT", STEEPEST_DESCENT)
("NEWTON", NEWTON)
("QUASI_NEWTON", QUASI_NEWTON)
("CONJUGATE_GRADIENT", CONJUGATE_GRADIENT)
("BCGSTAB", BCGSTAB)
("FGMRES", FGMRES);

/*!
 * \brief types of sensitivity smoothing
 */
enum ENUM_SENS_SMOOTHING {
	NO_SMOOTH = 0,		/*!< \brief No smoothing. */
	SOBOLEV = 1,		/*!< \brief Sobolev gradient smoothing. */
	BIGRID = 2	/*!< \brief Bi-grid technique smoothing. */
};
static const map<string, ENUM_SENS_SMOOTHING> Sens_Smoothing_Map = CCreateMap<string, ENUM_SENS_SMOOTHING>
("NONE", NO_SMOOTH)
("SOBOLEV", SOBOLEV)
("BIGRID", BIGRID);

/*!
 * \brief types of preconditioners for the linear solver
 */
enum ENUM_LINEAR_SOLVER_PREC {
	JACOBI = 1,		/*!< \brief Jacobi preconditioner. */
	LU_SGS = 2,		/*!< \brief LU SGS preconditioner. */
	LINELET = 3		/*!< \brief Line implicit preconditioner. */
};
static const map<string, ENUM_LINEAR_SOLVER_PREC> Linear_Solver_Prec_Map = CCreateMap<string, ENUM_LINEAR_SOLVER_PREC>
("JACOBI", JACOBI)
("LU_SGS", LU_SGS)
("LINELET", LINELET);

/*!
 * \brief types of grid deformation techniques
 */
enum ENUM_DEFORM {
	SPRING = 1,  	         	/*!< \brief Classical spring analogy as the grid deformation technique. */
  FEA = 2                 /*!< \brief Movement of the grid using an FEA based method. */
};
static const map<string, ENUM_DEFORM> Deform_Map = CCreateMap<string, ENUM_DEFORM>
("SPRING", SPRING)
("FEA", FEA);

/*!
 * \brief types of analytic definitions for various geometries
 */
enum ENUM_GEO_ANALYTIC {
	NO_GEO_ANALYTIC = 0,          /*!< \brief No analytic definition of the geometry. */
	NACA0012_AIRFOIL = 1, 	/*!< \brief Use the analytical definition of the NACA0012 for doing the grid adaptation. */
	NACA4412_AIRFOIL = 2, 	/*!< \brief Use the analytical definition of the NACA4412 for doing the grid adaptation. */
	CYLINDER = 3, 		/*!< \brief Use the analytical definition of a cylinder for doing the grid adaptation. */
	BIPARABOLIC = 4       	/*!< \brief Use the analytical definition of a biparabolic airfoil for doing the grid adaptation. */
};
static const map<string, ENUM_GEO_ANALYTIC> Geo_Analytic_Map = CCreateMap<string, ENUM_GEO_ANALYTIC>
("NONE", NO_GEO_ANALYTIC)
("NACA0012_AIRFOIL", NACA0012_AIRFOIL)
("NACA4412_AIRFOIL", NACA4412_AIRFOIL)
("CYLINDER", CYLINDER)
("BIPARABOLIC", BIPARABOLIC);

/*!
 * \brief types of schemes for unsteady computations
 */
enum ENUM_UNSTEADY {
	STEADY = 0,             /*!< \brief A steady computation. */
	TIME_STEPPING = 1,		/*!< \brief Use a time stepping strategy for unsteady computations. */
	DT_STEPPING_1ST = 2,	/*!< \brief Use a dual time stepping strategy for unsteady computations (1st order). */
	DT_STEPPING_2ND = 3,	/*!< \brief Use a dual time stepping strategy for unsteady computations (2nd order). */
	ROTATIONAL_FRAME = 4,   /*!< \brief Use a rotational source term. */
	TIME_SPECTRAL = 5       	/*!< \brief Use a time spectral source term. */

};
static const map<string, ENUM_UNSTEADY> Unsteady_Map = CCreateMap<string, ENUM_UNSTEADY>
("NO", STEADY)
("TIME_STEPPING", TIME_STEPPING)
("DUAL_TIME_STEPPING-1ST_ORDER", DT_STEPPING_1ST)
("DUAL_TIME_STEPPING-2ND_ORDER", DT_STEPPING_2ND)
("TIME_SPECTRAL", TIME_SPECTRAL)
("ROTATIONAL_FRAME", ROTATIONAL_FRAME);

/*!
 * \brief types of criteria to determine when the solution is converged
 */
enum ENUM_CONVERGE_CRIT {
	CAUCHY = 1,			/*!< \brief Cauchy criteria to establish the convergence of the code. */
	RESIDUAL = 2			/*!< \brief Residual criteria to establish the convergence of the code. */
};
static const map<string, ENUM_CONVERGE_CRIT> Converge_Crit_Map = CCreateMap<string, ENUM_CONVERGE_CRIT>
("CAUCHY", CAUCHY)
("RESIDUAL", RESIDUAL);

/* END_CONFIG_ENUMS */

/*!
 * \class CAnyOptionRef
 * \brief provides a means of referencing variables of any type
 * \author J. Hicken
 *
 * In order to build a map that associates option names (strings) with
 * options, we need a way of referencing artbitrary types; otherwise,
 * we would need a separate map for ints, doubles, etc.  This class is
 * an abstract base class designed to accommodate this requirement.
 */
class CAnyOptionRef {
public:
	virtual ~CAnyOptionRef() = 0;
	virtual void WriteValue() = 0;
	virtual void SetValue(const vector<string> & value) = 0;
};
inline CAnyOptionRef::~CAnyOptionRef() {}

/*!
 * \class COptionRef
 * \brief a typed version of the base class for standard types
 * \tparam T - an arbitary standard type (short, int, double, etc)
 * \author J. Hicken
 *
 * This class can accommodate scalars and arrays of constant length.
 * If your option requies a variable length, use class CListOptionRef.
 * Why not use CListOptionRef for arrays?  You could, but COptionRef
 * lets you set default values for arrays (because it does not do any
 * memory management).
 */
template <class T>
class COptionRef : public CAnyOptionRef {
private:
	unsigned short ndim_; /*!< \brief number of array dimensions */
	unsigned int* dim_; /*!< \brief length of each array dimension */
	T* ref_; /*!< \brief pointer to the option */

	/*!< \brief function pointer used (if necessary) to set the value of the option */
	void (*user_set_value_)(T* ref, const vector<string> & value);

public:

	/*!
	 * \brief constructor for scalar options
	 * \param[in] value - variable to create a reference to
	 */
	COptionRef(T & value) {
		ndim_ = 0;
		dim_ = new unsigned int[ndim_];
		ref_ = &value;
		user_set_value_ = NULL;
	}

	/*!
	 * \brief constructor for 1D fixed length array options
	 * \param[in] value_ptr - pointer to variable to create a reference to
	 * \param[in] size - length of the array option
	 */
	COptionRef(T * & value_ptr, const int & size) {
		ndim_ = 1;
		dim_ = new unsigned int[ndim_];
		if (size <= 0) {
			cerr << "COptionRef::COptionRef(T&, const int &): "
					<< "invalid input: size = " << size << endl;
			throw(-1);
		}
		dim_[0] = size;
		ref_ = value_ptr;
		user_set_value_ = NULL;
	}

	/*!
	 * \brief constructor for scalar options that require special parsing
	 * \param[in] value - variable to create a reference to
	 * \param[in] set_value - function that sets options based on vector of strings
	 *
	 * If the option requires a special parsing of the configuration
	 * file, this constructor can be used to set a pointer to a function
	 * that performs the necessary parsing
	 */
	COptionRef(T & value, void (*set_value)(T*, const vector<string>&)) {
		ndim_ = 0;
		dim_ = new unsigned int[ndim_];
		ref_ = &value;
		user_set_value_ = set_value;
	}

	/*!
	 * \brief class destructor
	 */
	~COptionRef() {
		if (ndim_ > 0) {
			delete [] dim_;
		}
		user_set_value_ = NULL;
	}

	/*!
	 * \brief sets the value of the referenced option using vector of strings
	 * \param[in] value - a set of strings used to define the option
	 */
	void SetValue(const vector<string> & value) {
		stringstream ss;
		if (user_set_value_ == NULL) {
			if (ndim_ == 0) {
				ss << value[0];
				ss >> (*ref_);
			} else if (ndim_ == 1) {
				if (value.size() != dim_[0]) {
					cerr << "COptionRef::SetValue(const vector<string>&): "
							<< "number of input values does not match size of option array."
							<< endl;
					throw(-1);
				}
				for (unsigned int i = 0; i < dim_[0]; i++) {
					ss << value[i] << " ";
					ss >> (ref_[i]);
				}
			} else {
				cerr << "COptionRef::SetValue(const vector<string>&): "
						<< "cannot handle 2d arrays yet" << endl;
				throw(-1);
			}
		} else {
			// this option requires a special function for parsing
			(*user_set_value_)(ref_, value);
		}
	}

	/*!
	 * \brief write the value of the option to std out (mostly for debugging)
	 */
	void WriteValue() {
		if (ndim_ == 0) {
			cout << *ref_ << endl;
		} else if (ndim_ == 1) {
			for (unsigned int i = 0; i < dim_[0]; i++)
				cout << ref_[i] << ", ";
			cout << endl;
		}
	}
};

/*!
 * \class CListOptionRef
 * \brief for options of variable array length
 * \author J. Hicken
 */
template <class T>
class CListOptionRef : public CAnyOptionRef {
private:
	T** ref_; /*!< \brief pointer to the memory holding the list option */
	unsigned short* ref_size_; /*!< \brief number of items in list */

public:

	/*!
	 * \brief constructor for list-type options
	 * \param[in] value - variable we want to create a reference to
	 * \param[in] size - number of elements the list WILL have
	 */
	CListOptionRef(unsigned short & size, T* & value) {
		ref_ = &value;
		*ref_ = NULL;
		size = 0;
		ref_size_ = &size;
	}

	/*!
	 * \brief sets the value of the referenced convection option using vector of strings
	 * \param[in] value - a set of strings used to define the option
	 */
	void SetValue(const vector<string> & value) {
		stringstream ss;
		*ref_size_ = static_cast<unsigned short>(value.size());
		if (*ref_ != NULL) {
			cerr << "Error in CListOptionRef(SetValue): "
					<< "list option has already been allocated."
					<< endl;
			throw(-1);
		}
		(*ref_) = new T[*ref_size_];
		for (unsigned short i = 0; i < *ref_size_; i++) {
			ss << value[i] << " ";
			ss >> (*ref_)[i];
		}
	}

	/*!
	 * \brief write the value of the option to std out (mostly for debugging)
	 */
	void WriteValue() {
		for (unsigned short i = 0; i < *ref_size_; i++)
			cout << (*ref_)[i] << ", ";
		cout << endl;
	}
};

/*!
 * \class CEnumOptionRef
 * \brief a typed version of the base class for options associated with enumerations
 * \tparam T - the type of option (usually unsigned short)
 * \tparam Tenum - an enumeration assocatied with T
 * \author J. Hicken
 */
template <class T, class Tenum>
class CEnumOptionRef : public CAnyOptionRef {
private:
	T** ref_; /*!< \brief pointer to memory for the option */
	unsigned short* ref_dim_; /*!< \brief number of elemets in ref_ for array enums*/
	const map<string, Tenum> * Tmap_; /*!< \brief map between strings and enums */

public:

	/*!
	 * \brief constructor for scalar enum options
	 * \param[in] value - variable to create a reference to
	 * \param[in] Tmap - map between strings and enums
	 */
	CEnumOptionRef(T & value, const map<string, Tenum> & Tmap) {
		ref_ = new T*;
		*ref_ = &value;
		ref_dim_ = NULL;
		Tmap_ = &Tmap;
	}

	/*!
	 * \brief constructor for list enum options
	 * \param[in] value - variable to create a reference to
	 * \param[in] Tmap - map between strings and enums
	 * \param[in] size - length of the array option
	 */
	CEnumOptionRef(unsigned short & size, T* & value, const map<string, Tenum> & Tmap) {
		ref_ = &value;
		ref_dim_ = &size;
		Tmap_ = &Tmap;
	}

	/*!
	 * \brief write the value of the option to std out (mostly for debugging)
	 */
	void WriteValue() {
		if (ref_dim_ == NULL) {
			cout << *(*ref_) << endl;
		} else {
			for (unsigned int i = 0; i < *ref_dim_; i++)
				cout << (*ref_)[i] << ", ";
			cout << endl;
		}
	}

	/*!
	 * \brief sets the value of the referenced enum option using vector of strings
	 * \param[in] value - a set of strings used to define the option
	 */
	void SetValue(const vector<string> & value) {
    
    int rank = MASTER_NODE;
#ifndef NO_MPI
    rank = MPI::COMM_WORLD.Get_rank();
#endif
    
		typename map<string,Tenum>::const_iterator it;
		if (ref_dim_ == NULL) {
			// this is a scalar enum option
			it = Tmap_->find(StringToUpperCase(value[0]));
			if (it == Tmap_->end()) {
        if (rank == MASTER_NODE) {
          cerr << "ERROR: Cannot find value " << value[0] << " in given map." << endl;
          cerr << "Please check the name of the variable in the config file." << endl;
        }
#ifdef NO_MPI
        exit(1);
#else
        MPI::COMM_WORLD.Abort(1);
        MPI::Finalize();
#endif
			}
			*(*ref_) = it->second;
		} else {
			// this is an array enum option
			(*ref_dim_) = static_cast<unsigned short>(value.size());
			(*ref_) = new T[*ref_dim_];
			for (unsigned short i = 0; i < *ref_dim_; i++) {
				it = Tmap_->find(StringToUpperCase(value[i]));
				if (it == Tmap_->end()) {
          if (rank == MASTER_NODE) {
            cerr << "ERROR: Cannot find value " << value[i] << " in given map." << endl;
            cerr << "Please check the name of the variable in the config file." << endl;
          }
#ifdef NO_MPI
          exit(1);
#else
          MPI::COMM_WORLD.Abort(1);
          MPI::Finalize();
#endif
				}
				(*ref_)[i] = it->second;
			}
		}
	}

};

/*!
 * \class CMarkerOptionRef
 * \brief a typed version of the base class for marker options
 * \author J. Hicken
 */
class CMarkerOptionRef : public CAnyOptionRef {
private:
	string** marker_ref_; /*!< \brief pointer to the memory for the marker option */
	unsigned short* num_marker_; /*!< \brief number of markers */

public:

	/*!
	 * \brief constructor for marker options
	 * \param[in] value - variable to create a reference to
	 * \param[in] size - variable refering to the number of markers
	 */
	CMarkerOptionRef(string* & value, unsigned short & size) {
		marker_ref_ = &value;
		*marker_ref_ = NULL;
		num_marker_ = &size;
	}

	/*!
	 * \brief sets the value of the referenced marker option using vector of strings
	 * \param[in] value - a set of strings used to define the option
	 */
	void SetValue(const vector<string> & value) {
		if (value.size() == 0) {
			cerr << "Error in CMarkerOptionRef::SetValue(): "
					<< "marker option in config file with no value" << endl;
			cerr << "Use NONE for no markers." << endl;
			throw(-1);
		}
		if (marker_ref_ != NULL) delete [] (*marker_ref_);
		(*marker_ref_) = new string[value.size()];
		for (unsigned int i = 0; i < value.size(); i++)
			(*marker_ref_)[i] = value[i];
		if ( (value.size() == 1) && ((*marker_ref_)[0] == "NONE") ) {
			*num_marker_ = 0;
		} else {
			*num_marker_ = value.size();
		}
	}

	/*!
	 * \brief write the value of the option to std out (mostly for debugging)
	 */
	void WriteValue() {
		for (unsigned int i = 0; i < *num_marker_; i++)
			cout << (*marker_ref_)[i] << ", ";
		cout << endl;
	}
};

/*!
 * \class CMarkerSlidingRef
 * \brief Specialized option for sliding boundary markers
 * \author T. Economon
 */
class CMarkerSlidingRef : public CAnyOptionRef {
private:
	unsigned short* nMarker_Sliding_;     /*!< \brief Number of sliding boundary markers. */
	string** Marker_SlideBound_;          /*!< \brief Sliding boundary markers. */
	string** Marker_SlideDonor_;          /*!< \brief Sliding boundary donor markers. */
	unsigned short **SlideBound_Zone_;    /*!< \brief Zone number of the sliding mesh markers. */
	unsigned short **SlideDonor_Zone_;    /*!< \brief Zone number of the donor sliding mesh markers. */

public:

	/*!
	 * \brief constructor for sliding marker option
	 * \param[in] nMarker_Sliding - number of periodic boundary markers
	 * \param[in] Marker_SlideBound - sliding boundary markers
	 * \param[in] Marker_SlideDonor - sliding boundary donor markers
	 * \param[in] SlideBound_Zone - zone number of the sliding mesh markers
	 * \param[in] SlideDonor_Zone - zone number of the donor sliding mesh markers
	 */
	CMarkerSlidingRef(unsigned short & nMarker_Sliding, string* & Marker_SlideBound, string* & Marker_SlideDonor,
			unsigned short* & SlideBound_Zone, unsigned short* & SlideDonor_Zone) {
		nMarker_Sliding_ = &nMarker_Sliding;
		Marker_SlideBound_ = &Marker_SlideBound;
		*Marker_SlideBound_ = NULL;
		Marker_SlideDonor_ = &Marker_SlideDonor;
		*Marker_SlideDonor_ = NULL;
		SlideBound_Zone_ = &SlideBound_Zone;
		*SlideBound_Zone_ = NULL;
		SlideDonor_Zone_ = &SlideDonor_Zone;
		*SlideDonor_Zone_ = NULL;
	}

	/*!
	 * \brief sets the value of the sliding boundary parameters given the vector of strings
	 * \param[in] value - a set of strings used to define the option
	 */
	void SetValue(const vector<string> & value) {
		if ( (*Marker_SlideBound_ != NULL) || (*Marker_SlideDonor_ != NULL) ||
				(*SlideBound_Zone_ != NULL) || (*SlideDonor_Zone_ != NULL) ) {
			cerr << "Error in CMarkerSlidingRef::SetValue(): "
					<< "one or more sliding-marker option arrays have already been allocated."
					<< endl;
			throw(-1);
		}
		if (static_cast<int>(value.size()) % 4 != 0) {
			if (value[0].compare("NONE") == 0) {
				*nMarker_Sliding_ = 0;
				return;
			}
			cerr << "Error in CMarkerSlidingRef::SetValue(): "
					<< "incorrect number of MARKER_SLIDING parameters in the configuration file."
					<< endl;
			throw(-1);
		}
		*nMarker_Sliding_ = static_cast<unsigned short>(value.size())/4;
		(*Marker_SlideBound_) = new string[*nMarker_Sliding_];
		(*SlideBound_Zone_)    = new unsigned short[*nMarker_Sliding_];
		(*Marker_SlideDonor_) = new string[*nMarker_Sliding_];
		(*SlideDonor_Zone_)      = new unsigned short[*nMarker_Sliding_];

		stringstream ss;
		unsigned short i = 0;
		for (unsigned short iMarker_Sliding = 0; iMarker_Sliding < *nMarker_Sliding_; iMarker_Sliding++) {
			ss << value[i++] << " ";
			ss >> (*Marker_SlideBound_)[iMarker_Sliding];
			ss << value[i++] << " ";
			ss >> (*SlideBound_Zone_)[iMarker_Sliding];
			ss << value[i++] << " ";
			ss >> (*Marker_SlideDonor_)[iMarker_Sliding];
			ss << value[i++] << " ";
			ss >> (*SlideDonor_Zone_)[iMarker_Sliding];
		}
	}

	/*!
	 * \brief write the value of the option to std out (mostly for debugging)
	 */
	void WriteValue() {
		cout << "CMarkerSlidingRef::WriteValue(): not implemented yet" << endl;
	}

};

/*!
 * \class CMarkerPeriodicRef
 * \brief Specialized option for periodic boundary markers
 * \author J. Hicken
 */
class CMarkerPeriodicRef : public CAnyOptionRef {
private:
	unsigned short* nMarker_PerBound_; /*!< \brief Number of periodic boundary markers. */
	string** Marker_PerBound_; /*!< \brief Periodic boundaries markers. */
	string** Marker_PerDonor_; /*!< \brief Rotationally periodic boundary donor markers. */
	double*** Periodic_RotCenter_; /*!< \brief Rotational center for each periodic boundary. */
	double*** Periodic_RotAngles_; /*!< \brief Rotation angles for each periodic boundary. */
	double*** Periodic_Translation_; /*!< \brief Translation vector for each periodic boundary. */

public:

	/*!
	 * \brief constructor for periodic marker option
	 * \param[in] nMarker_PerBound - number of periodic boundary markers
	 * \param[in] Marker_PerBound - periodic boundary markers
	 * \param[in] Marker_PerDonor - boundary marker of rotationally periodic donor
	 * \param[in] Periodic_RotCenter - rotational center for each periodic boundary
	 * \param[in] Periodic_RotAngles - rotational angles for each periodic boundary
	 * \param[in] Periodic_Translation - translation vector for each periodic boundary
	 */
	CMarkerPeriodicRef(unsigned short & nMarker_PerBound, string* & Marker_PerBound,
			string* & Marker_PerDonor, double** & Periodic_RotCenter,
			double** & Periodic_RotAngles, double** & Periodic_Translation) {
		nMarker_PerBound_ = &nMarker_PerBound;
		Marker_PerBound_ = &Marker_PerBound;
		*Marker_PerBound_ = NULL;
		Marker_PerDonor_ = &Marker_PerDonor;
		*Marker_PerDonor_ = NULL;
		Periodic_RotCenter_ = &Periodic_RotCenter;
		*Periodic_RotCenter_ = NULL;
		Periodic_RotAngles_ = &Periodic_RotAngles;
		*Periodic_RotAngles_ = NULL;
		Periodic_Translation_ = &Periodic_Translation;
		*Periodic_Translation_ = NULL;
	}

	/*!
	 * \brief sets the value of the periodic boundary parameters given the vector of strings
	 * \param[in] value - a set of strings used to define the option
	 */
	void SetValue(const vector<string> & value) {
		if ( (*Marker_PerBound_ != NULL) || (*Marker_PerDonor_ != NULL) ||
				(*Periodic_RotCenter_ != NULL) || (*Periodic_RotAngles_ != NULL) ||
				(*Periodic_Translation_ != NULL) ) {
			cerr << "Error in CMarkerPeriodicRef::SetValue(): "
					<< "one or more periodic-marker option arrays have already been allocated."
					<< endl;
			throw(-1);
		}
		if (static_cast<int>(value.size()) % 11 != 0) {
			if (value[0].compare("NONE") == 0) {
				*nMarker_PerBound_ = 0;
				return;
			}
			cerr << "Error in CMarkerPeriodicRef::SetValue(): "
					<< "incorrect number of MARKER_PERIODIC parameters in the configuration file."
					<< endl;
			throw(-1);
		}
		*nMarker_PerBound_ = static_cast<unsigned short>(value.size())/11;
		(*Marker_PerBound_)      = new string[*nMarker_PerBound_];
		(*Marker_PerDonor_)      = new string[*nMarker_PerBound_];
		(*Periodic_RotCenter_)   = new double*[*nMarker_PerBound_];
		(*Periodic_RotAngles_)   = new double*[*nMarker_PerBound_];
		(*Periodic_Translation_) = new double*[*nMarker_PerBound_];
		for (unsigned short iMarker_PerBound = 0; iMarker_PerBound < *nMarker_PerBound_; iMarker_PerBound++) {
			(*Periodic_RotCenter_)[iMarker_PerBound]   = new double[3];
			(*Periodic_RotAngles_)[iMarker_PerBound]   = new double[3];
			(*Periodic_Translation_)[iMarker_PerBound] = new double[3];
		}

		stringstream ss;
		unsigned short i = 0;
		double deg2rad = PI_NUMBER/180.0;
		for (unsigned short iMarker_PerBound = 0; iMarker_PerBound < *nMarker_PerBound_; iMarker_PerBound++) {
			ss << value[i++] << " ";
			ss >> (*Marker_PerBound_)[iMarker_PerBound];
			ss << value[i++] << " ";
			ss >> (*Marker_PerDonor_)[iMarker_PerBound];
			ss << value[i++] << " ";
			ss >> (*Periodic_RotCenter_)[iMarker_PerBound][0];
			ss << value[i++] << " ";
			ss >> (*Periodic_RotCenter_)[iMarker_PerBound][1];
			ss << value[i++] << " ";
			ss >> (*Periodic_RotCenter_)[iMarker_PerBound][2];
			ss << value[i++] << " ";
			ss >> (*Periodic_RotAngles_)[iMarker_PerBound][0];
			ss << value[i++] << " ";
			ss >> (*Periodic_RotAngles_)[iMarker_PerBound][1];
			ss << value[i++] << " ";
			ss >> (*Periodic_RotAngles_)[iMarker_PerBound][2];
			ss << value[i++] << " ";
			ss >> (*Periodic_Translation_)[iMarker_PerBound][0];
			ss << value[i++] << " ";
			ss >> (*Periodic_Translation_)[iMarker_PerBound][1];
			ss << value[i++] << " ";
			ss >> (*Periodic_Translation_)[iMarker_PerBound][2];

			/*--- Convert the angles from degrees to radians ---*/
			(*Periodic_RotAngles_)[iMarker_PerBound][0] *= deg2rad;
			(*Periodic_RotAngles_)[iMarker_PerBound][1] *= deg2rad;
			(*Periodic_RotAngles_)[iMarker_PerBound][2] *= deg2rad;
		}
	}

	/*!
	 * \brief write the value of the option to std out (mostly for debugging)
	 */
	void WriteValue() {
		cout << "CMarkerPeriodicRef::WriteValue(): not implemented yet" << endl;
	}

};

/*!
 * \class CMarkerInletRef
 * \brief Specialized option for inlet boundary markers
 * \author J. Hicken
 */
class CMarkerInletRef : public CAnyOptionRef {
private:
	unsigned short* nMarker_Inlet_; /*!< \brief the number of inlet marker boundaries */
	string** Marker_Inlet_;         /*!< \brief string names of inlet boundaries */
	double** Ttotal_;               /*!< \brief specified total temperatures for inlet boundaries */
	double** Ptotal_;               /*!< \brief specified total pressures for inlet boundaries */
	double*** FlowDir_;             /*!< \brief specified flow direction vector (unit vector) for inlet boundaries */

public:

	/*!
	 * \brief constructor for inlet marker option
	 * \param[in] nMarker_Inlet - the number of inlet marker boundaries
	 * \param[in] Marker_Inlet - string names of inlet boundaries
	 * \param[in] Ttotal - specified total temperatures for inlet boundaries
	 * \param[in] Ptotal - specified total pressures for inlet boundaries
	 * \param[in] FlowDir - specified flow direction vector (unit vector) for inlet boundaries
	 */
	CMarkerInletRef(unsigned short & nMarker_Inlet, string* & Marker_Inlet, double* & Ttotal,
			double* & Ptotal, double** & FlowDir) {
		nMarker_Inlet_ = &nMarker_Inlet;
		Marker_Inlet_ = &Marker_Inlet;
		*Marker_Inlet_ = NULL;
		Ttotal_ = &Ttotal;
		*Ttotal_ = NULL;
		Ptotal_ = &Ptotal;
		*Ptotal_ = NULL;
		FlowDir_ = &FlowDir;
		*FlowDir_ = NULL;
	}

	/*!
	 * \brief sets the value of the inlet parameters given the vector of strings
	 * \param[in] value - a set of strings used to define the option
	 */
	void SetValue(const vector<string> & value) {
		if ( (*Marker_Inlet_ != NULL) || (*Ttotal_ != NULL) || (*Ptotal_ != NULL) ||
				(*FlowDir_ != NULL) ) {
			cerr << "Error in CMarkerInletRef::SetValue(): "
					<< "one or more inlet-marker option arrays have already been allocated."
					<< endl;
			throw(-1);
		}
		if (static_cast<int>(value.size()) % 6 != 0) {
			if (value[0].compare("NONE") == 0) {
				*nMarker_Inlet_ = 0;
				return;
			}
			cerr << "Error in CMarkerInletRef::SetValue(): "
					<< "incorrect number of MARKER_INLET parameters in the configuration file."
					<< endl;
			throw(-1);
		}
		*nMarker_Inlet_ = static_cast<unsigned short>(value.size())/6;
		(*Marker_Inlet_) = new string[*nMarker_Inlet_];
		(*Ttotal_)       = new double[*nMarker_Inlet_];
		(*Ptotal_)       = new double[*nMarker_Inlet_];
		(*FlowDir_)      = new double*[*nMarker_Inlet_];
		for (unsigned short iMarker = 0; iMarker < *nMarker_Inlet_; iMarker++)
			(*FlowDir_)[iMarker]   = new double[3];

		stringstream ss;
		unsigned short i = 0;
		for (unsigned short iMarker = 0; iMarker < *nMarker_Inlet_; iMarker++) {
			ss << value[i++] << " ";
			ss >> (*Marker_Inlet_)[iMarker];
			ss << value[i++] << " ";
			ss >> (*Ttotal_)[iMarker];
			ss << value[i++] << " ";
			ss >> (*Ptotal_)[iMarker];
			ss << value[i++] << " ";
			ss >> (*FlowDir_)[iMarker][0];
			ss << value[i++] << " ";
			ss >> (*FlowDir_)[iMarker][1];
			ss << value[i++] << " ";
			ss >> (*FlowDir_)[iMarker][2];
		}
	}

	/*!
	 * \brief write the value of the option to std out (mostly for debugging)
	 */
	void WriteValue() {
		cout << "CMarkerInletRef::WriteValue(): not implemented yet" << endl;
	}

};

/*!
 * \class CMarkerInletRef_
 * \brief Specialized option for inlet boundary markers (no flow direction)
 * \author J. Hicken
 */
class CMarkerInletRef_ : public CAnyOptionRef {
private:
	unsigned short* nMarker_Inlet_; /*!< \brief the number of inlet marker boundaries */
	string** Marker_Inlet_;         /*!< \brief string names of inlet boundaries */
	double** Ttotal_;               /*!< \brief specified total temperatures for inlet boundaries */
	double** Ptotal_;               /*!< \brief specified total pressures for inlet boundaries */

public:

	/*!
	 * \brief constructor for inlet marker option
	 * \param[in] nMarker_Inlet - the number of inlet marker boundaries
	 * \param[in] Marker_Inlet - string names of inlet boundaries
	 * \param[in] Ttotal - specified total temperatures for inlet boundaries
	 * \param[in] Ptotal - specified total pressures for inlet boundaries
	 * \param[in] FlowDir - specified flow direction vector (unit vector) for inlet boundaries
	 */
	CMarkerInletRef_(unsigned short & nMarker_Inlet, string* & Marker_Inlet, double* & Ttotal,
			double* & Ptotal) {
		nMarker_Inlet_ = &nMarker_Inlet;
		Marker_Inlet_ = &Marker_Inlet;
		*Marker_Inlet_ = NULL;
		Ttotal_ = &Ttotal;
		*Ttotal_ = NULL;
		Ptotal_ = &Ptotal;
		*Ptotal_ = NULL;
	}

	/*!
	 * \brief sets the value of the inlet parameters given the vector of strings
	 * \param[in] value - a set of strings used to define the option
	 */
	void SetValue(const vector<string> & value) {
		if ( (*Marker_Inlet_ != NULL) || (*Ttotal_ != NULL) || (*Ptotal_ != NULL) ) {
			cerr << "Error in CMarkerInletRef_::SetValue(): "
					<< "one or more inlet-marker option arrays have already been allocated."
					<< endl;
			throw(-1);
		}
		if (static_cast<int>(value.size()) % 3 != 0) {
			if (value[0].compare("NONE") == 0) {
				*nMarker_Inlet_ = 0;
				return;
			}
			cerr << "Error in CMarkerInletRef_::SetValue(): "
					<< "incorrect number of MARKER_INLET parameters in the configuration file."
					<< endl;
			throw(-1);
		}
		*nMarker_Inlet_ = static_cast<unsigned short>(value.size())/3;
		(*Marker_Inlet_) = new string[*nMarker_Inlet_];
		(*Ttotal_)       = new double[*nMarker_Inlet_];
		(*Ptotal_)       = new double[*nMarker_Inlet_];

		stringstream ss;
		unsigned short i = 0;
		for (unsigned short iMarker = 0; iMarker < *nMarker_Inlet_; iMarker++) {
			ss << value[i++] << " ";
			ss >> (*Marker_Inlet_)[iMarker];
			ss << value[i++] << " ";
			ss >> (*Ttotal_)[iMarker];
			ss << value[i++] << " ";
			ss >> (*Ptotal_)[iMarker];
		}
	}

	/*!
	 * \brief write the value of the option to std out (mostly for debugging)
	 */
	void WriteValue() {
		cout << "Inlet markers (" << (*nMarker_Inlet_) << ")" << endl;
		for (unsigned short iMarker = 0; iMarker < *nMarker_Inlet_; iMarker++)
			cout << "name = " << (*Marker_Inlet_)[iMarker]
			                                      << ": temp. = " << (*Ttotal_)[iMarker]
			                                                                    << ": pressure. = " << (*Ptotal_)[iMarker] << endl;
	}

};

/*!
 * \class CMarkerDirichletRef
 * \brief Specialized option for Dirichlet for electrical solver boundary markers
 * \author A. Lonkar
 */
class CMarkerDirichletRef : public CAnyOptionRef {
private:
	unsigned short* nMarker_Dirichlet_; /*!< \brief the number of Dirichlet marker boundaries */
	string** Marker_Dirichlet_;         /*!< \brief string names of Dirichlet boundaries */
	double** Value_Dirichlet_;               /*!< \brief specified values for Dirichlet boundaries */

public:

	/*!
	 * \brief constructor for inlet marker option
	 * \param[in] nMarker_Dirichlet_Elec - the number of Dirichlet marker boundaries
	 * \param[in] nMarker_Dirichlet_Elec - string names of Dirichlet boundaries
	 * \param[in] Dirichlet_Value - specified value for the dirichlet boundaries
	 */

	CMarkerDirichletRef(unsigned short & nMarker_Dirichlet_Elec, string* & Marker_Dirichlet_Elec, double* & Dirichlet_Value) {
		nMarker_Dirichlet_ = &nMarker_Dirichlet_Elec;
		Marker_Dirichlet_ = &Marker_Dirichlet_Elec;
		*Marker_Dirichlet_ = NULL;
		Value_Dirichlet_ = &Dirichlet_Value;
		*Value_Dirichlet_ = NULL;
	}

	/*!
	 * \brief sets the value of the Dirichlet parameters given the vector of strings
	 * \param[in] value - a set of strings used to define the option
	 */
	void SetValue(const vector<string> & value) {
		if ( (*Marker_Dirichlet_ != NULL) || (*Value_Dirichlet_ != NULL)) {
			cerr << "Error in CMarkerDirichletRef::SetValue(): "
					<< "one or more Dirichlet-marker option arrays have already been allocated."
					<< endl;
			throw(-1);
		}
		if (static_cast<int>(value.size()) % 2 != 0) {
			if (value[0].compare("NONE") == 0) {
				*nMarker_Dirichlet_ = 0;
				return;
			}
			cerr << "Error in CMarkerDirichletRef::SetValue(): "
					<< "incorrect number of MARKER_DIRICHLET_ELEC parameters in the configuration file."
					<< endl;
			throw(-1);
		}
		*nMarker_Dirichlet_ = static_cast<unsigned short>(value.size())/2;
		(*Marker_Dirichlet_) = new string[*nMarker_Dirichlet_];
		(*Value_Dirichlet_)       = new double[*nMarker_Dirichlet_];

		stringstream ss;
		unsigned short i = 0;
		for (unsigned short iMarker = 0; iMarker < *nMarker_Dirichlet_; iMarker++) {
			ss << value[i++] << " ";
			ss >> (*Marker_Dirichlet_)[iMarker];
			ss << value[i++] << " ";
			ss >> (*Value_Dirichlet_)[iMarker];
		}
	}

	/*!
	 * \brief write the value of the option to std out (mostly for debugging)
	 */
	void WriteValue() {
		cout << "CMarkerDirichletRef::WriteValue(): not implemented yet" << endl;
	}

};

/*!
 * \class CMarkerOutletRef
 * \brief Specialized option for outlet boundary markers
 * \author J. Hicken
 */
class CMarkerOutletRef : public CAnyOptionRef {
private:
	unsigned short* nMarker_Outlet_; /*!< \brief the number of outlet marker boundaries */
	string** Marker_Outlet_;         /*!< \brief string names of outlet boundaries */
	double** Pressure_;              /*!< \brief specified back pressures (static) for outlet boundaries */

public:

	/*!
	 * \brief constructor for outlet marker option
	 * \param[in] nMarker_Outlet - the number of outlet marker boundaries
	 * \param[in] Marker_Outlet - string names of outlet boundaries
	 * \param[in] Pressure - specified back pressures (static) for outlet boundaries
	 */
	CMarkerOutletRef(unsigned short & nMarker_Outlet, string* & Marker_Outlet, double* & Pressure) {
		nMarker_Outlet_ = &nMarker_Outlet;
		Marker_Outlet_ = &Marker_Outlet;
		*Marker_Outlet_ = NULL;
		Pressure_ = &Pressure;
		*Pressure_ = NULL;
	}

	/*!
	 * \brief sets the value of the outlet parameters given the vector of strings
	 * \param[in] value - a set of strings used to define the option
	 */
	void SetValue(const vector<string> & value) {
		if ( (*Marker_Outlet_ != NULL) || (*Pressure_ != NULL) ) {
			cerr << "Error in CMarkerOutletRef::SetValue(): "
					<< "one or more outlet-marker option arrays have already been allocated."
					<< endl;
			throw(-1);
		}
		if (static_cast<int>(value.size()) % 2 != 0) {
			if (value[0].compare("NONE") == 0) {
				*nMarker_Outlet_ = 0;
				return;
			}
			cerr << "Error in CMarkerOutletRef::SetValue(): "
					<< "incorrect number of MARKER_OUTLET parameters in the configuration file."
					<< endl;
			throw(-1);
		}
		*nMarker_Outlet_  = static_cast<unsigned short>(value.size())/2;
		(*Marker_Outlet_) = new string[*nMarker_Outlet_];
		(*Pressure_)      = new double[*nMarker_Outlet_];
		stringstream ss;
		unsigned short i = 0;
		for (unsigned short iMarker = 0; iMarker < *nMarker_Outlet_; iMarker++) {
			ss << value[i++] << " ";
			ss >> (*Marker_Outlet_)[iMarker];
			ss << value[i++] << " ";
			ss >> (*Pressure_)[iMarker];
		}
	}

	/*!
	 * \brief write the value of the option to std out (mostly for debugging)
	 */
	void WriteValue() {
		cout << "Outlet markers (" << (*nMarker_Outlet_) << ")" << endl;
		for (unsigned short iMarker = 0; iMarker < *nMarker_Outlet_; iMarker++)
			cout << "name = " << (*Marker_Outlet_)[iMarker]
			                                       << ": back press. = " << (*Pressure_)[iMarker] << endl;
	}

};

/*!
 * \class CMarkerDisplacementRef
 * \brief Specialized option for Displacement boundary markers
 * \author F. Palacios
 */
class CMarkerDisplacementRef : public CAnyOptionRef {
private:
	unsigned short* nMarker_Displacement_; /*!< \brief the number of Displacement marker boundaries */
	string** Marker_Displacement_;         /*!< \brief string names of Displacement boundaries */
	double** Displ_;              /*!< \brief specified Displacement for Displacement boundaries */

public:

	/*!
	 * \brief constructor for outlet marker option
	 * \param[in] nMarker_Displacement - the number of Displacement marker boundaries
	 * \param[in] Marker_Displacement - string names of Displacement boundaries
	 * \param[in] Displ - specified back Displacement for Displacement boundaries
	 */
	CMarkerDisplacementRef(unsigned short & nMarker_Displacement, string* & Marker_Displacement, double* & Displ) {
		nMarker_Displacement_ = &nMarker_Displacement;
		Marker_Displacement_ = &Marker_Displacement;
		*Marker_Displacement_ = NULL;
		Displ_ = &Displ;
		*Displ_ = NULL;
	}

	/*!
	 * \brief sets the value of the Displacement parameters given the vector of strings
	 * \param[in] value - a set of strings used to define the option
	 */
	void SetValue(const vector<string> & value) {
		if ( (*Marker_Displacement_ != NULL) || (*Displ_ != NULL) ) {
			cerr << "Error in CMarkerDisplacementRef::SetValue(): "
					<< "one or more Displacement-marker option arrays have already been allocated."
					<< endl;
			throw(-1);
		}
		if (static_cast<int>(value.size()) % 2 != 0) {
			if (value[0].compare("NONE") == 0) {
				*nMarker_Displacement_ = 0;
				return;
			}
			cerr << "Error in CMarkerDisplacementRef::SetValue(): "
					<< "incorrect number of MARKER_Displacement parameters in the configuration file."
					<< endl;
			throw(-1);
		}
		*nMarker_Displacement_  = static_cast<unsigned short>(value.size())/2;
		(*Marker_Displacement_) = new string[*nMarker_Displacement_];
		(*Displ_)      = new double[*nMarker_Displacement_];
		stringstream ss;
		unsigned short i = 0;
		for (unsigned short iMarker = 0; iMarker < *nMarker_Displacement_; iMarker++) {
			ss << value[i++] << " ";
			ss >> (*Marker_Displacement_)[iMarker];
			ss << value[i++] << " ";
			ss >> (*Displ_)[iMarker];
		}
	}

	/*!
	 * \brief write the value of the option to std out (mostly for debugging)
	 */
	void WriteValue() {
		cout << "Displacement markers (" << (*nMarker_Displacement_) << ")" << endl;
		for (unsigned short iMarker = 0; iMarker < *nMarker_Displacement_; iMarker++)
			cout << "name = " << (*Marker_Displacement_)[iMarker]
			                                             << ": displ. = " << (*Displ_)[iMarker] << endl;
	}

};


/*!
 * \class CMarkerLoadRef
 * \brief Specialized option for Load boundary markers
 * \author F. Palacios
 */
class CMarkerLoadRef : public CAnyOptionRef {
private:
	unsigned short* nMarker_Load_; /*!< \brief the number of load marker boundaries */
	string** Marker_Load_;         /*!< \brief string names of load boundaries */
	double** Force_;              /*!< \brief specified load for load boundaries */

public:

	/*!
	 * \brief constructor for outlet marker option
	 * \param[in] nMarker_Load - the number of load marker boundaries
	 * \param[in] Marker_Load - string names of load boundaries
	 * \param[in] Force - specified back load for load boundaries
	 */
	CMarkerLoadRef(unsigned short & nMarker_Load, string* & Marker_Load, double* & Force) {
		nMarker_Load_ = &nMarker_Load;
		Marker_Load_ = &Marker_Load;
		*Marker_Load_ = NULL;
		Force_ = &Force;
		*Force_ = NULL;
	}

	/*!
	 * \brief sets the value of the Load parameters given the vector of strings
	 * \param[in] value - a set of strings used to define the option
	 */
	void SetValue(const vector<string> & value) {
		if ( (*Marker_Load_ != NULL) || (*Force_ != NULL) ) {
			cerr << "Error in CMarkerLoadRef::SetValue(): "
					<< "one or more Load-marker option arrays have already been allocated."
					<< endl;
			throw(-1);
		}
		if (static_cast<int>(value.size()) % 2 != 0) {
			if (value[0].compare("NONE") == 0) {
				*nMarker_Load_ = 0;
				return;
			}
			cerr << "Error in CMarkerLoadRef::SetValue(): "
					<< "incorrect number of MARKER_LOAD parameters in the configuration file."
					<< endl;
			throw(-1);
		}
		*nMarker_Load_  = static_cast<unsigned short>(value.size())/2;
		(*Marker_Load_) = new string[*nMarker_Load_];
		(*Force_)      = new double[*nMarker_Load_];
		stringstream ss;
		unsigned short i = 0;
		for (unsigned short iMarker = 0; iMarker < *nMarker_Load_; iMarker++) {
			ss << value[i++] << " ";
			ss >> (*Marker_Load_)[iMarker];
			ss << value[i++] << " ";
			ss >> (*Force_)[iMarker];
		}
	}

	/*!
	 * \brief write the value of the option to std out (mostly for debugging)
	 */
	void WriteValue() {
		cout << "Load markers (" << (*nMarker_Load_) << ")" << endl;
		for (unsigned short iMarker = 0; iMarker < *nMarker_Load_; iMarker++)
			cout << "name = " << (*Marker_Load_)[iMarker]
			                                     << ": force. = " << (*Force_)[iMarker] << endl;
	}

};

/*!
 * \class CMarkerFlowLoadRef
 * \brief Specialized option for FlowLoad boundary markers
 * \author F. Palacios
 */
class CMarkerFlowLoadRef : public CAnyOptionRef {
private:
	unsigned short* nMarker_FlowLoad_; /*!< \brief the number of FlowLoad marker boundaries */
	string** Marker_FlowLoad_;         /*!< \brief string names of FlowLoad boundaries */
	double** FlowForce_;              /*!< \brief specified FlowLoad for FlowLoad boundaries */

public:

	/*!
	 * \brief constructor for outlet marker option
	 * \param[in] nMarker_FlowLoad - the number of FlowLoad marker boundaries
	 * \param[in] Marker_FlowLoad - string names of FlowLoad boundaries
	 * \param[in] FlowForce - specified back FlowLoad for FlowLoad boundaries
	 */
	CMarkerFlowLoadRef(unsigned short & nMarker_FlowLoad, string* & Marker_FlowLoad, double* & FlowForce) {
		nMarker_FlowLoad_ = &nMarker_FlowLoad;
		Marker_FlowLoad_ = &Marker_FlowLoad;
		*Marker_FlowLoad_ = NULL;
		FlowForce_ = &FlowForce;
		*FlowForce_ = NULL;
	}

	/*!
	 * \brief sets the value of the FlowLoad parameters given the vector of strings
	 * \param[in] value - a set of strings used to define the option
	 */
	void SetValue(const vector<string> & value) {
		if ( (*Marker_FlowLoad_ != NULL) || (*FlowForce_ != NULL) ) {
			cerr << "Error in CMarkerFlowLoadRef::SetValue(): "
					<< "one or more FlowLoad-marker option arrays have already been allocated."
					<< endl;
			throw(-1);
		}
		if (static_cast<int>(value.size()) % 2 != 0) {
			if (value[0].compare("NONE") == 0) {
				*nMarker_FlowLoad_ = 0;
				return;
			}
			cerr << "Error in CMarkerFlowLoadRef::SetValue(): "
					<< "incorrect number of MARKER_FlowLoad parameters in the configuration file."
					<< endl;
			throw(-1);
		}
		*nMarker_FlowLoad_  = static_cast<unsigned short>(value.size())/2;
		(*Marker_FlowLoad_) = new string[*nMarker_FlowLoad_];
		(*FlowForce_)      = new double[*nMarker_FlowLoad_];
		stringstream ss;
		unsigned short i = 0;
		for (unsigned short iMarker = 0; iMarker < *nMarker_FlowLoad_; iMarker++) {
			ss << value[i++] << " ";
			ss >> (*Marker_FlowLoad_)[iMarker];
			ss << value[i++] << " ";
			ss >> (*FlowForce_)[iMarker];
		}
	}

	/*!
	 * \brief write the value of the option to std out (mostly for debugging)
	 */
	void WriteValue() {
		cout << "FlowLoad markers (" << (*nMarker_FlowLoad_) << ")" << endl;
		for (unsigned short iMarker = 0; iMarker < *nMarker_FlowLoad_; iMarker++)
			cout << "name = " << (*Marker_FlowLoad_)[iMarker]
			                                         << ": FlowForce. = " << (*FlowForce_)[iMarker] << endl;
	}

};


/*!
 * \class CConvOptionRef
 * \brief a typed version of the base class for convection discretization options
 * \author J. Hicken
 */
class CConvOptionRef : public CAnyOptionRef {
private:
	unsigned short* space_ref_; /*!< \brief pointer to the space discretization type */
	unsigned short* centered_ref_; /*!< \brief pointer to the centered discretization type */
	unsigned short* upwind_ref_; /*!< \brief pointer to the upwind discretization type */

public:

	/*!
	 * \brief constructor for convection options
	 * \param[in] space - space discretization variable to create a reference to
	 * \param[in] centered - centered discretization variable to create a reference to
	 * \param[in] upwind - upwind discretization variable to create a reference to
	 */
	CConvOptionRef(unsigned short & space, unsigned short & centered,
			unsigned short & upwind) {
		space_ref_ = &space;
		centered_ref_ = &centered;
		upwind_ref_ = &upwind;
	}

	/*!
	 * \brief sets the value of the referenced convection option using vector of strings
	 * \param[in] value - a set of strings used to define the option
	 */
	void SetValue(const vector<string> & value) {
		if (Centered_Map.count(value[0])) {
			*space_ref_ = Space_Map.find("SPACE_CENTERED")->second;
			*centered_ref_ = Centered_Map.find(value[0])->second;
			*upwind_ref_ = NO_UPWIND;
		} else if (Upwind_Map.count(value[0])) {
			*space_ref_ = Space_Map.find("SPACE_UPWIND")->second;
			*upwind_ref_ = Upwind_Map.find(value[0])->second;
			*centered_ref_ = NO_CENTERED;
		} else {
			cerr << "Error in CConvOptionRef::SetValue(): "
					<< value[0] << " is an invalid space discretization" << endl;
			throw(-1);
		}
	}

	/*!
	 * \brief write the value of the option to std out (mostly for debugging)
	 */
	void WriteValue() {
		cout << "space discretization: " << *space_ref_ << endl;
		cout << "centered discretization: " << *centered_ref_ << endl;
		cout << "upwind discretization: " << *upwind_ref_ << endl;
	}
};

/*!
 * \class CMathProblemRef
 * \brief this very specialized option for MATH_PROBLEM set several variables
 * \author J. Hicken
 */
class CMathProblemRef : public CAnyOptionRef {
private:
	bool* Adjoint_; /*!< \brief pointer to the Adjoint variable */
	bool* OneShot_; /*!< \brief pointer to the OneShot variable */
	bool* Linearized_; /*!< \brief pointer to the Linearized variable */
	bool* Restart_Flow_; /*!< \brief pointer to the Restart_Flow variable */

public:

	/*!
	 * \brief constructor for math problem option
	 * \param[in] Adj - is the adjoint being solved
	 * \param[in] OneShot - is a one shot problem being solved
	 * \param[in] Linearized - is a linearized problem being solved
	 * \param[in] Restart_Flow - restart flow solution for adjoint and linearized problems
	 */
	CMathProblemRef(bool & Adjoint, bool & OneShot, bool & Linearized,
			bool & Restart_Flow) {
		Adjoint_ = &Adjoint;
		OneShot_ = &OneShot;
		Linearized_ = &Linearized;
		Restart_Flow_ = &Restart_Flow;
	}

	/*!
	 * \brief sets the value of the math problem given the vector of strings
	 * \param[in] value - a set of strings used to define the option
	 */
	void SetValue(const vector<string> & value) {
		if (value[0] == "DIRECT") {
			*Adjoint_ = false; *OneShot_ = false; *Linearized_ = false; *Restart_Flow_ = false;
		} else if (value[0] == "ADJOINT") {
			*Adjoint_ = true; *Restart_Flow_ = true;
		}
		if (value[0] == "LINEARIZED") {
			*Linearized_ = true; *Restart_Flow_ = true;
		}
	}

	/*!
	 * \brief write the value of the option to std out (mostly for debugging)
	 */
	void WriteValue() {
		cout << "Adjoint_ = " << *Adjoint_;
		cout << ": OneShot_ = " << *OneShot_;
		cout << ": Linearized_ = " << *Linearized_;
		cout << ": Restart_Flow_ = " << *Restart_Flow_ << endl;
	}
};

/*!
 * \class CDVParamOptionRef
 * \brief Specialized option for grid deformation parameters
 * \author J. Hicken
 */
class CDVParamOptionRef : public CAnyOptionRef {
private:
	unsigned short* nDV_; /*!< \brief Number of variables. */
	double*** ParamDV_; /*!< \brief Parameters of the variables. */
	unsigned short** Design_Variable_; /*!< \brief design variable types; should already be allocated */

public:

	/*!
	 * \brief constructor for DVParam option
	 * \param[in] nDV - number of design variables
	 * \param[in] ParamDV - the paramters of each design variable
	 * \param[in] Design_Variable - DV types
	 */
	CDVParamOptionRef(unsigned short & nDV, double** & ParamDV,
			unsigned short* & Design_Variable) {
		nDV_ = &nDV;
		ParamDV_ = &ParamDV;
		Design_Variable_ = &Design_Variable;
	}

	/*!
	 * \brief sets the value of the design variables given the vector of strings
	 * \param[in] value - a set of strings used to define the option
	 */
	void SetValue(const vector<string> & value) {

		// use the ";" token to determine the number of design variables
		*nDV_ = 0;
		unsigned int num_semi = 0;
		for (unsigned int i = 0; i < static_cast<unsigned int>(value.size()); i++) {
			if (value[i].compare(";") == 0) {
				(*nDV_)++;
				num_semi++;
			}
		}
		// if ";" are at both ends, we over-counted
		if ( (value[0].compare(";") == 0) && (value[value.size()-1].compare(";") == 0) )
			(*nDV_)--;
		// if no ";" at either end, we under-counted
		if ( (value[0].compare(";") != 0) && (value[value.size()-1].compare(";") != 0) )
			(*nDV_)++;

		if ( (*nDV_ > 0) && (*Design_Variable_ == NULL) ) {
			cerr << "Error in CDVParamOptionRef::SetValue(): "
					<< "Design_Variable array has not been allocated." << endl;
			cerr << "Check that DV_KIND appears before DV_PARAM in configuration file." << endl;
			throw(-1);
		}

#if 0
		cout << "Found " << (*nDV_) << " DV parameters" << endl;
		cout << "DV param value = ";
		for (unsigned int i = 0; i < value.size(); i++)
			cout << value[i] << ", ";
		cout << endl;
#endif



		(*ParamDV_) = new double*[*nDV_];
		for (unsigned short iDV = 0; iDV < *nDV_; iDV++)
			(*ParamDV_)[iDV] = new double[MAX_PARAMETERS];

		unsigned short nParamDV = 0;
		stringstream ss;
		unsigned int i = 0;
		for (unsigned short iDV = 0; iDV < *nDV_; iDV++) {
			switch ((*Design_Variable_)[iDV]) {
			case NO_DEFORMATION: nParamDV = 0; break;
			case HICKS_HENNE: nParamDV = 2; break;
      case SPHERICAL: nParamDV = 3; break;
      case COSINE_BUMP: nParamDV = 3; break;
      case FOURIER: nParamDV = 3; break;
      case DISPLACEMENT: nParamDV = 3; break;
			case ROTATION: nParamDV = 6; break;
			case NACA_4DIGITS: nParamDV = 3; break;
			case PARABOLIC: nParamDV = 2; break;
			case OBSTACLE: nParamDV = 2; break;
			case STRETCH: nParamDV = 2; break;
			case FFD_CONTROL_POINT: nParamDV = 7; break;
			case FFD_DIHEDRAL_ANGLE: nParamDV = 7; break;
			case FFD_TWIST_ANGLE: nParamDV = 7; break;
			case FFD_ROTATION: nParamDV = 7; break;
			case FFD_CAMBER: nParamDV = 3; break;
			case FFD_THICKNESS: nParamDV = 3; break;
			case FFD_VOLUME: nParamDV = 3; break;
      case SURFACE_FILE: nParamDV = 0; break;
			default : {
				cerr << "Error in CDVParamOptionRef::SetValue(): "
						<< "undefined design variable type found in configuration file." << endl; break;
			}
			}
			for (unsigned short iParamDV = 0; iParamDV < nParamDV; iParamDV++) {
				ss << value[i] << " ";
				ss >> (*ParamDV_)[iDV][iParamDV];
				i++;
			}
			if (iDV < (*nDV_)-1) {
				if (value[i].compare(";") != 0) {
					cerr << "Error in CDVParamOptionRef::SetValue(): "
							<< "a design variable in the configuration file "
							<< "has the wrong number of parameters" << endl;
					throw(-1);
				}
				i++;
			}
		}
	}


	/*!
	 * \brief write the value of the option to std out (mostly for debugging)
	 */
	void WriteValue() {
		//cout << "CDVParamOptionRef::WriteValue(): not implemented yet" << endl;
		for (unsigned short iDV = 0; iDV < *nDV_; iDV++) {
			unsigned short nParamDV = 0;
			switch ((*Design_Variable_)[iDV]) {
			case NO_DEFORMATION: nParamDV = 0; break;
			case HICKS_HENNE: nParamDV = 2; break;
      case SPHERICAL: nParamDV = 3; break;
      case COSINE_BUMP: nParamDV = 3; break;
      case FOURIER: nParamDV = 3; break;
      case DISPLACEMENT: nParamDV = 3; break;
			case ROTATION: nParamDV = 6; break;
			case NACA_4DIGITS: nParamDV = 3; break;
			case PARABOLIC: nParamDV = 2; break;
			case FFD_CONTROL_POINT: nParamDV = 7; break;
			case FFD_DIHEDRAL_ANGLE: nParamDV = 7; break;
			case FFD_TWIST_ANGLE: nParamDV = 7; break;
			case FFD_ROTATION: nParamDV = 7; break;
			case FFD_CAMBER: nParamDV = 3; break;
			case FFD_THICKNESS: nParamDV = 3; break;
			case FFD_VOLUME: nParamDV = 3; break;
			default : {
				cerr << "Error in CDVParamOptionRef::SetValue(): "
						<< "undefined design variable type found in configuration file." << endl; break;
			}
			}
			cout << "DV param type: " << (*Design_Variable_)[iDV] << ": values = ";
			for (unsigned short iParamDV = 0; iParamDV < nParamDV; iParamDV++)
				cout << (*ParamDV_)[iDV][iParamDV] << ", ";
			cout << endl;
		}
	}
};
<|MERGE_RESOLUTION|>--- conflicted
+++ resolved
@@ -1,2397 +1,2387 @@
-/*!
- * \file option_structure.hpp
- * \brief Defines classes for referencing options for easy input in CConfig
- * \author Aerospace Design Laboratory (Stanford University) <http://su2.stanford.edu>.
- * \version 2.0.6
- *
- * Many of the classes in this file are templated, and therefore must
- * be declared and defined here; to keep all elements together, there
- * is no corresponding .cpp file at this time.
- *
- * Stanford University Unstructured (SU2) Code
- * Copyright (C) 2012 Aerospace Design Laboratory
- *
- * This program is free software: you can redistribute it and/or modify
- * it under the terms of the GNU General Public License as published by
- * the Free Software Foundation, either version 3 of the License, or
- * (at your option) any later version.
- *
- * This program is distributed in the hope that it will be useful,
- * but WITHOUT ANY WARRANTY; without even the implied warranty of
- * MERCHANTABILITY or FITNESS FOR A PARTICULAR PURPOSE.  See the
- * GNU General Public License for more details.
- *
- * You should have received a copy of the GNU General Public License
- * along with this program.  If not, see <http://www.gnu.org/licenses/>.
- */
-
-#pragma once
-
-#include <iostream>
-#include <sstream>
-#include <string>
-#include <vector>
-#include <map>
-#include <cstdlib>
-#include <algorithm>
-
-using namespace std;
-
-/*!
- * \class CCreateMap
- * \brief creates a map from a list by overloading operator()
- * \tparam T - the key type in the map
- * \tparam U - the mapped value type in the map
- * \author Boost.Assign and anonymous person on stackoverflow
- *
- * We need this to create static const maps that map strings to enum
- * types.  The implementation is based on the Boost.Assign library.  This
- * particular version is taken from
- * http://stackoverflow.com/questions/138600/initializing-a-static-stdmapint-int-in-c
- */
-template <typename T, typename U>
-class CCreateMap {
-private:
-	std::map<T, U> m_map;
-public:
-	CCreateMap(const T& key, const U& val) {
-		m_map[key] = val;
-	}
-	CCreateMap<T, U>& operator()(const T& key, const U& val) {
-		m_map[key] = val;
-		return *this;
-	}
-	operator std::map<T, U>() {
-		return m_map;
-	}
-};
-
-/*!
- * \brief utility function for converting strings to uppercase
- * \param[in,out] str - string we want to convert
- */
-inline void StringToUpperCase(string & str) {
-	std::transform(str.begin(), str.end(), str.begin(), ::toupper);
-}
-
-/*!
- * \brief utility function for converting strings to uppercase
- * \param[in] str - string we want a copy of converted to uppercase
- * \returns a copy of str in uppercase
- */
-inline string StringToUpperCase(const string & str) {
-	string upp_str(str);
-	std::transform(upp_str.begin(), upp_str.end(), upp_str.begin(), ::toupper);
-	return upp_str;
-}
-
-/*!
- * \brief different software components of SU2
- */
-enum SU2_COMPONENT {
-	SU2_CFD = 1,	/*!< \brief Running the SU2_CFD software. */
-	SU2_MDC = 2,	/*!< \brief Running the SU2_MDC software. */
-	SU2_GPC = 3,	/*!< \brief Running the SU2_GPC software. */
-	SU2_DDC = 4,	/*!< \brief Running the SU2_DDC software. */
-	SU2_MAC = 5,	/*!< \brief Running the SU2_MAC software. */
-	SU2_GDC = 6,	/*!< \brief Running the SU2_GDC software. */
-	SU2_PBC = 7,	/*!< \brief Running the SU2_PBC software. */
-	SU2_SMC = 8,	/*!< \brief Running the SU2_SMC software. */
-	SU2_SOL = 9	  /*!< \brief Running the SU2_SOL software. */
-};
-
-const unsigned int MAX_PROCESSORS = 1000;	/*!< \brief Maximum number of processors. */
-const unsigned int MAX_PARAMETERS = 10;		/*!< \brief Maximum number of parameters for a design variable definition. */
-const unsigned int MAX_INDEX_VALUE = 100;	/*!< \brief Maximum value for a marker index. */
-const unsigned int MAX_NUMBER_MARKER = 200;	/*!< \brief Maximum number of domains. */
-const unsigned int MAX_NUMBER_FFD = 10;	/*!< \brief Maximum number of FFDBoxs for the FFD. */
-const unsigned int MAX_SOLS = 6;		/*!< \brief Maximum number of solutions at the same time (dimension of solution container array). */
-const unsigned int MAX_TERMS = 6;		/*!< \brief Maximum number of terms in the numerical equations (dimension of solver container array). */
-const unsigned int MAX_ZONES = 3; /*!< \brief Maximum number of zones. */
-const unsigned int MAX_OUTPUT_VARS = 20; /*!< \brief Maximum number of output vars for each solution container. */
-const unsigned int NO_RK_ITER = 0;		/*!< \brief No Runge-Kutta iteration. */
-const unsigned int MESH_0 = 0;			/*!< \brief Definition of the finest grid level. */
-const unsigned int MESH_1 = 1;			/*!< \brief Definition of the finest grid level. */
-const unsigned int ZONE_0 = 0;			/*!< \brief Definition of the first grid domain. */
-const unsigned int ZONE_1 = 1;			/*!< \brief Definition of the first grid domain. */
-const unsigned int MAX_MPI_BUFFER = 52430000; /*!< \brief Buffer size for parallel simulations (50MB). */
-
-const double PRANDTL = 0.72;	        	/*!< \brief Fluid's Prandtl constant (air). */
-const double PRANDTL_TURB = 0.90;	/*!< \brief Fluid's turbulent Prandtl constant (air). */
-const double AVOGAD_CONSTANT = 6.0221415E26;	/*!< \brief Avogardro's constant, number of particles in one kmole. */
-const double BOLTZMANN_CONSTANT = 1.3806503E-23; /*! \brief Boltzmann's constant [J K^-1] */
-const double UNIVERSAL_GAS_CONSTANT = 8314.462175; /*! \brief Universal gas constant [J kmol^-1 K^-1] */
-const double ELECTRON_CHARGE = 1.60217646E-19;	/*!< \brief Electronic charge constant. */
-const double ELECTRON_MASS = 9.10938188E-31;	/*!< \brief Mass of an electron. */
-const double FREE_PERMITTIVITY = 8.8541878176E-12; /*!< \brief Premittivity of free space. */
-const double MAGNETIC_CONSTANT = 1.25663706E-6;  /*!< \brief magnetic permeability of free space. */
-const double STANDART_GRAVITY = 9.80665;        /*!< \brief Acceleration due to gravity at surface of earth. */
-const double EPS = 1.0E-16;			/*!< \brief Error scale. */
-const double TURB_EPS = 1.0E-16;		/*!< \brief Turbulent Error scale. */
-const double ONE2 = 0.5;			/*!< \brief One divided by two. */
-const double TWO3 = 2.0 / 3.0;			/*!< \brief Two divided by three. */
-const double FOUR3 = 4.0 / 3.0;			/*!< \brief Four divided by three. */
-const double PI_NUMBER = 4.0 * atan(1.0);	/*!< \brief Pi number. */
-const unsigned int MAX_NUMBER_DOMAIN = 1000;	/*!< \brief Maximum number of domains. */
-const unsigned int MAX_COMM_LEVEL = 1000;	/*!< \brief Maximum number of communication levels. */
-const unsigned int MAX_NUMBER_PERIODIC = 10;	/*!< \brief Maximum number of periodic boundary conditions. */
-const unsigned int MAX_NUMBER_SLIDING  = 10;	/*!< \brief Maximum number of sliding boundary conditions. */
-const int MASTER_NODE = 0;			/*!< \brief Master node for MPI parallelization. */
-const int SINGLE_NODE = 1;			/*!< \brief There is only a node in the MPI parallelization. */
-const int AUX_NODE = 1;			/*!< \brief Computational node that is used for IO stuff. */
-
-/** General output & CGNS defines **/
-const unsigned int N_ELEM_TYPES = 7;
-const unsigned int N_POINTS_LINE = 2;
-const unsigned int N_POINTS_TRIANGLE = 3;
-const unsigned int N_POINTS_QUADRILATERAL = 4;
-const unsigned int N_POINTS_TETRAHEDRON = 4;
-const unsigned int N_POINTS_HEXAHEDRON = 8;
-const unsigned int N_POINTS_PYRAMID = 5;
-const unsigned int N_POINTS_WEDGE = 6; 
-
-/*!
- * \brief Boolean answers
- */
-enum ANSWER {
-	NONE = 0,
-	NO = 0,    /*!< \brief Boolean definition of no. */
-	YES = 1	/*!< \brief Boolean definition of yes. */
-};
-
-/*!
- * \brief Verbosity level
- */
-enum VERB_LEVEL {
-	VERB_NONE = 1,   /*!< \brief No verbosity. */
-	VERB_MEDIUM = 1,   /*!< \brief Medium level of verbosity. */
-	VERB_HIGH = 2			/*!< \brief High level of verbosity. */
-};
-
-/*!
- * \brief types of MPI communications
- */
-enum COMM_TYPE {
-	SEND = 1,					/*!< \brief Boolean definition of send (parallelization). */
-	RECEIVE = 2				/*!< \brief Boolean definition of receive (parallelization). */
-};
-
-/*!
- * \brief different solver types for the CFD component
- */
-enum ENUM_SOLVER {
-	NO_SOLVER = 0,			/*!< \brief Definition of no solver. */
-	EULER = 1,				/*!< \brief Definition of the Euler's solver. */
-	NAVIER_STOKES = 2,			/*!< \brief Definition of the Navier-Stokes' solver. */
-	RANS = 3,				/*!< \brief Definition of the Reynolds-averaged Navier-Stokes' (RANS) solver. */
-	ELECTRIC_POTENTIAL = 4,       	/*!< \brief Definition of the electric potential solver. */
-	PLASMA_EULER = 8,	/*!< \brief Definition of the plasma solver. */
-	PLASMA_NAVIER_STOKES = 9,	/*!< \brief Definition of the plasma solver. */
-	WAVE_EQUATION = 10,	/*!< \brief Definition of the wave solver. */
-	HEAT_EQUATION = 29,								/*!< \brief Definition of the heat solver. */
-	LINEAR_ELASTICITY = 11,	/*!< \brief Definition of the FEA solver. */
-	FLUID_STRUCTURE_EULER = 12,	/*!< \brief Definition of the FEA solver. */
-	FLUID_STRUCTURE_NAVIER_STOKES = 13,	/*!< \brief Definition of the FEA solver. */
-	FLUID_STRUCTURE_RANS = 14,	/*!< \brief Definition of the FEA solver. */
-	AEROACOUSTIC_EULER = 15,	/*!< \brief Definition of the aeroacoustic solver. */
-	AEROACOUSTIC_NAVIER_STOKES = 16,	/*!< \brief Definition of the aeroacoustic solver. */
-	AEROACOUSTIC_RANS = 17,	/*!< \brief Definition of the aeroacoustic solver. */	
-	ADJ_EULER = 18,			/*!< \brief Definition of the continuous adjoint Euler's solver. */
-	ADJ_NAVIER_STOKES = 19,		/*!< \brief Definition of the continuous adjoint Navier-Stokes' solver. */
-	ADJ_RANS = 20,				/*!< \brief Definition of the continuous adjoint Reynolds-averaged Navier-Stokes' (RANS) solver. */
-	LIN_EULER = 21,			/*!< \brief Definition of the linear Euler's solver. */
-	LIN_NAVIER_STOKES = 22,		/*!< \brief Definition of the linear Navier-Stokes' solver. */
-	ADJ_PLASMA_NAVIER_STOKES = 26,	/*!< \brief Definition of the adjoint plasma solver. */
-	ADJ_PLASMA_EULER = 27,	/*!< \brief Definition of the adjoint plasma solver. */
-	ADJ_AEROACOUSTIC_EULER = 28,			/*!< \brief Definition of the adjoint aeroacoustic Euler solver. */
-	TEMPLATE_SOLVER = 30                  /*!< \brief Definition of template solver. */
-
-
-};
-/* BEGIN_CONFIG_ENUMS */
-static const map<string, ENUM_SOLVER> Solver_Map = CCreateMap<string, ENUM_SOLVER>
-("NONE", NO_SOLVER)
-("EULER", EULER)
-("NAVIER_STOKES", NAVIER_STOKES)
-("RANS", RANS)
-("ELECTRIC_POTENTIAL", ELECTRIC_POTENTIAL)
-("ADJ_EULER", ADJ_EULER)
-("ADJ_NAVIER_STOKES", ADJ_NAVIER_STOKES)
-("ADJ_RANS", ADJ_RANS )
-("LIN_EULER", LIN_EULER)
-("LIN_NAVIER_STOKES", LIN_NAVIER_STOKES)
-("PLASMA_NAVIER_STOKES", PLASMA_NAVIER_STOKES)
-("PLASMA_EULER", PLASMA_EULER)
-("WAVE_EQUATION", WAVE_EQUATION)
-("HEAT_EQUATION", HEAT_EQUATION)
-("LINEAR_ELASTICITY", LINEAR_ELASTICITY)
-("FLUID_STRUCTURE_EULER", FLUID_STRUCTURE_EULER)
-("FLUID_STRUCTURE_NAVIER_STOKES", FLUID_STRUCTURE_NAVIER_STOKES)
-("FLUID_STRUCTURE_RANS", FLUID_STRUCTURE_RANS)
-("AEROACOUSTIC_EULER", AEROACOUSTIC_EULER)
-("AEROACOUSTIC_NAVIER_STOKES", AEROACOUSTIC_NAVIER_STOKES)
-("AEROACOUSTIC_RANS", AEROACOUSTIC_RANS)
-("TEMPLATE_SOLVER", TEMPLATE_SOLVER);
-
-/*!
- * \brief different regime modes
- */
-enum ENUM_REGIME {
-	COMPRESSIBLE = 0,			/*!< \brief Definition of compressible solver. */
-	INCOMPRESSIBLE = 1,				/*!< \brief Definition of incompressible solver. */
-	FREESURFACE = 2			/*!< \brief Definition of freesurface solver (incompressible). */
-  
-};
-static const map<string, ENUM_REGIME> Regime_Map = CCreateMap<string, ENUM_REGIME>
-("COMPRESSIBLE", COMPRESSIBLE)
-("INCOMPRESSIBLE", INCOMPRESSIBLE)
-("FREESURFACE", FREESURFACE);
-
-/*!
- * \brief different types of systems
- */
-enum RUNTIME_TYPE {
-	RUNTIME_POT_SYS = 1,			/*!< \brief One-physics case, the code is solving the potential equation. */
-	RUNTIME_FLOW_SYS = 2,			/*!< \brief One-physics case, the code is solving the flow equations(Euler and Navier-Stokes). */
-	RUNTIME_TURB_SYS = 3,			/*!< \brief One-physics case, the code is solving the turbulence model. */
-	RUNTIME_ELEC_SYS = 4,			/*!< \brief One-physics case, the code is solving the electrical potential equation. */
-	RUNTIME_PLASMA_SYS = 15,		/*!< \brief One-physics case, the code is solving the plasma equations. */
-	RUNTIME_WAVE_SYS = 8,		/*!< \brief One-physics case, the code is solving the wave equation. */
-	RUNTIME_HEAT_SYS = 21,		/*!< \brief One-physics case, the code is solving the heat equation. */
-	RUNTIME_FEA_SYS = 20,		/*!< \brief One-physics case, the code is solving the FEA equation. */
-	RUNTIME_ADJPOT_SYS = 5,		/*!< \brief One-physics case, the code is solving the adjoint potential flow equation. */
-	RUNTIME_ADJFLOW_SYS = 6,		/*!< \brief One-physics case, the code is solving the adjoint equations is being solved (Euler and Navier-Stokes). */
-	RUNTIME_ADJTURB_SYS = 7,		/*!< \brief One-physics case, the code is solving the adjoint turbulence model. */
-	RUNTIME_LINPOT_SYS = 9,		/*!< \brief One-physics case, the code is solving the linear potential flow equations. */
-	RUNTIME_LINFLOW_SYS = 10,		/*!< \brief One-physics case, the code is solving the linear equations is being solved (Euler and Navier-Stokes). */
-	RUNTIME_MULTIGRID_SYS = 14,   	/*!< \brief Full Approximation Storage Multigrid system of equations. */
-	RUNTIME_ADJPLASMA_SYS = 19,		/*!< \brief One-physics case, the code is solving the plasma equations. */
-	RUNTIME_TRANS_SYS = 22			/*!< \brief One-physics case, the code is solving the turbulence model. */
-};
-
-const int FLOW_SOL = 0;		/*!< \brief Position of the mean flow solution in the solver container array. */
-const int ADJFLOW_SOL = 1;	/*!< \brief Position of the continuous adjoint flow solution in the solver container array. */
-const int LINFLOW_SOL = 1;	/*!< \brief Position of the linearized flow solution in the solution solver array. */
-
-const int TURB_SOL = 2;		/*!< \brief Position of the turbulence model solution in the solver container array. */
-const int ADJTURB_SOL = 3;	/*!< \brief Position of the continuous adjoint turbulence solution in the solver container array. */
-const int LINTURB_SOL = 3;	/*!< \brief Position of the linearized turbulence model in the solver container array. */
-
-<<<<<<< HEAD
-const int PLASMA_SOL = 0;	/*!< \brief Position of the plasma solution in the solution container array. */
-const int ADJPLASMA_SOL = 1;	/*!< \brief Position of the continuous adjoint plasma solution in the solution container array. */
-const int LINPLASMA_SOL = 1;	/*!< \brief Position of the linearized plasma solution in the solution container array. */
-=======
-const int LEVELSET_SOL = 4;	/*!< \brief Position of the level set solution in the solver container array. */
-const int ADJLEVELSET_SOL = 5;	/*!< \brief Position of the continuous adjoint level set solution in the solver container array. */
-const int LINLEVELSET_SOL = 5;	/*!< \brief Position of the linearized level set solution in the solver container array. */
-
-const int PLASMA_SOL = 0;	/*!< \brief Position of the plasma solution in the solver container array. */
-const int ADJPLASMA_SOL = 1;	/*!< \brief Position of the continuous adjoint plasma solution in the solver container array. */
-const int LINPLASMA_SOL = 1;	/*!< \brief Position of the linearized plasma solution in the solver container array. */
->>>>>>> baa354ef
-
-const int TRANS_SOL = 4;	/*!< \brief Position of the transition model solution in the solver container array. */
-const int ELEC_SOL = 2;		/*!< \brief Position of the electronic potential solution in the solver container array. */
-const int WAVE_SOL = 1;		/*!< \brief Position of the wave equation in the solution solver array. */
-const int HEAT_SOL = 2;		/*!< \brief Position of the heat equation in the solution solver array. */
-const int FEA_SOL = 1;		/*!< \brief Position of the FEA equation in the solution solver array. */
-
-const int TEMPLATE_SOL = 0;     /*!< \brief Position of the template solution. */
-
-const int CONV_TERM = 0;	/*!< \brief Position of the convective terms in the numerics container array. */
-const int VISC_TERM = 1;        /*!< \brief Position of the viscous terms in the numerics container array. */
-const int SOURCE_FIRST_TERM = 2;        /*!< \brief Position of the first source term in the numerics container array. */
-const int SOURCE_SECOND_TERM = 3;   /*!< \brief Position of the second source term in the numerics container array. */
-const int CONV_BOUND_TERM = 4;       /*!< \brief Position of the convective boundary terms in the numerics container array. */
-const int VISC_BOUND_TERM = 5;       /*!< \brief Position of the viscous boundary terms in the numerics container array. */
-
-/*!
- * \brief types of spatial discretizations
- */
-enum ENUM_SPACE {
-	NO_CONVECTIVE = 0, /*!< \brief No convective scheme is used. */
-	SPACE_CENTERED = 1,		/*!< \brief Space centered convective numerical method. */
-	SPACE_UPWIND = 2		/*!< \brief Upwind convective numerical method. */
-};
-static const map<string, ENUM_SPACE> Space_Map = CCreateMap<string, ENUM_SPACE>
-("NONE", NO_CONVECTIVE)
-("SPACE_CENTERED", SPACE_CENTERED)
-("SPACE_UPWIND", SPACE_UPWIND);
-
-/*!
- * \brief types of spatial discretizations
- */
-enum ENUM_GASMODEL {
-	NO_MODEL = 0, /*!< \brief _____. */
-	ARGON = 1,		/*!< \brief _____. */
-	AIR7 = 2,		/*!< \brief _______. */
-	AIR21 = 3,		/*!< \brief _______. */
-	O2 = 4,
-	N2 = 5,
-	AIR5 = 6,
-	ARGON_SID = 7
-
-};
-static const map<string, ENUM_GASMODEL> GasModel_Map = CCreateMap<string, ENUM_GASMODEL>
-("NONE", NO_MODEL)       
-("ARGON", ARGON)
-("AIR-7", AIR7)
-("AIR-21", AIR21)
-("O2", O2)
-("N2", N2)
-("AIR-5", AIR5)
-("ARGON-SID",ARGON_SID);
-
-/*!
- * \brief types of unsteady mesh motion
- */
-enum ENUM_GRIDMOVEMENT {
-	NO_MOVEMENT = 0, /*!< \brief Simulation on a static mesh. */
-	DEFORMING = 1,		/*!< \brief Simulation with dynamically deforming meshes (plunging/pitching/rotation). */
-	RIGID_MOTION = 2,		/*!< \brief Simulation with rigid mesh motion (plunging/pitching/rotation). */
-	FLUID_STRUCTURE = 3,		/*!< \brief _______. */
-	EXTERNAL = 4,  /*!< \brief Arbitrary grid motion specified by external files at each time step. */
-	EXTERNAL_ROTATION = 5,  /*!< \brief Arbitrary grid motion specified by external files at each time step with rigid rotation. */
-  AEROELASTIC = 6,    /*!< \brief Simulation with aeroelastic motion. */
-  MOVING_WALL = 7,    /*!< \brief Simulation with moving walls (translation/rotation). */
-  ROTATING_FRAME = 8    /*!< \brief Simulation in a rotating frame. */
-
-};
-static const map<string, ENUM_GRIDMOVEMENT> GridMovement_Map = CCreateMap<string, ENUM_GRIDMOVEMENT>
-("NONE", NO_MOVEMENT)       
-("DEFORMING", DEFORMING)
-("RIGID_MOTION", RIGID_MOTION)
-("FLUID_STRUCTURE", FLUID_STRUCTURE)
-("EXTERNAL", EXTERNAL)
-("EXTERNAL_ROTATION", EXTERNAL_ROTATION)
-("AEROELASTIC", AEROELASTIC)
-("ROTATING_FRAME", ROTATING_FRAME)
-("MOVING_WALL", MOVING_WALL);
-
-/*!
- * \brief type of aeroelastic grid movement
- */
-enum ENUM_AEROELASTIC_GRIDMOVEMENT {
-	RIGID = 1, 		/*!< \brief Move mesh rigidly due to aeroelastic forces. */
-	DEFORM = 2,  		/*!< \brief Move mesh by deforming due to aeroelastic forces. */
-};
-static const map<string, ENUM_AEROELASTIC_GRIDMOVEMENT> Aeroelastic_Movement_Map = CCreateMap<string, ENUM_AEROELASTIC_GRIDMOVEMENT>
-("RIGID", RIGID)
-("DEFORM", DEFORM);
-
-/*!
- * \brief type of aeroelastic grid velocities
- */
-enum ENUM_AEROELASTIC_GRIDVELOCITY {
-	FD = 1, 		/*!< \brief Mesh velocities by finite difference. */
-	ANALYTIC = 2,  		/*!< \brief Analytic mesh velocities. */
-};
-static const map<string, ENUM_AEROELASTIC_GRIDVELOCITY> Aeroelastic_Velocity_Map = CCreateMap<string, ENUM_AEROELASTIC_GRIDVELOCITY>
-("FD", FD)
-("ANALYTIC", ANALYTIC);
-
-/*!
- * \brief type of wind gusts
- */
-enum ENUM_GUST_TYPE {
-    NO_GUST = 0,        /*!< \brief _______. */
-	TOP_HAT = 1, 		/*!< \brief Top-hat function shaped gust  */
-	SINE = 2,  		/*!< \brief  Sine shaped gust */
-};
-static const map<string, ENUM_GUST_TYPE> Gust_Type_Map = CCreateMap<string, ENUM_GUST_TYPE>
-("NONE", NO_GUST)
-("TOP_HAT", TOP_HAT)
-("SINE", SINE);
-
-/*!
- * \brief type of wind direction
- */
-enum ENUM_GUST_DIR {
-    X_DIR = 0,        /*!< \brief _______. */
-	Y_DIR = 1, 		 /*!< \brief _______. */
-};
-static const map<string, ENUM_GUST_DIR> Gust_Dir_Map = CCreateMap<string, ENUM_GUST_DIR>
-("X_DIR", X_DIR)
-("Y_DIR", Y_DIR);
-
-/*!
- * \brief types of centered spatial discretizations
- */
-enum ENUM_CENTERED {
-	NO_CENTERED = 0,               /*!< \brief No centered scheme is used. */
-	JST = 1,			/*!< \brief Jameson-Smith-Turkel centered numerical method. */
-	LAX = 2			/*!< \brief Lax-Friedrich centered numerical method. */
-};
-static const map<string, ENUM_CENTERED> Centered_Map = CCreateMap<string, ENUM_CENTERED>
-("NONE", NO_CENTERED)
-("JST", JST)
-("LAX-FRIEDRICH", LAX);
-
-/*!
- * \brief types of upwind spatial discretizations
- */
-enum ENUM_UPWIND {
-	NO_UPWIND = 0,                /*!< \brief No upwind scheme is used. */
-	ROE_1ST = 1,			/*!< \brief First order Roe's upwind numerical method. */
-	ROE_2ND = 2,			/*!< \brief Second order Roe's upwind numerical method. */
-	SCALAR_UPWIND_1ST = 3,	/*!< \brief First order scalar upwind numerical method. */
-	SCALAR_UPWIND_2ND = 4,	/*!< \brief Second order scalar upwind numerical method. */
-	CONVECTIVE_TEMPLATE = 5,       /*!< \brief Template for new numerical method . */
-	AUSM_1ST = 6,			/*!< \brief First order AUSM numerical method. */
-	AUSM_2ND = 7,			/*!< \brief Second order AUSM numerical method. */
-	HLLC_1ST = 8,			/*!< \brief First order HLLC numerical method. */
-	HLLC_2ND = 9,			/*!< \brief Second order HLLC numerical method. */
-	SW_1ST = 10,			/*!< \brief First order Steger-Warming method. */
-	SW_2ND = 11,      /*!< \brief Second order Steger-Warming method. */
-  MSW_1ST = 12,     /*!< \brief First order Modified Steger-Warming method. */
-  MSW_2ND = 13,     /*!< \brief Second order Modified Steger-Warming method. */
-	ROE_TURKEL_1ST = 14,			/*!< \brief First order Roe-Turkel's upwind numerical method. */
-	ROE_TURKEL_2ND = 15			/*!< \brief Second order Roe-Turkel's upwind numerical method. */
-  
-};
-static const map<string, ENUM_UPWIND> Upwind_Map = CCreateMap<string, ENUM_UPWIND>
-("NONE", NO_UPWIND)
-("ROE-1ST_ORDER", ROE_1ST)
-("ROE-2ND_ORDER", ROE_2ND)
-("ROE_TURKEL_1ST", ROE_TURKEL_1ST)
-("ROE_TURKEL_2ND", ROE_TURKEL_2ND)
-("AUSM-1ST_ORDER", AUSM_1ST)
-("AUSM-2ND_ORDER", AUSM_2ND)
-("HLLC-1ST_ORDER", HLLC_1ST)
-("HLLC-2ND_ORDER", HLLC_2ND)
-("SW-1ST_ORDER", SW_1ST)
-("SW-2ND_ORDER", SW_2ND)
-("MSW-1ST_ORDER", MSW_1ST)
-("MSW-2ND_ORDER", MSW_2ND)
-("SCALAR_UPWIND-1ST_ORDER", SCALAR_UPWIND_1ST)
-("SCALAR_UPWIND-2ND_ORDER", SCALAR_UPWIND_2ND)
-("CONVECTIVE_TEMPLATE", CONVECTIVE_TEMPLATE);
-
-/*!
- * \brief types of slope limiters
- */
-enum ENUM_LIMITER {
-	NO_LIMITER = 0,       /*!< \brief No slope limiter */
-	VENKATAKRISHNAN = 1,	/*!< \brief Slope limiter using Venkatakrisnan method. */
-  MINMOD = 2,           /*!< \brief Slope limiter using minmod method. */
-  SHARP_EDGES = 3       /*!< \brief Slope limiter using sharp edges. */
-};
-static const map<string, ENUM_LIMITER> Limiter_Map = CCreateMap<string, ENUM_LIMITER>
-("NONE", NO_LIMITER)
-("VENKATAKRISHNAN", VENKATAKRISHNAN)
-("MINMOD", MINMOD)
-("SHARP_EDGES", SHARP_EDGES);
-
-/*!
- * \brief types of viscous term discretizations
- */
-enum ENUM_VISCOUS {
-	NO_VISCOUS = 0,               /*!< \brief No viscous term computation. */
-	AVG_GRAD = 1,			/*!< \brief Average of gradients method for viscous term computation. */
-	AVG_GRAD_CORRECTED = 2,	/*!< \brief Average of gradients with correction for viscous term computation. */
-	GALERKIN = 3			/*!< \brief Galerkin method for viscous term computation. */
-};
-static const map<string, ENUM_VISCOUS> Viscous_Map = CCreateMap<string, ENUM_VISCOUS>
-("NONE", NO_VISCOUS)
-("AVG_GRAD", AVG_GRAD)
-("AVG_GRAD_CORRECTED", AVG_GRAD_CORRECTED)
-("GALERKIN", GALERKIN);
-
-/*!
- * \brief types of source term methods to use
- */
-enum ENUM_SOURCE {
-	NO_SOURCE = 0,                /*!< \brief No source term. */
-	PIECEWISE_CONSTANT = 1,	/*!< \brief Numerical method for source term in flow equations. */
-	CHARGE_DIST = 2,		/*!< \brief Numerical method for source term in charge distribution. */
-	SOURCE_TEMPLATE = 4           /*!< \brief Template for New numerical method for source term. */
-};
-static const map<string, ENUM_SOURCE> Source_Map = CCreateMap<string, ENUM_SOURCE>
-("NONE", NO_SOURCE)
-("PIECEWISE_CONSTANT", PIECEWISE_CONSTANT)
-("CHARGE_DIST", CHARGE_DIST)
-("TEMPLATE_SOURCE_METHOD", SOURCE_TEMPLATE);
-
-/*!
- * \brief types of methods used to calculate source term Jacobians
- */
-enum ENUM_SOURCEJAC {
-	NO_JACOBIAN = 0,             /*!< \brief No source term Jacobian. */
-	FINITE_DIFF = 1,	/*!< \brief Numerical method for source term in flow equations. */
-	AUTO_DIFF = 2		/*!< \brief Numerical method for source term in charge distribution. */
-};
-static const map<string, ENUM_SOURCEJAC> SourceJac_Map = CCreateMap<string, ENUM_SOURCEJAC>
-("NO_JACOBIAN", NO_JACOBIAN)
-("FINITE_DIFF", FINITE_DIFF)
-("AUTO_DIFF", AUTO_DIFF);
-
-/*!
- * \brief types of turbulent models
- */
-enum ENUM_TURB_MODEL {
-	NO_TURB_MODEL = 0,            /*!< \brief No turbulence model. */
-	SA = 1,                       /*!< \brief Kind of Turbulent model (Spalart-Allmaras). */
-	SST = 2       		/*!< \brief Kind of Turbulence model (Menter SST). */
-};
-static const map<string, ENUM_TURB_MODEL> Turb_Model_Map = CCreateMap<string, ENUM_TURB_MODEL>
-("NONE", NO_TURB_MODEL)
-("SA", SA)
-("SST", SST);
-
-/*!
- * \brief types of transition models
- */
-enum ENUM_TRANS_MODEL {
-	NO_TRANS_MODEL = 0,            /*!< \brief No transition model. */
-	LM = 1												/*!< \brief Kind of transition model (LM for Spalart-Allmaras). */
-};
-static const map<string, ENUM_TRANS_MODEL> Trans_Model_Map = CCreateMap<string, ENUM_TRANS_MODEL>
-("NONE", NO_TRANS_MODEL)
-("LM", LM);
-
-/*!
- * \brief type of time integration schemes
- */
-enum ENUM_TIME_INT {
-	RUNGE_KUTTA_EXPLICIT = 1,	/*!< \brief Explicit Runge-Kutta time integration definition. */
-	EULER_EXPLICIT = 2,   	/*!< \brief Explicit Euler time integration definition. */
-	EULER_IMPLICIT = 3   	/*!< \brief Implicit Euler time integration definition. */
-};
-static const map<string, ENUM_TIME_INT> Time_Int_Map = CCreateMap<string, ENUM_TIME_INT>
-("RUNGE-KUTTA_EXPLICIT", RUNGE_KUTTA_EXPLICIT)
-("EULER_EXPLICIT", EULER_EXPLICIT)
-("EULER_IMPLICIT", EULER_IMPLICIT);
-
-/*!
- * \brief types of schemes to compute the gradient
- */
-enum ENUM_GRADIENT {
-	GREEN_GAUSS = 1,		/*!< \brief Gradients computation using Green Gauss theorem. */
-	WEIGHTED_LEAST_SQUARES = 2	/*!< \brief Gradients computation using Weighted Least Squares. */
-};
-static const map<string, ENUM_GRADIENT> Gradient_Map = CCreateMap<string, ENUM_GRADIENT>
-("GREEN_GAUSS", GREEN_GAUSS)
-("WEIGHTED_LEAST_SQUARES", WEIGHTED_LEAST_SQUARES);
-
-/*!
- * \brief types of action to take on a geometry structure
- */
-enum GEOMETRY_ACTION {
-	ALLOCATE = 0,     /*!<  \brief Allocate geometry structure. */
-	UPDATE = 1       /*!<  \brief Update geometry structure (grid moving, adaptation, etc.). */
-};
-
-/*!
- * \brief types of action to perform when doing the geometry evaluation
- */
-enum GEOMETRY_MODE {
-	FUNCTION = 0,     /*!<  \brief Geometrical analysis. */
-	GRADIENT = 1      /*!<  \brief Geometrical analysis and gradient using finite differences. */
-};
-static const map<string, GEOMETRY_MODE> GeometryMode_Map = CCreateMap<string, GEOMETRY_MODE>
-("FUNCTION", FUNCTION)
-("GRADIENT", GRADIENT);
-
-/*!
- * \brief types of boundary conditions
- */
-enum BC_TYPE {
-	EULER_WALL = 1,		/*!< \brief Boundary Euler wall definition. */
-	FAR_FIELD = 2,		/*!< \brief Boundary far-field definition. */
-	SYMMETRY_PLANE = 3,   	/*!< \brief Boundary symmetry plane definition. */
-	INLET_FLOW = 5,		/*!< \brief Boundary inlet flow definition. */
-	OUTLET_FLOW = 6,		/*!< \brief Boundary outlet flow definition. */
-	PERIODIC_BOUNDARY = 7,	/*!< \brief Periodic boundary definition. */
-	NEARFIELD_BOUNDARY = 8,	/*!< \brief Near-Field boundary definition. */
-	ELECTRODE_BOUNDARY = 9,	/*!< \brief Electrode boundary definition. */
-	DIELECTRIC_BOUNDARY = 10,	/*!< \brief Dielectric boundary definition. */
-	CUSTOM_BOUNDARY = 11,         /*!< \brief custom boundary definition. */
-	INTERFACE_BOUNDARY = 12,	/*!< \brief Domain interface boundary definition. */
-	DIRICHLET = 13,		/*!< \brief Boundary Euler wall definition. */
-	NEUMANN = 14,		/*!< \brief Boundary Neumann definition. */
-	DISPLACEMENT_BOUNDARY = 15,		/*!< \brief Boundary displacement definition. */
-	LOAD_BOUNDARY = 16,		/*!< \brief Boundary Load definition. */
-	FLOWLOAD_BOUNDARY = 17,		/*!< \brief Boundary Load definition. */
-	FWH_SURFACE = 18,		/*!< \brief FW-H surface definition (aeroacoustic computations). */
-	WAVE_OBSERVER = 19,		/*!< \brief Wave observer surface definition. */
-	ELEC_DIELECTRIC_BOUNDARY = 22,	/*!< \brief Dielectric boundary definition for the electrical potential. */
-	ELEC_NEUMANN = 23,		/*!< \brief Boundary Neumann definition. */
-  SUPERSONIC_INLET = 24,		/*!< \brief Boundary supersonic inlet definition. */
-	NACELLE_INFLOW = 25,		/*!< \brief Boundary nacelle inflow. */
-	NACELLE_EXHAUST = 26,		/*!< \brief Boundary nacelle exhaust. */
-	SLIDING_INTERFACE = 27,		/*!< \brief Boundary sliding interface definition. */
-  ISOTHERMAL = 28,      /*!< \brief No slip isothermal wall boundary condition. */
-  HEAT_FLUX  = 29,      /*!< \brief No slip constant heat flux wall boundary condition. */
-	SEND_RECEIVE = 99		/*!< \brief Boundary send-receive definition. */
-};
-
-/*!
- * \brief types inlet boundary treatments
- */
-enum INLET_TYPE {
-	TOTAL_CONDITIONS = 1,		/*!< \brief User specifies total pressure, total temperature, and flow direction. */
-	MASS_FLOW = 2           /*!< \brief User specifies density and velocity (mass flow). */
-};
-static const map<string, INLET_TYPE> Inlet_Map = CCreateMap<string, INLET_TYPE>
-("TOTAL_CONDITIONS", TOTAL_CONDITIONS)
-("MASS_FLOW", MASS_FLOW);
-
-/*!
- * \brief types of geometric entities based on VTK nomenclature
- */
-enum GEO_TYPE {
-	VERTEX = 1,   		/*!< \brief VTK nomenclature for defining a vertex element. */
-	LINE = 3,			/*!< \brief VTK nomenclature for defining a line element. */
-	TRIANGLE = 5, 		/*!< \brief VTK nomenclature for defining a triangle element. */
-	RECTANGLE = 9,		/*!< \brief VTK nomenclature for defining a rectangle element. */
-	TETRAHEDRON = 10,     	/*!< \brief VTK nomenclature for defining a tetrahedron element. */
-	HEXAHEDRON = 12,      	/*!< \brief VTK nomenclature for defining a hexahedron element. */
-	WEDGE = 13,     		/*!< \brief VTK nomenclature for defining a wedge element. */
-	PYRAMID = 14  		/*!< \brief VTK nomenclature for defining a pyramid element. */
-};
-
-/*!
- * \brief types of objective functions
- */
-enum ENUM_OBJECTIVE {
-	DRAG_COEFFICIENT = 1, 	/*!< \brief Drag objective function definition. */
-	LIFT_COEFFICIENT = 2, 	/*!< \brief Lift objective function definition. */
-	SIDEFORCE_COEFFICIENT = 3,	/*!< \brief Side force objective function definition. */
-	EFFICIENCY = 4,		/*!< \brief Efficiency objective function definition. */
-	PRESSURE_COEFFICIENT = 5,	/*!< \brief Pressure objective function definition. */
-	MOMENT_X_COEFFICIENT = 6,	/*!< \brief Pitching moment objective function definition. */
-	MOMENT_Y_COEFFICIENT = 7,	/*!< \brief Rolling moment objective function definition. */
-	MOMENT_Z_COEFFICIENT = 8,	/*!< \brief Yawing objective function definition. */
-	EQUIVALENT_AREA = 9,		/*!< \brief Equivalent area objective function definition. */
-	NEARFIELD_PRESSURE = 10,	/*!< \brief NearField Pressure objective function definition. */
-	FORCE_X_COEFFICIENT = 12,	/*!< \brief X-direction force objective function definition. */
-	FORCE_Y_COEFFICIENT = 13,	/*!< \brief Y-direction force objective function definition. */
-	FORCE_Z_COEFFICIENT = 14,	/*!< \brief Z-direction force objective function definition. */
-	THRUST_COEFFICIENT = 15,		/*!< \brief Thrust objective function definition. */
-	TORQUE_COEFFICIENT = 16,		/*!< \brief Torque objective function definition. */
-	FIGURE_OF_MERIT = 17,		/*!< \brief Rotor Figure of Merit objective function definition. */
-	FREE_SURFACE = 18,				/*!< \brief Free Surface objective function definition. */
-	NOISE = 19,             /*!< \brief Noise objective function definition. */
-	MAX_THICKNESS = 20,       /*!< \brief Maximum thickness. */
-	TOTAL_VOLUME = 21,       /*!< \brief Total volume. */
-  CLEARANCE = 22,       /*!< \brief Clearance. */
-  MIN_THICKNESS = 23,       /*!< \brief Minimum thickness. */
-  HEAT_LOAD = 24,        /*!< \brief Integrated heat flux (heat load). */
-  MAX_HEAT_FLUX = 25,    /*!< \brief Maximum heat flux. */
-  MAX_THICK_SEC1 = 26,       /*!< \brief Maximum thickness in section 1. */
-	MAX_THICK_SEC2 = 27,       /*!< \brief Maximum thickness in section 2. */
-	MAX_THICK_SEC3 = 28,       /*!< \brief Maximum thickness in section 3. */
-	MAX_THICK_SEC4 = 29,       /*!< \brief Maximum thickness in section 4. */
-	MAX_THICK_SEC5 = 30       /*!< \brief Maximum thickness in section 5. */
-};
-
-static const map<string, ENUM_OBJECTIVE> Objective_Map = CCreateMap<string, ENUM_OBJECTIVE>
-("DRAG", DRAG_COEFFICIENT)
-("LIFT", LIFT_COEFFICIENT)
-("SIDEFORCE", SIDEFORCE_COEFFICIENT)
-("EFFICIENCY", EFFICIENCY)
-("PRESSURE", PRESSURE_COEFFICIENT)
-("MOMENT_X", MOMENT_X_COEFFICIENT)
-("MOMENT_Y", MOMENT_Y_COEFFICIENT)
-("MOMENT_Z", MOMENT_Z_COEFFICIENT)
-("EQUIVALENT_AREA", EQUIVALENT_AREA)
-("NEARFIELD_PRESSURE", NEARFIELD_PRESSURE)
-("FORCE_X", FORCE_X_COEFFICIENT)
-("FORCE_Y", FORCE_Y_COEFFICIENT)
-("FORCE_Z", FORCE_Z_COEFFICIENT)
-("THRUST", THRUST_COEFFICIENT)
-("TORQUE", TORQUE_COEFFICIENT)
-("HEAT_LOAD", HEAT_LOAD)
-("FIGURE_OF_MERIT", FIGURE_OF_MERIT)
-("FREE_SURFACE", FREE_SURFACE)
-("NOISE", NOISE)
-("TOTAL_VOLUME", TOTAL_VOLUME)
-("MAX_THICKNESS", MAX_THICKNESS)
-("CLEARANCE", CLEARANCE)
-("MIN_THICKNESS", MIN_THICKNESS)
-("MAX_THICK_SEC1", MAX_THICK_SEC1)
-("MAX_THICK_SEC2", MAX_THICK_SEC2)
-("MAX_THICK_SEC3", MAX_THICK_SEC3)
-("MAX_THICK_SEC4", MAX_THICK_SEC4)
-("MAX_THICK_SEC5", MAX_THICK_SEC5);
-
-/*!
- * \brief types of Continuous equations
- */
-enum ENUM_CONTINUOUS_EQNS {
-	EULER_EQNS= 1, 	/*!< \brief Euler equations. */
-	NAVIER_STOKES_EQNS = 2 	/*!< \brief Navier Stokes equations. */
-
-};
-
-static const map<string, ENUM_CONTINUOUS_EQNS> ContinuousEqns_Map = CCreateMap<string, ENUM_CONTINUOUS_EQNS>
-("EULER", EULER_EQNS)
-("NAVIER_STOKES", NAVIER_STOKES_EQNS);
-
-/*!
- * \brief types of Discrete equations
- */
-enum ENUM_DISCRETE_EQNS {
-	NONE_EQNS= 1, 	/*!< \brief No equations. */
-	SA_EQNS = 2, 	/*!< \brief Spallart-Almaras equations. */
-	SST_EQNS = 2 	/*!< \brief SST equations. */
-
-};
-
-static const map<string, ENUM_DISCRETE_EQNS> DiscreteEqns_Map = CCreateMap<string, ENUM_DISCRETE_EQNS>
-("NONE", NONE_EQNS)
-("SA", SA_EQNS)
-("SST", SST_EQNS);
-
-
-/*!
- * \brief types of sensitivities to compute
- */
-enum ENUM_SENS {
-	SENS_GEOMETRY = 1,    	/*!< \brief Geometrical sensitivity. */
-	SENS_MACH = 2,		/*!< \brief Mach number sensitivity. */
-	SENS_AOA = 3, 		/*!< \brief Angle of attack sensitivity. */
-	SENS_AOS = 4  		/*!< \brief Angle of Sideslip sensitivity. */
-};
-static const map<string, ENUM_SENS> Sens_Map = CCreateMap<string, ENUM_SENS>
-("SENS_GEOMETRY", SENS_GEOMETRY)
-("SENS_MACH", SENS_MACH)
-("SENS_AOA", SENS_AOA)
-("SENS_AOS", SENS_AOS);
-
-/*!
- * \brief types of linearized objective functions
- */
-enum ENUM_LINEAR_OBJ {
-	DELTA_DRAG_COEFFICIENT = 1,	/*!< \brief Linearized Drag objective function definition. */
-	DELTA_LIFT_COEFFICIENT = 2	/*!< \brief Linearized Lift objective function definition. */
-};
-static const map<string, ENUM_LINEAR_OBJ> Linear_Obj_Map = CCreateMap<string, ENUM_LINEAR_OBJ>
-("DELTA_DRAG", DELTA_DRAG_COEFFICIENT)
-("DELTA_LIFT", DELTA_LIFT_COEFFICIENT);
-
-/*!
- * \brief types of grid adaptation/refinement
- */
-enum ENUM_ADAPT {
-	NO_ADAPT = 0,                 /*!< \brief No grid adaptation. */
-	FULL = 1,			/*!< \brief Do a complete grid refinement of all the computational grids. */
-	FULL_FLOW = 2,		/*!< \brief Do a complete grid refinement of the flow grid. */
-	FULL_ADJOINT = 3,		/*!< \brief Do a complete grid refinement of the adjoint grid. */
-	FULL_LINEAR = 4,		/*!< \brief Do a complete grid refinement of the linear grid. */
-	GRAD_FLOW = 5,		/*!< \brief Do a gradient based grid adaptation of the flow grid. */
-	GRAD_ADJOINT = 6,		/*!< \brief Do a gradient based grid adaptation of the adjoint grid. */
-	GRAD_FLOW_ADJ = 7,		/*!< \brief Do a gradient based grid adaptation of the flow and adjoint grid. */
-	ROBUST = 8,			/*!< \brief Apply a robust grid adaptation (residual based). */
-	COMPUTABLE = 9,		/*!< \brief Apply a computable error grid adaptation. */
-	REMAINING = 10,		/*!< \brief Apply a remaining error grid adaptation. */
-	COMPUTABLE_ROBUST = 11,	/*!< \brief Apply a computable robust grid adaptation (using linearized problem). */
-	WAKE = 12,			/*!< \brief Do a grid refinement on the wake. */
-	SMOOTHING = 14,		/*!< \brief Do a grid smoothing of the geometry. */
-	SUPERSONIC_SHOCK = 15,	/*!< \brief Do a grid smoothing. */
-	TWOPHASE = 16			/*!< \brief Do a grid refinement on the free surface interphase. */
-};
-static const map<string, ENUM_ADAPT> Adapt_Map = CCreateMap<string, ENUM_ADAPT>
-("NONE", NO_ADAPT)
-("FULL", FULL)
-("FULL_FLOW", FULL_FLOW)
-("FULL_ADJOINT", FULL_ADJOINT)
-("FULL_LINEAR", FULL_LINEAR)
-("GRAD_FLOW", GRAD_FLOW)
-("GRAD_ADJOINT", GRAD_ADJOINT)
-("GRAD_FLOW_ADJ", GRAD_FLOW_ADJ)
-("ROBUST", ROBUST)
-("COMPUTABLE", COMPUTABLE)
-("REMAINING", REMAINING)
-("COMPUTABLE_ROBUST", COMPUTABLE_ROBUST)
-("WAKE", WAKE)
-("SMOOTHING", SMOOTHING)
-("SUPERSONIC_SHOCK", SUPERSONIC_SHOCK)
-("TWOPHASE", TWOPHASE);
-
-/*!
- * \brief types of input file formats
- */
-enum ENUM_INPUT {
-	SU2 = 1,                       /*!< \brief SU2 input format. */
-	CGNS = 2,                     /*!< \brief CGNS input format for the computational grid. */
-	NETCDF_ASCII = 3      	/*!< \brief ASCII NETCDF input format for the computational grid. */
-};
-static const map<string, ENUM_INPUT> Input_Map = CCreateMap<string, ENUM_INPUT>
-("SU2", SU2)
-("CGNS", CGNS)
-("NETCDF_ASCII", NETCDF_ASCII);
-
-const int CGNS_STRING_SIZE = 33;/*!< \brief Length of strings used in the CGNS format. */
-
-/*!
- * \brief type of solution output file formats
- */
-enum ENUM_OUTPUT {
-	TECPLOT = 1,  		/*!< \brief Tecplot format for the solution output. */
-	EXCEL = 2,			/*!< \brief Excel format for the solution output. */
-	CSV = 3,			/*!< \brief Comma-separated values format for the solution output. */
-	STL = 4,				/*!< \brief STL CAD format for the solution output. */
-  TECPLOT_BINARY = 5,  		/*!< \brief Tecplot binary format for the solution output. */
-	CGNS_SOL = 6,  		/*!< \brief CGNS format for the solution output. */
-  PARAVIEW = 7  		/*!< \brief Paraview format for the solution output. */
-};
-static const map<string, ENUM_OUTPUT> Output_Map = CCreateMap<string, ENUM_OUTPUT>
-("TECPLOT", TECPLOT)
-("EXCEL", EXCEL)
-("CSV", CSV)
-("STL", STL)
-("TECPLOT_BINARY", TECPLOT_BINARY)
-("CGNS", CGNS_SOL)
-("PARAVIEW", PARAVIEW);
-
-/*!
- * \brief type of solution output variables
- */
-enum ENUM_OUTPUT_VARS {
-  DENSITY = 1,      /*!< \brief Density. */
-  VEL_X = 2,        /*!< \brief X-component of velocity. */
-  VEL_Y = 3,        /*!< \brief Y-component of velocity. */
-  VEL_Z = 4,        /*!< \brief Z-component of velocity. */
-	PRESSURE = 5, 		/*!< \brief Static pressure. */
-	MACH = 6,         /*!< \brief Mach number. */
-  TEMPERATURE = 7,  /*!< \brief Temperature. */
-  LAM_VISC = 8,     /*!< \brief Laminar viscosity. */
-  EDDY_VISC = 9     /*!< \brief Eddy viscosity. */
-};
-static const map<string, ENUM_OUTPUT_VARS> Output_Vars_Map = CCreateMap<string, ENUM_OUTPUT_VARS>
-("DENSITY", DENSITY)
-("VEL_X", VEL_X)
-("VEL_Y", VEL_Y)
-("VEL_Z", VEL_Z)
-("PRESSURE", PRESSURE)
-("MACH", MACH)
-("TEMPERATURE", TEMPERATURE)
-("LAM_VISC", LAM_VISC)
-("EDDY_VISC", EDDY_VISC);
-
-/*!
- * \brief types of design parameterizations
- */
-enum ENUM_PARAM {
-	NO_DEFORMATION = 0,		/*!< \brief No surface deformation. */
-	HICKS_HENNE = 1,		/*!< \brief Hicks-Henne bump function for airfoil deformation. */
-	MACH_NUMBER = 5,		/*!< \brief Mach number as design variable. */
-	NACA_4DIGITS = 6,		/*!< \brief The four digits NACA airfoil family as design variables. */
-	DISPLACEMENT = 8,		/*!< \brief Surface movement as design variable. */
-	ROTATION = 9,			/*!< \brief Surface rotation as design variable. */
-	FFD_CONTROL_POINT = 10,	/*!< \brief Free form deformation for 3D design (change a control point). */
-	FFD_DIHEDRAL_ANGLE = 11,	/*!< \brief Free form deformation for 3D design (change the dihedral angle). */
-	FFD_TWIST_ANGLE = 12,		/*!< \brief Free form deformation for 3D design (change the twist angle). */
-	FFD_ROTATION = 13,		/*!< \brief Free form deformation for 3D design (rotation around a line). */
-	FFD_CAMBER = 14,		/*!< \brief Free form deformation for 3D design (camber change). */
-	FFD_THICKNESS = 15,		/*!< \brief Free form deformation for 3D design (thickness change). */
-	FFD_VOLUME = 16,		/*!< \brief Free form deformation for 3D design (volume change). */
-	PARABOLIC = 17,		/*!< \brief Parabolic airfoil definition as design variables. */
-	OBSTACLE = 18,		        /*!< \brief Obstacle for free surface optimization. */
-	STRETCH = 19,		        /*!< \brief Stretch one side of a channel. */
-  SURFACE_FILE = 20,		   /*!< Nodal coordinates set using a surface file. */
-  COSINE_BUMP = 21,		/*!< \brief Gauss bump function for airfoil deformation. */
-  FOURIER = 22,		/*!< \brief Fourier function for airfoil deformation. */
-  SPHERICAL = 23		/*!< \brief Spherical geometry parameterization with spline-based radial profile. */
-};
-static const map<string, ENUM_PARAM> Param_Map = CCreateMap<string, ENUM_PARAM>
-("NO_DEFORMATION", NO_DEFORMATION)
-("HICKS_HENNE", HICKS_HENNE)
-("SPHERICAL", SPHERICAL)
-("MACH_NUMBER", MACH_NUMBER)
-("NACA_4DIGITS", NACA_4DIGITS)
-("DISPLACEMENT", DISPLACEMENT)
-("ROTATION", ROTATION)
-("FFD_CONTROL_POINT", FFD_CONTROL_POINT)
-("FFD_DIHEDRAL_ANGLE", FFD_DIHEDRAL_ANGLE)
-("FFD_TWIST_ANGLE", FFD_TWIST_ANGLE)
-("FFD_ROTATION", FFD_ROTATION)
-("FFD_CAMBER", FFD_CAMBER)
-("FFD_THICKNESS", FFD_THICKNESS)
-("FFD_VOLUME", FFD_VOLUME)
-("PARABOLIC", PARABOLIC)
-("OBSTACLE", OBSTACLE)
-("STRETCH", STRETCH)
-("COSINE_BUMP", COSINE_BUMP)
-("FOURIER", FOURIER)
-("SURFACE_FILE", SURFACE_FILE);
-
-/*!
- * \brief types of solvers for solving linear systems
- */
-enum ENUM_LINEAR_SOLVER {
-	STEEPEST_DESCENT = 1,		/*!< \brief Steepest descent method for point inversion algoritm (Free-Form). */
-	NEWTON = 2,			/*!< \brief Newton method for point inversion algorithm (Free-Form). */
-	QUASI_NEWTON = 3,		/*!< \brief Quasi Newton method for point inversion algorithm (Free-Form). */
-	CONJUGATE_GRADIENT = 4,	/*!< \brief Preconditionated conjugate gradient method for grid deformation. */
-	FGMRES = 5,    	/*!< \brief Flexible Generalized Minimal Residual method. */
-	BCGSTAB = 6	/*!< \brief BCGSTAB - Biconjugate Gradient Stabilized Method (main solver). */
-};
-static const map<string, ENUM_LINEAR_SOLVER> Linear_Solver_Map = CCreateMap<string, ENUM_LINEAR_SOLVER>
-("STEEPEST_DESCENT", STEEPEST_DESCENT)
-("NEWTON", NEWTON)
-("QUASI_NEWTON", QUASI_NEWTON)
-("CONJUGATE_GRADIENT", CONJUGATE_GRADIENT)
-("BCGSTAB", BCGSTAB)
-("FGMRES", FGMRES);
-
-/*!
- * \brief types of sensitivity smoothing
- */
-enum ENUM_SENS_SMOOTHING {
-	NO_SMOOTH = 0,		/*!< \brief No smoothing. */
-	SOBOLEV = 1,		/*!< \brief Sobolev gradient smoothing. */
-	BIGRID = 2	/*!< \brief Bi-grid technique smoothing. */
-};
-static const map<string, ENUM_SENS_SMOOTHING> Sens_Smoothing_Map = CCreateMap<string, ENUM_SENS_SMOOTHING>
-("NONE", NO_SMOOTH)
-("SOBOLEV", SOBOLEV)
-("BIGRID", BIGRID);
-
-/*!
- * \brief types of preconditioners for the linear solver
- */
-enum ENUM_LINEAR_SOLVER_PREC {
-	JACOBI = 1,		/*!< \brief Jacobi preconditioner. */
-	LU_SGS = 2,		/*!< \brief LU SGS preconditioner. */
-	LINELET = 3		/*!< \brief Line implicit preconditioner. */
-};
-static const map<string, ENUM_LINEAR_SOLVER_PREC> Linear_Solver_Prec_Map = CCreateMap<string, ENUM_LINEAR_SOLVER_PREC>
-("JACOBI", JACOBI)
-("LU_SGS", LU_SGS)
-("LINELET", LINELET);
-
-/*!
- * \brief types of grid deformation techniques
- */
-enum ENUM_DEFORM {
-	SPRING = 1,  	         	/*!< \brief Classical spring analogy as the grid deformation technique. */
-  FEA = 2                 /*!< \brief Movement of the grid using an FEA based method. */
-};
-static const map<string, ENUM_DEFORM> Deform_Map = CCreateMap<string, ENUM_DEFORM>
-("SPRING", SPRING)
-("FEA", FEA);
-
-/*!
- * \brief types of analytic definitions for various geometries
- */
-enum ENUM_GEO_ANALYTIC {
-	NO_GEO_ANALYTIC = 0,          /*!< \brief No analytic definition of the geometry. */
-	NACA0012_AIRFOIL = 1, 	/*!< \brief Use the analytical definition of the NACA0012 for doing the grid adaptation. */
-	NACA4412_AIRFOIL = 2, 	/*!< \brief Use the analytical definition of the NACA4412 for doing the grid adaptation. */
-	CYLINDER = 3, 		/*!< \brief Use the analytical definition of a cylinder for doing the grid adaptation. */
-	BIPARABOLIC = 4       	/*!< \brief Use the analytical definition of a biparabolic airfoil for doing the grid adaptation. */
-};
-static const map<string, ENUM_GEO_ANALYTIC> Geo_Analytic_Map = CCreateMap<string, ENUM_GEO_ANALYTIC>
-("NONE", NO_GEO_ANALYTIC)
-("NACA0012_AIRFOIL", NACA0012_AIRFOIL)
-("NACA4412_AIRFOIL", NACA4412_AIRFOIL)
-("CYLINDER", CYLINDER)
-("BIPARABOLIC", BIPARABOLIC);
-
-/*!
- * \brief types of schemes for unsteady computations
- */
-enum ENUM_UNSTEADY {
-	STEADY = 0,             /*!< \brief A steady computation. */
-	TIME_STEPPING = 1,		/*!< \brief Use a time stepping strategy for unsteady computations. */
-	DT_STEPPING_1ST = 2,	/*!< \brief Use a dual time stepping strategy for unsteady computations (1st order). */
-	DT_STEPPING_2ND = 3,	/*!< \brief Use a dual time stepping strategy for unsteady computations (2nd order). */
-	ROTATIONAL_FRAME = 4,   /*!< \brief Use a rotational source term. */
-	TIME_SPECTRAL = 5       	/*!< \brief Use a time spectral source term. */
-
-};
-static const map<string, ENUM_UNSTEADY> Unsteady_Map = CCreateMap<string, ENUM_UNSTEADY>
-("NO", STEADY)
-("TIME_STEPPING", TIME_STEPPING)
-("DUAL_TIME_STEPPING-1ST_ORDER", DT_STEPPING_1ST)
-("DUAL_TIME_STEPPING-2ND_ORDER", DT_STEPPING_2ND)
-("TIME_SPECTRAL", TIME_SPECTRAL)
-("ROTATIONAL_FRAME", ROTATIONAL_FRAME);
-
-/*!
- * \brief types of criteria to determine when the solution is converged
- */
-enum ENUM_CONVERGE_CRIT {
-	CAUCHY = 1,			/*!< \brief Cauchy criteria to establish the convergence of the code. */
-	RESIDUAL = 2			/*!< \brief Residual criteria to establish the convergence of the code. */
-};
-static const map<string, ENUM_CONVERGE_CRIT> Converge_Crit_Map = CCreateMap<string, ENUM_CONVERGE_CRIT>
-("CAUCHY", CAUCHY)
-("RESIDUAL", RESIDUAL);
-
-/* END_CONFIG_ENUMS */
-
-/*!
- * \class CAnyOptionRef
- * \brief provides a means of referencing variables of any type
- * \author J. Hicken
- *
- * In order to build a map that associates option names (strings) with
- * options, we need a way of referencing artbitrary types; otherwise,
- * we would need a separate map for ints, doubles, etc.  This class is
- * an abstract base class designed to accommodate this requirement.
- */
-class CAnyOptionRef {
-public:
-	virtual ~CAnyOptionRef() = 0;
-	virtual void WriteValue() = 0;
-	virtual void SetValue(const vector<string> & value) = 0;
-};
-inline CAnyOptionRef::~CAnyOptionRef() {}
-
-/*!
- * \class COptionRef
- * \brief a typed version of the base class for standard types
- * \tparam T - an arbitary standard type (short, int, double, etc)
- * \author J. Hicken
- *
- * This class can accommodate scalars and arrays of constant length.
- * If your option requies a variable length, use class CListOptionRef.
- * Why not use CListOptionRef for arrays?  You could, but COptionRef
- * lets you set default values for arrays (because it does not do any
- * memory management).
- */
-template <class T>
-class COptionRef : public CAnyOptionRef {
-private:
-	unsigned short ndim_; /*!< \brief number of array dimensions */
-	unsigned int* dim_; /*!< \brief length of each array dimension */
-	T* ref_; /*!< \brief pointer to the option */
-
-	/*!< \brief function pointer used (if necessary) to set the value of the option */
-	void (*user_set_value_)(T* ref, const vector<string> & value);
-
-public:
-
-	/*!
-	 * \brief constructor for scalar options
-	 * \param[in] value - variable to create a reference to
-	 */
-	COptionRef(T & value) {
-		ndim_ = 0;
-		dim_ = new unsigned int[ndim_];
-		ref_ = &value;
-		user_set_value_ = NULL;
-	}
-
-	/*!
-	 * \brief constructor for 1D fixed length array options
-	 * \param[in] value_ptr - pointer to variable to create a reference to
-	 * \param[in] size - length of the array option
-	 */
-	COptionRef(T * & value_ptr, const int & size) {
-		ndim_ = 1;
-		dim_ = new unsigned int[ndim_];
-		if (size <= 0) {
-			cerr << "COptionRef::COptionRef(T&, const int &): "
-					<< "invalid input: size = " << size << endl;
-			throw(-1);
-		}
-		dim_[0] = size;
-		ref_ = value_ptr;
-		user_set_value_ = NULL;
-	}
-
-	/*!
-	 * \brief constructor for scalar options that require special parsing
-	 * \param[in] value - variable to create a reference to
-	 * \param[in] set_value - function that sets options based on vector of strings
-	 *
-	 * If the option requires a special parsing of the configuration
-	 * file, this constructor can be used to set a pointer to a function
-	 * that performs the necessary parsing
-	 */
-	COptionRef(T & value, void (*set_value)(T*, const vector<string>&)) {
-		ndim_ = 0;
-		dim_ = new unsigned int[ndim_];
-		ref_ = &value;
-		user_set_value_ = set_value;
-	}
-
-	/*!
-	 * \brief class destructor
-	 */
-	~COptionRef() {
-		if (ndim_ > 0) {
-			delete [] dim_;
-		}
-		user_set_value_ = NULL;
-	}
-
-	/*!
-	 * \brief sets the value of the referenced option using vector of strings
-	 * \param[in] value - a set of strings used to define the option
-	 */
-	void SetValue(const vector<string> & value) {
-		stringstream ss;
-		if (user_set_value_ == NULL) {
-			if (ndim_ == 0) {
-				ss << value[0];
-				ss >> (*ref_);
-			} else if (ndim_ == 1) {
-				if (value.size() != dim_[0]) {
-					cerr << "COptionRef::SetValue(const vector<string>&): "
-							<< "number of input values does not match size of option array."
-							<< endl;
-					throw(-1);
-				}
-				for (unsigned int i = 0; i < dim_[0]; i++) {
-					ss << value[i] << " ";
-					ss >> (ref_[i]);
-				}
-			} else {
-				cerr << "COptionRef::SetValue(const vector<string>&): "
-						<< "cannot handle 2d arrays yet" << endl;
-				throw(-1);
-			}
-		} else {
-			// this option requires a special function for parsing
-			(*user_set_value_)(ref_, value);
-		}
-	}
-
-	/*!
-	 * \brief write the value of the option to std out (mostly for debugging)
-	 */
-	void WriteValue() {
-		if (ndim_ == 0) {
-			cout << *ref_ << endl;
-		} else if (ndim_ == 1) {
-			for (unsigned int i = 0; i < dim_[0]; i++)
-				cout << ref_[i] << ", ";
-			cout << endl;
-		}
-	}
-};
-
-/*!
- * \class CListOptionRef
- * \brief for options of variable array length
- * \author J. Hicken
- */
-template <class T>
-class CListOptionRef : public CAnyOptionRef {
-private:
-	T** ref_; /*!< \brief pointer to the memory holding the list option */
-	unsigned short* ref_size_; /*!< \brief number of items in list */
-
-public:
-
-	/*!
-	 * \brief constructor for list-type options
-	 * \param[in] value - variable we want to create a reference to
-	 * \param[in] size - number of elements the list WILL have
-	 */
-	CListOptionRef(unsigned short & size, T* & value) {
-		ref_ = &value;
-		*ref_ = NULL;
-		size = 0;
-		ref_size_ = &size;
-	}
-
-	/*!
-	 * \brief sets the value of the referenced convection option using vector of strings
-	 * \param[in] value - a set of strings used to define the option
-	 */
-	void SetValue(const vector<string> & value) {
-		stringstream ss;
-		*ref_size_ = static_cast<unsigned short>(value.size());
-		if (*ref_ != NULL) {
-			cerr << "Error in CListOptionRef(SetValue): "
-					<< "list option has already been allocated."
-					<< endl;
-			throw(-1);
-		}
-		(*ref_) = new T[*ref_size_];
-		for (unsigned short i = 0; i < *ref_size_; i++) {
-			ss << value[i] << " ";
-			ss >> (*ref_)[i];
-		}
-	}
-
-	/*!
-	 * \brief write the value of the option to std out (mostly for debugging)
-	 */
-	void WriteValue() {
-		for (unsigned short i = 0; i < *ref_size_; i++)
-			cout << (*ref_)[i] << ", ";
-		cout << endl;
-	}
-};
-
-/*!
- * \class CEnumOptionRef
- * \brief a typed version of the base class for options associated with enumerations
- * \tparam T - the type of option (usually unsigned short)
- * \tparam Tenum - an enumeration assocatied with T
- * \author J. Hicken
- */
-template <class T, class Tenum>
-class CEnumOptionRef : public CAnyOptionRef {
-private:
-	T** ref_; /*!< \brief pointer to memory for the option */
-	unsigned short* ref_dim_; /*!< \brief number of elemets in ref_ for array enums*/
-	const map<string, Tenum> * Tmap_; /*!< \brief map between strings and enums */
-
-public:
-
-	/*!
-	 * \brief constructor for scalar enum options
-	 * \param[in] value - variable to create a reference to
-	 * \param[in] Tmap - map between strings and enums
-	 */
-	CEnumOptionRef(T & value, const map<string, Tenum> & Tmap) {
-		ref_ = new T*;
-		*ref_ = &value;
-		ref_dim_ = NULL;
-		Tmap_ = &Tmap;
-	}
-
-	/*!
-	 * \brief constructor for list enum options
-	 * \param[in] value - variable to create a reference to
-	 * \param[in] Tmap - map between strings and enums
-	 * \param[in] size - length of the array option
-	 */
-	CEnumOptionRef(unsigned short & size, T* & value, const map<string, Tenum> & Tmap) {
-		ref_ = &value;
-		ref_dim_ = &size;
-		Tmap_ = &Tmap;
-	}
-
-	/*!
-	 * \brief write the value of the option to std out (mostly for debugging)
-	 */
-	void WriteValue() {
-		if (ref_dim_ == NULL) {
-			cout << *(*ref_) << endl;
-		} else {
-			for (unsigned int i = 0; i < *ref_dim_; i++)
-				cout << (*ref_)[i] << ", ";
-			cout << endl;
-		}
-	}
-
-	/*!
-	 * \brief sets the value of the referenced enum option using vector of strings
-	 * \param[in] value - a set of strings used to define the option
-	 */
-	void SetValue(const vector<string> & value) {
-    
-    int rank = MASTER_NODE;
-#ifndef NO_MPI
-    rank = MPI::COMM_WORLD.Get_rank();
-#endif
-    
-		typename map<string,Tenum>::const_iterator it;
-		if (ref_dim_ == NULL) {
-			// this is a scalar enum option
-			it = Tmap_->find(StringToUpperCase(value[0]));
-			if (it == Tmap_->end()) {
-        if (rank == MASTER_NODE) {
-          cerr << "ERROR: Cannot find value " << value[0] << " in given map." << endl;
-          cerr << "Please check the name of the variable in the config file." << endl;
-        }
-#ifdef NO_MPI
-        exit(1);
-#else
-        MPI::COMM_WORLD.Abort(1);
-        MPI::Finalize();
-#endif
-			}
-			*(*ref_) = it->second;
-		} else {
-			// this is an array enum option
-			(*ref_dim_) = static_cast<unsigned short>(value.size());
-			(*ref_) = new T[*ref_dim_];
-			for (unsigned short i = 0; i < *ref_dim_; i++) {
-				it = Tmap_->find(StringToUpperCase(value[i]));
-				if (it == Tmap_->end()) {
-          if (rank == MASTER_NODE) {
-            cerr << "ERROR: Cannot find value " << value[i] << " in given map." << endl;
-            cerr << "Please check the name of the variable in the config file." << endl;
-          }
-#ifdef NO_MPI
-          exit(1);
-#else
-          MPI::COMM_WORLD.Abort(1);
-          MPI::Finalize();
-#endif
-				}
-				(*ref_)[i] = it->second;
-			}
-		}
-	}
-
-};
-
-/*!
- * \class CMarkerOptionRef
- * \brief a typed version of the base class for marker options
- * \author J. Hicken
- */
-class CMarkerOptionRef : public CAnyOptionRef {
-private:
-	string** marker_ref_; /*!< \brief pointer to the memory for the marker option */
-	unsigned short* num_marker_; /*!< \brief number of markers */
-
-public:
-
-	/*!
-	 * \brief constructor for marker options
-	 * \param[in] value - variable to create a reference to
-	 * \param[in] size - variable refering to the number of markers
-	 */
-	CMarkerOptionRef(string* & value, unsigned short & size) {
-		marker_ref_ = &value;
-		*marker_ref_ = NULL;
-		num_marker_ = &size;
-	}
-
-	/*!
-	 * \brief sets the value of the referenced marker option using vector of strings
-	 * \param[in] value - a set of strings used to define the option
-	 */
-	void SetValue(const vector<string> & value) {
-		if (value.size() == 0) {
-			cerr << "Error in CMarkerOptionRef::SetValue(): "
-					<< "marker option in config file with no value" << endl;
-			cerr << "Use NONE for no markers." << endl;
-			throw(-1);
-		}
-		if (marker_ref_ != NULL) delete [] (*marker_ref_);
-		(*marker_ref_) = new string[value.size()];
-		for (unsigned int i = 0; i < value.size(); i++)
-			(*marker_ref_)[i] = value[i];
-		if ( (value.size() == 1) && ((*marker_ref_)[0] == "NONE") ) {
-			*num_marker_ = 0;
-		} else {
-			*num_marker_ = value.size();
-		}
-	}
-
-	/*!
-	 * \brief write the value of the option to std out (mostly for debugging)
-	 */
-	void WriteValue() {
-		for (unsigned int i = 0; i < *num_marker_; i++)
-			cout << (*marker_ref_)[i] << ", ";
-		cout << endl;
-	}
-};
-
-/*!
- * \class CMarkerSlidingRef
- * \brief Specialized option for sliding boundary markers
- * \author T. Economon
- */
-class CMarkerSlidingRef : public CAnyOptionRef {
-private:
-	unsigned short* nMarker_Sliding_;     /*!< \brief Number of sliding boundary markers. */
-	string** Marker_SlideBound_;          /*!< \brief Sliding boundary markers. */
-	string** Marker_SlideDonor_;          /*!< \brief Sliding boundary donor markers. */
-	unsigned short **SlideBound_Zone_;    /*!< \brief Zone number of the sliding mesh markers. */
-	unsigned short **SlideDonor_Zone_;    /*!< \brief Zone number of the donor sliding mesh markers. */
-
-public:
-
-	/*!
-	 * \brief constructor for sliding marker option
-	 * \param[in] nMarker_Sliding - number of periodic boundary markers
-	 * \param[in] Marker_SlideBound - sliding boundary markers
-	 * \param[in] Marker_SlideDonor - sliding boundary donor markers
-	 * \param[in] SlideBound_Zone - zone number of the sliding mesh markers
-	 * \param[in] SlideDonor_Zone - zone number of the donor sliding mesh markers
-	 */
-	CMarkerSlidingRef(unsigned short & nMarker_Sliding, string* & Marker_SlideBound, string* & Marker_SlideDonor,
-			unsigned short* & SlideBound_Zone, unsigned short* & SlideDonor_Zone) {
-		nMarker_Sliding_ = &nMarker_Sliding;
-		Marker_SlideBound_ = &Marker_SlideBound;
-		*Marker_SlideBound_ = NULL;
-		Marker_SlideDonor_ = &Marker_SlideDonor;
-		*Marker_SlideDonor_ = NULL;
-		SlideBound_Zone_ = &SlideBound_Zone;
-		*SlideBound_Zone_ = NULL;
-		SlideDonor_Zone_ = &SlideDonor_Zone;
-		*SlideDonor_Zone_ = NULL;
-	}
-
-	/*!
-	 * \brief sets the value of the sliding boundary parameters given the vector of strings
-	 * \param[in] value - a set of strings used to define the option
-	 */
-	void SetValue(const vector<string> & value) {
-		if ( (*Marker_SlideBound_ != NULL) || (*Marker_SlideDonor_ != NULL) ||
-				(*SlideBound_Zone_ != NULL) || (*SlideDonor_Zone_ != NULL) ) {
-			cerr << "Error in CMarkerSlidingRef::SetValue(): "
-					<< "one or more sliding-marker option arrays have already been allocated."
-					<< endl;
-			throw(-1);
-		}
-		if (static_cast<int>(value.size()) % 4 != 0) {
-			if (value[0].compare("NONE") == 0) {
-				*nMarker_Sliding_ = 0;
-				return;
-			}
-			cerr << "Error in CMarkerSlidingRef::SetValue(): "
-					<< "incorrect number of MARKER_SLIDING parameters in the configuration file."
-					<< endl;
-			throw(-1);
-		}
-		*nMarker_Sliding_ = static_cast<unsigned short>(value.size())/4;
-		(*Marker_SlideBound_) = new string[*nMarker_Sliding_];
-		(*SlideBound_Zone_)    = new unsigned short[*nMarker_Sliding_];
-		(*Marker_SlideDonor_) = new string[*nMarker_Sliding_];
-		(*SlideDonor_Zone_)      = new unsigned short[*nMarker_Sliding_];
-
-		stringstream ss;
-		unsigned short i = 0;
-		for (unsigned short iMarker_Sliding = 0; iMarker_Sliding < *nMarker_Sliding_; iMarker_Sliding++) {
-			ss << value[i++] << " ";
-			ss >> (*Marker_SlideBound_)[iMarker_Sliding];
-			ss << value[i++] << " ";
-			ss >> (*SlideBound_Zone_)[iMarker_Sliding];
-			ss << value[i++] << " ";
-			ss >> (*Marker_SlideDonor_)[iMarker_Sliding];
-			ss << value[i++] << " ";
-			ss >> (*SlideDonor_Zone_)[iMarker_Sliding];
-		}
-	}
-
-	/*!
-	 * \brief write the value of the option to std out (mostly for debugging)
-	 */
-	void WriteValue() {
-		cout << "CMarkerSlidingRef::WriteValue(): not implemented yet" << endl;
-	}
-
-};
-
-/*!
- * \class CMarkerPeriodicRef
- * \brief Specialized option for periodic boundary markers
- * \author J. Hicken
- */
-class CMarkerPeriodicRef : public CAnyOptionRef {
-private:
-	unsigned short* nMarker_PerBound_; /*!< \brief Number of periodic boundary markers. */
-	string** Marker_PerBound_; /*!< \brief Periodic boundaries markers. */
-	string** Marker_PerDonor_; /*!< \brief Rotationally periodic boundary donor markers. */
-	double*** Periodic_RotCenter_; /*!< \brief Rotational center for each periodic boundary. */
-	double*** Periodic_RotAngles_; /*!< \brief Rotation angles for each periodic boundary. */
-	double*** Periodic_Translation_; /*!< \brief Translation vector for each periodic boundary. */
-
-public:
-
-	/*!
-	 * \brief constructor for periodic marker option
-	 * \param[in] nMarker_PerBound - number of periodic boundary markers
-	 * \param[in] Marker_PerBound - periodic boundary markers
-	 * \param[in] Marker_PerDonor - boundary marker of rotationally periodic donor
-	 * \param[in] Periodic_RotCenter - rotational center for each periodic boundary
-	 * \param[in] Periodic_RotAngles - rotational angles for each periodic boundary
-	 * \param[in] Periodic_Translation - translation vector for each periodic boundary
-	 */
-	CMarkerPeriodicRef(unsigned short & nMarker_PerBound, string* & Marker_PerBound,
-			string* & Marker_PerDonor, double** & Periodic_RotCenter,
-			double** & Periodic_RotAngles, double** & Periodic_Translation) {
-		nMarker_PerBound_ = &nMarker_PerBound;
-		Marker_PerBound_ = &Marker_PerBound;
-		*Marker_PerBound_ = NULL;
-		Marker_PerDonor_ = &Marker_PerDonor;
-		*Marker_PerDonor_ = NULL;
-		Periodic_RotCenter_ = &Periodic_RotCenter;
-		*Periodic_RotCenter_ = NULL;
-		Periodic_RotAngles_ = &Periodic_RotAngles;
-		*Periodic_RotAngles_ = NULL;
-		Periodic_Translation_ = &Periodic_Translation;
-		*Periodic_Translation_ = NULL;
-	}
-
-	/*!
-	 * \brief sets the value of the periodic boundary parameters given the vector of strings
-	 * \param[in] value - a set of strings used to define the option
-	 */
-	void SetValue(const vector<string> & value) {
-		if ( (*Marker_PerBound_ != NULL) || (*Marker_PerDonor_ != NULL) ||
-				(*Periodic_RotCenter_ != NULL) || (*Periodic_RotAngles_ != NULL) ||
-				(*Periodic_Translation_ != NULL) ) {
-			cerr << "Error in CMarkerPeriodicRef::SetValue(): "
-					<< "one or more periodic-marker option arrays have already been allocated."
-					<< endl;
-			throw(-1);
-		}
-		if (static_cast<int>(value.size()) % 11 != 0) {
-			if (value[0].compare("NONE") == 0) {
-				*nMarker_PerBound_ = 0;
-				return;
-			}
-			cerr << "Error in CMarkerPeriodicRef::SetValue(): "
-					<< "incorrect number of MARKER_PERIODIC parameters in the configuration file."
-					<< endl;
-			throw(-1);
-		}
-		*nMarker_PerBound_ = static_cast<unsigned short>(value.size())/11;
-		(*Marker_PerBound_)      = new string[*nMarker_PerBound_];
-		(*Marker_PerDonor_)      = new string[*nMarker_PerBound_];
-		(*Periodic_RotCenter_)   = new double*[*nMarker_PerBound_];
-		(*Periodic_RotAngles_)   = new double*[*nMarker_PerBound_];
-		(*Periodic_Translation_) = new double*[*nMarker_PerBound_];
-		for (unsigned short iMarker_PerBound = 0; iMarker_PerBound < *nMarker_PerBound_; iMarker_PerBound++) {
-			(*Periodic_RotCenter_)[iMarker_PerBound]   = new double[3];
-			(*Periodic_RotAngles_)[iMarker_PerBound]   = new double[3];
-			(*Periodic_Translation_)[iMarker_PerBound] = new double[3];
-		}
-
-		stringstream ss;
-		unsigned short i = 0;
-		double deg2rad = PI_NUMBER/180.0;
-		for (unsigned short iMarker_PerBound = 0; iMarker_PerBound < *nMarker_PerBound_; iMarker_PerBound++) {
-			ss << value[i++] << " ";
-			ss >> (*Marker_PerBound_)[iMarker_PerBound];
-			ss << value[i++] << " ";
-			ss >> (*Marker_PerDonor_)[iMarker_PerBound];
-			ss << value[i++] << " ";
-			ss >> (*Periodic_RotCenter_)[iMarker_PerBound][0];
-			ss << value[i++] << " ";
-			ss >> (*Periodic_RotCenter_)[iMarker_PerBound][1];
-			ss << value[i++] << " ";
-			ss >> (*Periodic_RotCenter_)[iMarker_PerBound][2];
-			ss << value[i++] << " ";
-			ss >> (*Periodic_RotAngles_)[iMarker_PerBound][0];
-			ss << value[i++] << " ";
-			ss >> (*Periodic_RotAngles_)[iMarker_PerBound][1];
-			ss << value[i++] << " ";
-			ss >> (*Periodic_RotAngles_)[iMarker_PerBound][2];
-			ss << value[i++] << " ";
-			ss >> (*Periodic_Translation_)[iMarker_PerBound][0];
-			ss << value[i++] << " ";
-			ss >> (*Periodic_Translation_)[iMarker_PerBound][1];
-			ss << value[i++] << " ";
-			ss >> (*Periodic_Translation_)[iMarker_PerBound][2];
-
-			/*--- Convert the angles from degrees to radians ---*/
-			(*Periodic_RotAngles_)[iMarker_PerBound][0] *= deg2rad;
-			(*Periodic_RotAngles_)[iMarker_PerBound][1] *= deg2rad;
-			(*Periodic_RotAngles_)[iMarker_PerBound][2] *= deg2rad;
-		}
-	}
-
-	/*!
-	 * \brief write the value of the option to std out (mostly for debugging)
-	 */
-	void WriteValue() {
-		cout << "CMarkerPeriodicRef::WriteValue(): not implemented yet" << endl;
-	}
-
-};
-
-/*!
- * \class CMarkerInletRef
- * \brief Specialized option for inlet boundary markers
- * \author J. Hicken
- */
-class CMarkerInletRef : public CAnyOptionRef {
-private:
-	unsigned short* nMarker_Inlet_; /*!< \brief the number of inlet marker boundaries */
-	string** Marker_Inlet_;         /*!< \brief string names of inlet boundaries */
-	double** Ttotal_;               /*!< \brief specified total temperatures for inlet boundaries */
-	double** Ptotal_;               /*!< \brief specified total pressures for inlet boundaries */
-	double*** FlowDir_;             /*!< \brief specified flow direction vector (unit vector) for inlet boundaries */
-
-public:
-
-	/*!
-	 * \brief constructor for inlet marker option
-	 * \param[in] nMarker_Inlet - the number of inlet marker boundaries
-	 * \param[in] Marker_Inlet - string names of inlet boundaries
-	 * \param[in] Ttotal - specified total temperatures for inlet boundaries
-	 * \param[in] Ptotal - specified total pressures for inlet boundaries
-	 * \param[in] FlowDir - specified flow direction vector (unit vector) for inlet boundaries
-	 */
-	CMarkerInletRef(unsigned short & nMarker_Inlet, string* & Marker_Inlet, double* & Ttotal,
-			double* & Ptotal, double** & FlowDir) {
-		nMarker_Inlet_ = &nMarker_Inlet;
-		Marker_Inlet_ = &Marker_Inlet;
-		*Marker_Inlet_ = NULL;
-		Ttotal_ = &Ttotal;
-		*Ttotal_ = NULL;
-		Ptotal_ = &Ptotal;
-		*Ptotal_ = NULL;
-		FlowDir_ = &FlowDir;
-		*FlowDir_ = NULL;
-	}
-
-	/*!
-	 * \brief sets the value of the inlet parameters given the vector of strings
-	 * \param[in] value - a set of strings used to define the option
-	 */
-	void SetValue(const vector<string> & value) {
-		if ( (*Marker_Inlet_ != NULL) || (*Ttotal_ != NULL) || (*Ptotal_ != NULL) ||
-				(*FlowDir_ != NULL) ) {
-			cerr << "Error in CMarkerInletRef::SetValue(): "
-					<< "one or more inlet-marker option arrays have already been allocated."
-					<< endl;
-			throw(-1);
-		}
-		if (static_cast<int>(value.size()) % 6 != 0) {
-			if (value[0].compare("NONE") == 0) {
-				*nMarker_Inlet_ = 0;
-				return;
-			}
-			cerr << "Error in CMarkerInletRef::SetValue(): "
-					<< "incorrect number of MARKER_INLET parameters in the configuration file."
-					<< endl;
-			throw(-1);
-		}
-		*nMarker_Inlet_ = static_cast<unsigned short>(value.size())/6;
-		(*Marker_Inlet_) = new string[*nMarker_Inlet_];
-		(*Ttotal_)       = new double[*nMarker_Inlet_];
-		(*Ptotal_)       = new double[*nMarker_Inlet_];
-		(*FlowDir_)      = new double*[*nMarker_Inlet_];
-		for (unsigned short iMarker = 0; iMarker < *nMarker_Inlet_; iMarker++)
-			(*FlowDir_)[iMarker]   = new double[3];
-
-		stringstream ss;
-		unsigned short i = 0;
-		for (unsigned short iMarker = 0; iMarker < *nMarker_Inlet_; iMarker++) {
-			ss << value[i++] << " ";
-			ss >> (*Marker_Inlet_)[iMarker];
-			ss << value[i++] << " ";
-			ss >> (*Ttotal_)[iMarker];
-			ss << value[i++] << " ";
-			ss >> (*Ptotal_)[iMarker];
-			ss << value[i++] << " ";
-			ss >> (*FlowDir_)[iMarker][0];
-			ss << value[i++] << " ";
-			ss >> (*FlowDir_)[iMarker][1];
-			ss << value[i++] << " ";
-			ss >> (*FlowDir_)[iMarker][2];
-		}
-	}
-
-	/*!
-	 * \brief write the value of the option to std out (mostly for debugging)
-	 */
-	void WriteValue() {
-		cout << "CMarkerInletRef::WriteValue(): not implemented yet" << endl;
-	}
-
-};
-
-/*!
- * \class CMarkerInletRef_
- * \brief Specialized option for inlet boundary markers (no flow direction)
- * \author J. Hicken
- */
-class CMarkerInletRef_ : public CAnyOptionRef {
-private:
-	unsigned short* nMarker_Inlet_; /*!< \brief the number of inlet marker boundaries */
-	string** Marker_Inlet_;         /*!< \brief string names of inlet boundaries */
-	double** Ttotal_;               /*!< \brief specified total temperatures for inlet boundaries */
-	double** Ptotal_;               /*!< \brief specified total pressures for inlet boundaries */
-
-public:
-
-	/*!
-	 * \brief constructor for inlet marker option
-	 * \param[in] nMarker_Inlet - the number of inlet marker boundaries
-	 * \param[in] Marker_Inlet - string names of inlet boundaries
-	 * \param[in] Ttotal - specified total temperatures for inlet boundaries
-	 * \param[in] Ptotal - specified total pressures for inlet boundaries
-	 * \param[in] FlowDir - specified flow direction vector (unit vector) for inlet boundaries
-	 */
-	CMarkerInletRef_(unsigned short & nMarker_Inlet, string* & Marker_Inlet, double* & Ttotal,
-			double* & Ptotal) {
-		nMarker_Inlet_ = &nMarker_Inlet;
-		Marker_Inlet_ = &Marker_Inlet;
-		*Marker_Inlet_ = NULL;
-		Ttotal_ = &Ttotal;
-		*Ttotal_ = NULL;
-		Ptotal_ = &Ptotal;
-		*Ptotal_ = NULL;
-	}
-
-	/*!
-	 * \brief sets the value of the inlet parameters given the vector of strings
-	 * \param[in] value - a set of strings used to define the option
-	 */
-	void SetValue(const vector<string> & value) {
-		if ( (*Marker_Inlet_ != NULL) || (*Ttotal_ != NULL) || (*Ptotal_ != NULL) ) {
-			cerr << "Error in CMarkerInletRef_::SetValue(): "
-					<< "one or more inlet-marker option arrays have already been allocated."
-					<< endl;
-			throw(-1);
-		}
-		if (static_cast<int>(value.size()) % 3 != 0) {
-			if (value[0].compare("NONE") == 0) {
-				*nMarker_Inlet_ = 0;
-				return;
-			}
-			cerr << "Error in CMarkerInletRef_::SetValue(): "
-					<< "incorrect number of MARKER_INLET parameters in the configuration file."
-					<< endl;
-			throw(-1);
-		}
-		*nMarker_Inlet_ = static_cast<unsigned short>(value.size())/3;
-		(*Marker_Inlet_) = new string[*nMarker_Inlet_];
-		(*Ttotal_)       = new double[*nMarker_Inlet_];
-		(*Ptotal_)       = new double[*nMarker_Inlet_];
-
-		stringstream ss;
-		unsigned short i = 0;
-		for (unsigned short iMarker = 0; iMarker < *nMarker_Inlet_; iMarker++) {
-			ss << value[i++] << " ";
-			ss >> (*Marker_Inlet_)[iMarker];
-			ss << value[i++] << " ";
-			ss >> (*Ttotal_)[iMarker];
-			ss << value[i++] << " ";
-			ss >> (*Ptotal_)[iMarker];
-		}
-	}
-
-	/*!
-	 * \brief write the value of the option to std out (mostly for debugging)
-	 */
-	void WriteValue() {
-		cout << "Inlet markers (" << (*nMarker_Inlet_) << ")" << endl;
-		for (unsigned short iMarker = 0; iMarker < *nMarker_Inlet_; iMarker++)
-			cout << "name = " << (*Marker_Inlet_)[iMarker]
-			                                      << ": temp. = " << (*Ttotal_)[iMarker]
-			                                                                    << ": pressure. = " << (*Ptotal_)[iMarker] << endl;
-	}
-
-};
-
-/*!
- * \class CMarkerDirichletRef
- * \brief Specialized option for Dirichlet for electrical solver boundary markers
- * \author A. Lonkar
- */
-class CMarkerDirichletRef : public CAnyOptionRef {
-private:
-	unsigned short* nMarker_Dirichlet_; /*!< \brief the number of Dirichlet marker boundaries */
-	string** Marker_Dirichlet_;         /*!< \brief string names of Dirichlet boundaries */
-	double** Value_Dirichlet_;               /*!< \brief specified values for Dirichlet boundaries */
-
-public:
-
-	/*!
-	 * \brief constructor for inlet marker option
-	 * \param[in] nMarker_Dirichlet_Elec - the number of Dirichlet marker boundaries
-	 * \param[in] nMarker_Dirichlet_Elec - string names of Dirichlet boundaries
-	 * \param[in] Dirichlet_Value - specified value for the dirichlet boundaries
-	 */
-
-	CMarkerDirichletRef(unsigned short & nMarker_Dirichlet_Elec, string* & Marker_Dirichlet_Elec, double* & Dirichlet_Value) {
-		nMarker_Dirichlet_ = &nMarker_Dirichlet_Elec;
-		Marker_Dirichlet_ = &Marker_Dirichlet_Elec;
-		*Marker_Dirichlet_ = NULL;
-		Value_Dirichlet_ = &Dirichlet_Value;
-		*Value_Dirichlet_ = NULL;
-	}
-
-	/*!
-	 * \brief sets the value of the Dirichlet parameters given the vector of strings
-	 * \param[in] value - a set of strings used to define the option
-	 */
-	void SetValue(const vector<string> & value) {
-		if ( (*Marker_Dirichlet_ != NULL) || (*Value_Dirichlet_ != NULL)) {
-			cerr << "Error in CMarkerDirichletRef::SetValue(): "
-					<< "one or more Dirichlet-marker option arrays have already been allocated."
-					<< endl;
-			throw(-1);
-		}
-		if (static_cast<int>(value.size()) % 2 != 0) {
-			if (value[0].compare("NONE") == 0) {
-				*nMarker_Dirichlet_ = 0;
-				return;
-			}
-			cerr << "Error in CMarkerDirichletRef::SetValue(): "
-					<< "incorrect number of MARKER_DIRICHLET_ELEC parameters in the configuration file."
-					<< endl;
-			throw(-1);
-		}
-		*nMarker_Dirichlet_ = static_cast<unsigned short>(value.size())/2;
-		(*Marker_Dirichlet_) = new string[*nMarker_Dirichlet_];
-		(*Value_Dirichlet_)       = new double[*nMarker_Dirichlet_];
-
-		stringstream ss;
-		unsigned short i = 0;
-		for (unsigned short iMarker = 0; iMarker < *nMarker_Dirichlet_; iMarker++) {
-			ss << value[i++] << " ";
-			ss >> (*Marker_Dirichlet_)[iMarker];
-			ss << value[i++] << " ";
-			ss >> (*Value_Dirichlet_)[iMarker];
-		}
-	}
-
-	/*!
-	 * \brief write the value of the option to std out (mostly for debugging)
-	 */
-	void WriteValue() {
-		cout << "CMarkerDirichletRef::WriteValue(): not implemented yet" << endl;
-	}
-
-};
-
-/*!
- * \class CMarkerOutletRef
- * \brief Specialized option for outlet boundary markers
- * \author J. Hicken
- */
-class CMarkerOutletRef : public CAnyOptionRef {
-private:
-	unsigned short* nMarker_Outlet_; /*!< \brief the number of outlet marker boundaries */
-	string** Marker_Outlet_;         /*!< \brief string names of outlet boundaries */
-	double** Pressure_;              /*!< \brief specified back pressures (static) for outlet boundaries */
-
-public:
-
-	/*!
-	 * \brief constructor for outlet marker option
-	 * \param[in] nMarker_Outlet - the number of outlet marker boundaries
-	 * \param[in] Marker_Outlet - string names of outlet boundaries
-	 * \param[in] Pressure - specified back pressures (static) for outlet boundaries
-	 */
-	CMarkerOutletRef(unsigned short & nMarker_Outlet, string* & Marker_Outlet, double* & Pressure) {
-		nMarker_Outlet_ = &nMarker_Outlet;
-		Marker_Outlet_ = &Marker_Outlet;
-		*Marker_Outlet_ = NULL;
-		Pressure_ = &Pressure;
-		*Pressure_ = NULL;
-	}
-
-	/*!
-	 * \brief sets the value of the outlet parameters given the vector of strings
-	 * \param[in] value - a set of strings used to define the option
-	 */
-	void SetValue(const vector<string> & value) {
-		if ( (*Marker_Outlet_ != NULL) || (*Pressure_ != NULL) ) {
-			cerr << "Error in CMarkerOutletRef::SetValue(): "
-					<< "one or more outlet-marker option arrays have already been allocated."
-					<< endl;
-			throw(-1);
-		}
-		if (static_cast<int>(value.size()) % 2 != 0) {
-			if (value[0].compare("NONE") == 0) {
-				*nMarker_Outlet_ = 0;
-				return;
-			}
-			cerr << "Error in CMarkerOutletRef::SetValue(): "
-					<< "incorrect number of MARKER_OUTLET parameters in the configuration file."
-					<< endl;
-			throw(-1);
-		}
-		*nMarker_Outlet_  = static_cast<unsigned short>(value.size())/2;
-		(*Marker_Outlet_) = new string[*nMarker_Outlet_];
-		(*Pressure_)      = new double[*nMarker_Outlet_];
-		stringstream ss;
-		unsigned short i = 0;
-		for (unsigned short iMarker = 0; iMarker < *nMarker_Outlet_; iMarker++) {
-			ss << value[i++] << " ";
-			ss >> (*Marker_Outlet_)[iMarker];
-			ss << value[i++] << " ";
-			ss >> (*Pressure_)[iMarker];
-		}
-	}
-
-	/*!
-	 * \brief write the value of the option to std out (mostly for debugging)
-	 */
-	void WriteValue() {
-		cout << "Outlet markers (" << (*nMarker_Outlet_) << ")" << endl;
-		for (unsigned short iMarker = 0; iMarker < *nMarker_Outlet_; iMarker++)
-			cout << "name = " << (*Marker_Outlet_)[iMarker]
-			                                       << ": back press. = " << (*Pressure_)[iMarker] << endl;
-	}
-
-};
-
-/*!
- * \class CMarkerDisplacementRef
- * \brief Specialized option for Displacement boundary markers
- * \author F. Palacios
- */
-class CMarkerDisplacementRef : public CAnyOptionRef {
-private:
-	unsigned short* nMarker_Displacement_; /*!< \brief the number of Displacement marker boundaries */
-	string** Marker_Displacement_;         /*!< \brief string names of Displacement boundaries */
-	double** Displ_;              /*!< \brief specified Displacement for Displacement boundaries */
-
-public:
-
-	/*!
-	 * \brief constructor for outlet marker option
-	 * \param[in] nMarker_Displacement - the number of Displacement marker boundaries
-	 * \param[in] Marker_Displacement - string names of Displacement boundaries
-	 * \param[in] Displ - specified back Displacement for Displacement boundaries
-	 */
-	CMarkerDisplacementRef(unsigned short & nMarker_Displacement, string* & Marker_Displacement, double* & Displ) {
-		nMarker_Displacement_ = &nMarker_Displacement;
-		Marker_Displacement_ = &Marker_Displacement;
-		*Marker_Displacement_ = NULL;
-		Displ_ = &Displ;
-		*Displ_ = NULL;
-	}
-
-	/*!
-	 * \brief sets the value of the Displacement parameters given the vector of strings
-	 * \param[in] value - a set of strings used to define the option
-	 */
-	void SetValue(const vector<string> & value) {
-		if ( (*Marker_Displacement_ != NULL) || (*Displ_ != NULL) ) {
-			cerr << "Error in CMarkerDisplacementRef::SetValue(): "
-					<< "one or more Displacement-marker option arrays have already been allocated."
-					<< endl;
-			throw(-1);
-		}
-		if (static_cast<int>(value.size()) % 2 != 0) {
-			if (value[0].compare("NONE") == 0) {
-				*nMarker_Displacement_ = 0;
-				return;
-			}
-			cerr << "Error in CMarkerDisplacementRef::SetValue(): "
-					<< "incorrect number of MARKER_Displacement parameters in the configuration file."
-					<< endl;
-			throw(-1);
-		}
-		*nMarker_Displacement_  = static_cast<unsigned short>(value.size())/2;
-		(*Marker_Displacement_) = new string[*nMarker_Displacement_];
-		(*Displ_)      = new double[*nMarker_Displacement_];
-		stringstream ss;
-		unsigned short i = 0;
-		for (unsigned short iMarker = 0; iMarker < *nMarker_Displacement_; iMarker++) {
-			ss << value[i++] << " ";
-			ss >> (*Marker_Displacement_)[iMarker];
-			ss << value[i++] << " ";
-			ss >> (*Displ_)[iMarker];
-		}
-	}
-
-	/*!
-	 * \brief write the value of the option to std out (mostly for debugging)
-	 */
-	void WriteValue() {
-		cout << "Displacement markers (" << (*nMarker_Displacement_) << ")" << endl;
-		for (unsigned short iMarker = 0; iMarker < *nMarker_Displacement_; iMarker++)
-			cout << "name = " << (*Marker_Displacement_)[iMarker]
-			                                             << ": displ. = " << (*Displ_)[iMarker] << endl;
-	}
-
-};
-
-
-/*!
- * \class CMarkerLoadRef
- * \brief Specialized option for Load boundary markers
- * \author F. Palacios
- */
-class CMarkerLoadRef : public CAnyOptionRef {
-private:
-	unsigned short* nMarker_Load_; /*!< \brief the number of load marker boundaries */
-	string** Marker_Load_;         /*!< \brief string names of load boundaries */
-	double** Force_;              /*!< \brief specified load for load boundaries */
-
-public:
-
-	/*!
-	 * \brief constructor for outlet marker option
-	 * \param[in] nMarker_Load - the number of load marker boundaries
-	 * \param[in] Marker_Load - string names of load boundaries
-	 * \param[in] Force - specified back load for load boundaries
-	 */
-	CMarkerLoadRef(unsigned short & nMarker_Load, string* & Marker_Load, double* & Force) {
-		nMarker_Load_ = &nMarker_Load;
-		Marker_Load_ = &Marker_Load;
-		*Marker_Load_ = NULL;
-		Force_ = &Force;
-		*Force_ = NULL;
-	}
-
-	/*!
-	 * \brief sets the value of the Load parameters given the vector of strings
-	 * \param[in] value - a set of strings used to define the option
-	 */
-	void SetValue(const vector<string> & value) {
-		if ( (*Marker_Load_ != NULL) || (*Force_ != NULL) ) {
-			cerr << "Error in CMarkerLoadRef::SetValue(): "
-					<< "one or more Load-marker option arrays have already been allocated."
-					<< endl;
-			throw(-1);
-		}
-		if (static_cast<int>(value.size()) % 2 != 0) {
-			if (value[0].compare("NONE") == 0) {
-				*nMarker_Load_ = 0;
-				return;
-			}
-			cerr << "Error in CMarkerLoadRef::SetValue(): "
-					<< "incorrect number of MARKER_LOAD parameters in the configuration file."
-					<< endl;
-			throw(-1);
-		}
-		*nMarker_Load_  = static_cast<unsigned short>(value.size())/2;
-		(*Marker_Load_) = new string[*nMarker_Load_];
-		(*Force_)      = new double[*nMarker_Load_];
-		stringstream ss;
-		unsigned short i = 0;
-		for (unsigned short iMarker = 0; iMarker < *nMarker_Load_; iMarker++) {
-			ss << value[i++] << " ";
-			ss >> (*Marker_Load_)[iMarker];
-			ss << value[i++] << " ";
-			ss >> (*Force_)[iMarker];
-		}
-	}
-
-	/*!
-	 * \brief write the value of the option to std out (mostly for debugging)
-	 */
-	void WriteValue() {
-		cout << "Load markers (" << (*nMarker_Load_) << ")" << endl;
-		for (unsigned short iMarker = 0; iMarker < *nMarker_Load_; iMarker++)
-			cout << "name = " << (*Marker_Load_)[iMarker]
-			                                     << ": force. = " << (*Force_)[iMarker] << endl;
-	}
-
-};
-
-/*!
- * \class CMarkerFlowLoadRef
- * \brief Specialized option for FlowLoad boundary markers
- * \author F. Palacios
- */
-class CMarkerFlowLoadRef : public CAnyOptionRef {
-private:
-	unsigned short* nMarker_FlowLoad_; /*!< \brief the number of FlowLoad marker boundaries */
-	string** Marker_FlowLoad_;         /*!< \brief string names of FlowLoad boundaries */
-	double** FlowForce_;              /*!< \brief specified FlowLoad for FlowLoad boundaries */
-
-public:
-
-	/*!
-	 * \brief constructor for outlet marker option
-	 * \param[in] nMarker_FlowLoad - the number of FlowLoad marker boundaries
-	 * \param[in] Marker_FlowLoad - string names of FlowLoad boundaries
-	 * \param[in] FlowForce - specified back FlowLoad for FlowLoad boundaries
-	 */
-	CMarkerFlowLoadRef(unsigned short & nMarker_FlowLoad, string* & Marker_FlowLoad, double* & FlowForce) {
-		nMarker_FlowLoad_ = &nMarker_FlowLoad;
-		Marker_FlowLoad_ = &Marker_FlowLoad;
-		*Marker_FlowLoad_ = NULL;
-		FlowForce_ = &FlowForce;
-		*FlowForce_ = NULL;
-	}
-
-	/*!
-	 * \brief sets the value of the FlowLoad parameters given the vector of strings
-	 * \param[in] value - a set of strings used to define the option
-	 */
-	void SetValue(const vector<string> & value) {
-		if ( (*Marker_FlowLoad_ != NULL) || (*FlowForce_ != NULL) ) {
-			cerr << "Error in CMarkerFlowLoadRef::SetValue(): "
-					<< "one or more FlowLoad-marker option arrays have already been allocated."
-					<< endl;
-			throw(-1);
-		}
-		if (static_cast<int>(value.size()) % 2 != 0) {
-			if (value[0].compare("NONE") == 0) {
-				*nMarker_FlowLoad_ = 0;
-				return;
-			}
-			cerr << "Error in CMarkerFlowLoadRef::SetValue(): "
-					<< "incorrect number of MARKER_FlowLoad parameters in the configuration file."
-					<< endl;
-			throw(-1);
-		}
-		*nMarker_FlowLoad_  = static_cast<unsigned short>(value.size())/2;
-		(*Marker_FlowLoad_) = new string[*nMarker_FlowLoad_];
-		(*FlowForce_)      = new double[*nMarker_FlowLoad_];
-		stringstream ss;
-		unsigned short i = 0;
-		for (unsigned short iMarker = 0; iMarker < *nMarker_FlowLoad_; iMarker++) {
-			ss << value[i++] << " ";
-			ss >> (*Marker_FlowLoad_)[iMarker];
-			ss << value[i++] << " ";
-			ss >> (*FlowForce_)[iMarker];
-		}
-	}
-
-	/*!
-	 * \brief write the value of the option to std out (mostly for debugging)
-	 */
-	void WriteValue() {
-		cout << "FlowLoad markers (" << (*nMarker_FlowLoad_) << ")" << endl;
-		for (unsigned short iMarker = 0; iMarker < *nMarker_FlowLoad_; iMarker++)
-			cout << "name = " << (*Marker_FlowLoad_)[iMarker]
-			                                         << ": FlowForce. = " << (*FlowForce_)[iMarker] << endl;
-	}
-
-};
-
-
-/*!
- * \class CConvOptionRef
- * \brief a typed version of the base class for convection discretization options
- * \author J. Hicken
- */
-class CConvOptionRef : public CAnyOptionRef {
-private:
-	unsigned short* space_ref_; /*!< \brief pointer to the space discretization type */
-	unsigned short* centered_ref_; /*!< \brief pointer to the centered discretization type */
-	unsigned short* upwind_ref_; /*!< \brief pointer to the upwind discretization type */
-
-public:
-
-	/*!
-	 * \brief constructor for convection options
-	 * \param[in] space - space discretization variable to create a reference to
-	 * \param[in] centered - centered discretization variable to create a reference to
-	 * \param[in] upwind - upwind discretization variable to create a reference to
-	 */
-	CConvOptionRef(unsigned short & space, unsigned short & centered,
-			unsigned short & upwind) {
-		space_ref_ = &space;
-		centered_ref_ = &centered;
-		upwind_ref_ = &upwind;
-	}
-
-	/*!
-	 * \brief sets the value of the referenced convection option using vector of strings
-	 * \param[in] value - a set of strings used to define the option
-	 */
-	void SetValue(const vector<string> & value) {
-		if (Centered_Map.count(value[0])) {
-			*space_ref_ = Space_Map.find("SPACE_CENTERED")->second;
-			*centered_ref_ = Centered_Map.find(value[0])->second;
-			*upwind_ref_ = NO_UPWIND;
-		} else if (Upwind_Map.count(value[0])) {
-			*space_ref_ = Space_Map.find("SPACE_UPWIND")->second;
-			*upwind_ref_ = Upwind_Map.find(value[0])->second;
-			*centered_ref_ = NO_CENTERED;
-		} else {
-			cerr << "Error in CConvOptionRef::SetValue(): "
-					<< value[0] << " is an invalid space discretization" << endl;
-			throw(-1);
-		}
-	}
-
-	/*!
-	 * \brief write the value of the option to std out (mostly for debugging)
-	 */
-	void WriteValue() {
-		cout << "space discretization: " << *space_ref_ << endl;
-		cout << "centered discretization: " << *centered_ref_ << endl;
-		cout << "upwind discretization: " << *upwind_ref_ << endl;
-	}
-};
-
-/*!
- * \class CMathProblemRef
- * \brief this very specialized option for MATH_PROBLEM set several variables
- * \author J. Hicken
- */
-class CMathProblemRef : public CAnyOptionRef {
-private:
-	bool* Adjoint_; /*!< \brief pointer to the Adjoint variable */
-	bool* OneShot_; /*!< \brief pointer to the OneShot variable */
-	bool* Linearized_; /*!< \brief pointer to the Linearized variable */
-	bool* Restart_Flow_; /*!< \brief pointer to the Restart_Flow variable */
-
-public:
-
-	/*!
-	 * \brief constructor for math problem option
-	 * \param[in] Adj - is the adjoint being solved
-	 * \param[in] OneShot - is a one shot problem being solved
-	 * \param[in] Linearized - is a linearized problem being solved
-	 * \param[in] Restart_Flow - restart flow solution for adjoint and linearized problems
-	 */
-	CMathProblemRef(bool & Adjoint, bool & OneShot, bool & Linearized,
-			bool & Restart_Flow) {
-		Adjoint_ = &Adjoint;
-		OneShot_ = &OneShot;
-		Linearized_ = &Linearized;
-		Restart_Flow_ = &Restart_Flow;
-	}
-
-	/*!
-	 * \brief sets the value of the math problem given the vector of strings
-	 * \param[in] value - a set of strings used to define the option
-	 */
-	void SetValue(const vector<string> & value) {
-		if (value[0] == "DIRECT") {
-			*Adjoint_ = false; *OneShot_ = false; *Linearized_ = false; *Restart_Flow_ = false;
-		} else if (value[0] == "ADJOINT") {
-			*Adjoint_ = true; *Restart_Flow_ = true;
-		}
-		if (value[0] == "LINEARIZED") {
-			*Linearized_ = true; *Restart_Flow_ = true;
-		}
-	}
-
-	/*!
-	 * \brief write the value of the option to std out (mostly for debugging)
-	 */
-	void WriteValue() {
-		cout << "Adjoint_ = " << *Adjoint_;
-		cout << ": OneShot_ = " << *OneShot_;
-		cout << ": Linearized_ = " << *Linearized_;
-		cout << ": Restart_Flow_ = " << *Restart_Flow_ << endl;
-	}
-};
-
-/*!
- * \class CDVParamOptionRef
- * \brief Specialized option for grid deformation parameters
- * \author J. Hicken
- */
-class CDVParamOptionRef : public CAnyOptionRef {
-private:
-	unsigned short* nDV_; /*!< \brief Number of variables. */
-	double*** ParamDV_; /*!< \brief Parameters of the variables. */
-	unsigned short** Design_Variable_; /*!< \brief design variable types; should already be allocated */
-
-public:
-
-	/*!
-	 * \brief constructor for DVParam option
-	 * \param[in] nDV - number of design variables
-	 * \param[in] ParamDV - the paramters of each design variable
-	 * \param[in] Design_Variable - DV types
-	 */
-	CDVParamOptionRef(unsigned short & nDV, double** & ParamDV,
-			unsigned short* & Design_Variable) {
-		nDV_ = &nDV;
-		ParamDV_ = &ParamDV;
-		Design_Variable_ = &Design_Variable;
-	}
-
-	/*!
-	 * \brief sets the value of the design variables given the vector of strings
-	 * \param[in] value - a set of strings used to define the option
-	 */
-	void SetValue(const vector<string> & value) {
-
-		// use the ";" token to determine the number of design variables
-		*nDV_ = 0;
-		unsigned int num_semi = 0;
-		for (unsigned int i = 0; i < static_cast<unsigned int>(value.size()); i++) {
-			if (value[i].compare(";") == 0) {
-				(*nDV_)++;
-				num_semi++;
-			}
-		}
-		// if ";" are at both ends, we over-counted
-		if ( (value[0].compare(";") == 0) && (value[value.size()-1].compare(";") == 0) )
-			(*nDV_)--;
-		// if no ";" at either end, we under-counted
-		if ( (value[0].compare(";") != 0) && (value[value.size()-1].compare(";") != 0) )
-			(*nDV_)++;
-
-		if ( (*nDV_ > 0) && (*Design_Variable_ == NULL) ) {
-			cerr << "Error in CDVParamOptionRef::SetValue(): "
-					<< "Design_Variable array has not been allocated." << endl;
-			cerr << "Check that DV_KIND appears before DV_PARAM in configuration file." << endl;
-			throw(-1);
-		}
-
-#if 0
-		cout << "Found " << (*nDV_) << " DV parameters" << endl;
-		cout << "DV param value = ";
-		for (unsigned int i = 0; i < value.size(); i++)
-			cout << value[i] << ", ";
-		cout << endl;
-#endif
-
-
-
-		(*ParamDV_) = new double*[*nDV_];
-		for (unsigned short iDV = 0; iDV < *nDV_; iDV++)
-			(*ParamDV_)[iDV] = new double[MAX_PARAMETERS];
-
-		unsigned short nParamDV = 0;
-		stringstream ss;
-		unsigned int i = 0;
-		for (unsigned short iDV = 0; iDV < *nDV_; iDV++) {
-			switch ((*Design_Variable_)[iDV]) {
-			case NO_DEFORMATION: nParamDV = 0; break;
-			case HICKS_HENNE: nParamDV = 2; break;
-      case SPHERICAL: nParamDV = 3; break;
-      case COSINE_BUMP: nParamDV = 3; break;
-      case FOURIER: nParamDV = 3; break;
-      case DISPLACEMENT: nParamDV = 3; break;
-			case ROTATION: nParamDV = 6; break;
-			case NACA_4DIGITS: nParamDV = 3; break;
-			case PARABOLIC: nParamDV = 2; break;
-			case OBSTACLE: nParamDV = 2; break;
-			case STRETCH: nParamDV = 2; break;
-			case FFD_CONTROL_POINT: nParamDV = 7; break;
-			case FFD_DIHEDRAL_ANGLE: nParamDV = 7; break;
-			case FFD_TWIST_ANGLE: nParamDV = 7; break;
-			case FFD_ROTATION: nParamDV = 7; break;
-			case FFD_CAMBER: nParamDV = 3; break;
-			case FFD_THICKNESS: nParamDV = 3; break;
-			case FFD_VOLUME: nParamDV = 3; break;
-      case SURFACE_FILE: nParamDV = 0; break;
-			default : {
-				cerr << "Error in CDVParamOptionRef::SetValue(): "
-						<< "undefined design variable type found in configuration file." << endl; break;
-			}
-			}
-			for (unsigned short iParamDV = 0; iParamDV < nParamDV; iParamDV++) {
-				ss << value[i] << " ";
-				ss >> (*ParamDV_)[iDV][iParamDV];
-				i++;
-			}
-			if (iDV < (*nDV_)-1) {
-				if (value[i].compare(";") != 0) {
-					cerr << "Error in CDVParamOptionRef::SetValue(): "
-							<< "a design variable in the configuration file "
-							<< "has the wrong number of parameters" << endl;
-					throw(-1);
-				}
-				i++;
-			}
-		}
-	}
-
-
-	/*!
-	 * \brief write the value of the option to std out (mostly for debugging)
-	 */
-	void WriteValue() {
-		//cout << "CDVParamOptionRef::WriteValue(): not implemented yet" << endl;
-		for (unsigned short iDV = 0; iDV < *nDV_; iDV++) {
-			unsigned short nParamDV = 0;
-			switch ((*Design_Variable_)[iDV]) {
-			case NO_DEFORMATION: nParamDV = 0; break;
-			case HICKS_HENNE: nParamDV = 2; break;
-      case SPHERICAL: nParamDV = 3; break;
-      case COSINE_BUMP: nParamDV = 3; break;
-      case FOURIER: nParamDV = 3; break;
-      case DISPLACEMENT: nParamDV = 3; break;
-			case ROTATION: nParamDV = 6; break;
-			case NACA_4DIGITS: nParamDV = 3; break;
-			case PARABOLIC: nParamDV = 2; break;
-			case FFD_CONTROL_POINT: nParamDV = 7; break;
-			case FFD_DIHEDRAL_ANGLE: nParamDV = 7; break;
-			case FFD_TWIST_ANGLE: nParamDV = 7; break;
-			case FFD_ROTATION: nParamDV = 7; break;
-			case FFD_CAMBER: nParamDV = 3; break;
-			case FFD_THICKNESS: nParamDV = 3; break;
-			case FFD_VOLUME: nParamDV = 3; break;
-			default : {
-				cerr << "Error in CDVParamOptionRef::SetValue(): "
-						<< "undefined design variable type found in configuration file." << endl; break;
-			}
-			}
-			cout << "DV param type: " << (*Design_Variable_)[iDV] << ": values = ";
-			for (unsigned short iParamDV = 0; iParamDV < nParamDV; iParamDV++)
-				cout << (*ParamDV_)[iDV][iParamDV] << ", ";
-			cout << endl;
-		}
-	}
-};
+/*!
+ * \file option_structure.hpp
+ * \brief Defines classes for referencing options for easy input in CConfig
+ * \author Aerospace Design Laboratory (Stanford University) <http://su2.stanford.edu>.
+ * \version 2.0.6
+ *
+ * Many of the classes in this file are templated, and therefore must
+ * be declared and defined here; to keep all elements together, there
+ * is no corresponding .cpp file at this time.
+ *
+ * Stanford University Unstructured (SU2) Code
+ * Copyright (C) 2012 Aerospace Design Laboratory
+ *
+ * This program is free software: you can redistribute it and/or modify
+ * it under the terms of the GNU General Public License as published by
+ * the Free Software Foundation, either version 3 of the License, or
+ * (at your option) any later version.
+ *
+ * This program is distributed in the hope that it will be useful,
+ * but WITHOUT ANY WARRANTY; without even the implied warranty of
+ * MERCHANTABILITY or FITNESS FOR A PARTICULAR PURPOSE.  See the
+ * GNU General Public License for more details.
+ *
+ * You should have received a copy of the GNU General Public License
+ * along with this program.  If not, see <http://www.gnu.org/licenses/>.
+ */
+
+#pragma once
+
+#include <iostream>
+#include <sstream>
+#include <string>
+#include <vector>
+#include <map>
+#include <cstdlib>
+#include <algorithm>
+
+using namespace std;
+
+/*!
+ * \class CCreateMap
+ * \brief creates a map from a list by overloading operator()
+ * \tparam T - the key type in the map
+ * \tparam U - the mapped value type in the map
+ * \author Boost.Assign and anonymous person on stackoverflow
+ *
+ * We need this to create static const maps that map strings to enum
+ * types.  The implementation is based on the Boost.Assign library.  This
+ * particular version is taken from
+ * http://stackoverflow.com/questions/138600/initializing-a-static-stdmapint-int-in-c
+ */
+template <typename T, typename U>
+class CCreateMap {
+private:
+	std::map<T, U> m_map;
+public:
+	CCreateMap(const T& key, const U& val) {
+		m_map[key] = val;
+	}
+	CCreateMap<T, U>& operator()(const T& key, const U& val) {
+		m_map[key] = val;
+		return *this;
+	}
+	operator std::map<T, U>() {
+		return m_map;
+	}
+};
+
+/*!
+ * \brief utility function for converting strings to uppercase
+ * \param[in,out] str - string we want to convert
+ */
+inline void StringToUpperCase(string & str) {
+	std::transform(str.begin(), str.end(), str.begin(), ::toupper);
+}
+
+/*!
+ * \brief utility function for converting strings to uppercase
+ * \param[in] str - string we want a copy of converted to uppercase
+ * \returns a copy of str in uppercase
+ */
+inline string StringToUpperCase(const string & str) {
+	string upp_str(str);
+	std::transform(upp_str.begin(), upp_str.end(), upp_str.begin(), ::toupper);
+	return upp_str;
+}
+
+/*!
+ * \brief different software components of SU2
+ */
+enum SU2_COMPONENT {
+	SU2_CFD = 1,	/*!< \brief Running the SU2_CFD software. */
+	SU2_MDC = 2,	/*!< \brief Running the SU2_MDC software. */
+	SU2_GPC = 3,	/*!< \brief Running the SU2_GPC software. */
+	SU2_DDC = 4,	/*!< \brief Running the SU2_DDC software. */
+	SU2_MAC = 5,	/*!< \brief Running the SU2_MAC software. */
+	SU2_GDC = 6,	/*!< \brief Running the SU2_GDC software. */
+	SU2_PBC = 7,	/*!< \brief Running the SU2_PBC software. */
+	SU2_SMC = 8,	/*!< \brief Running the SU2_SMC software. */
+	SU2_SOL = 9	  /*!< \brief Running the SU2_SOL software. */
+};
+
+const unsigned int MAX_PROCESSORS = 1000;	/*!< \brief Maximum number of processors. */
+const unsigned int MAX_PARAMETERS = 10;		/*!< \brief Maximum number of parameters for a design variable definition. */
+const unsigned int MAX_INDEX_VALUE = 100;	/*!< \brief Maximum value for a marker index. */
+const unsigned int MAX_NUMBER_MARKER = 200;	/*!< \brief Maximum number of domains. */
+const unsigned int MAX_NUMBER_FFD = 10;	/*!< \brief Maximum number of FFDBoxs for the FFD. */
+const unsigned int MAX_SOLS = 6;		/*!< \brief Maximum number of solutions at the same time (dimension of solution container array). */
+const unsigned int MAX_TERMS = 6;		/*!< \brief Maximum number of terms in the numerical equations (dimension of solver container array). */
+const unsigned int MAX_ZONES = 3; /*!< \brief Maximum number of zones. */
+const unsigned int MAX_OUTPUT_VARS = 20; /*!< \brief Maximum number of output vars for each solution container. */
+const unsigned int NO_RK_ITER = 0;		/*!< \brief No Runge-Kutta iteration. */
+const unsigned int MESH_0 = 0;			/*!< \brief Definition of the finest grid level. */
+const unsigned int MESH_1 = 1;			/*!< \brief Definition of the finest grid level. */
+const unsigned int ZONE_0 = 0;			/*!< \brief Definition of the first grid domain. */
+const unsigned int ZONE_1 = 1;			/*!< \brief Definition of the first grid domain. */
+const unsigned int MAX_MPI_BUFFER = 52430000; /*!< \brief Buffer size for parallel simulations (50MB). */
+
+const double PRANDTL = 0.72;	        	/*!< \brief Fluid's Prandtl constant (air). */
+const double PRANDTL_TURB = 0.90;	/*!< \brief Fluid's turbulent Prandtl constant (air). */
+const double AVOGAD_CONSTANT = 6.0221415E26;	/*!< \brief Avogardro's constant, number of particles in one kmole. */
+const double BOLTZMANN_CONSTANT = 1.3806503E-23; /*! \brief Boltzmann's constant [J K^-1] */
+const double UNIVERSAL_GAS_CONSTANT = 8314.462175; /*! \brief Universal gas constant [J kmol^-1 K^-1] */
+const double ELECTRON_CHARGE = 1.60217646E-19;	/*!< \brief Electronic charge constant. */
+const double ELECTRON_MASS = 9.10938188E-31;	/*!< \brief Mass of an electron. */
+const double FREE_PERMITTIVITY = 8.8541878176E-12; /*!< \brief Premittivity of free space. */
+const double MAGNETIC_CONSTANT = 1.25663706E-6;  /*!< \brief magnetic permeability of free space. */
+const double STANDART_GRAVITY = 9.80665;        /*!< \brief Acceleration due to gravity at surface of earth. */
+const double EPS = 1.0E-16;			/*!< \brief Error scale. */
+const double TURB_EPS = 1.0E-16;		/*!< \brief Turbulent Error scale. */
+const double ONE2 = 0.5;			/*!< \brief One divided by two. */
+const double TWO3 = 2.0 / 3.0;			/*!< \brief Two divided by three. */
+const double FOUR3 = 4.0 / 3.0;			/*!< \brief Four divided by three. */
+const double PI_NUMBER = 4.0 * atan(1.0);	/*!< \brief Pi number. */
+const unsigned int MAX_NUMBER_DOMAIN = 1000;	/*!< \brief Maximum number of domains. */
+const unsigned int MAX_COMM_LEVEL = 1000;	/*!< \brief Maximum number of communication levels. */
+const unsigned int MAX_NUMBER_PERIODIC = 10;	/*!< \brief Maximum number of periodic boundary conditions. */
+const unsigned int MAX_NUMBER_SLIDING  = 10;	/*!< \brief Maximum number of sliding boundary conditions. */
+const int MASTER_NODE = 0;			/*!< \brief Master node for MPI parallelization. */
+const int SINGLE_NODE = 1;			/*!< \brief There is only a node in the MPI parallelization. */
+const int AUX_NODE = 1;			/*!< \brief Computational node that is used for IO stuff. */
+
+/** General output & CGNS defines **/
+const unsigned int N_ELEM_TYPES = 7;
+const unsigned int N_POINTS_LINE = 2;
+const unsigned int N_POINTS_TRIANGLE = 3;
+const unsigned int N_POINTS_QUADRILATERAL = 4;
+const unsigned int N_POINTS_TETRAHEDRON = 4;
+const unsigned int N_POINTS_HEXAHEDRON = 8;
+const unsigned int N_POINTS_PYRAMID = 5;
+const unsigned int N_POINTS_WEDGE = 6; 
+
+/*!
+ * \brief Boolean answers
+ */
+enum ANSWER {
+	NONE = 0,
+	NO = 0,    /*!< \brief Boolean definition of no. */
+	YES = 1	/*!< \brief Boolean definition of yes. */
+};
+
+/*!
+ * \brief Verbosity level
+ */
+enum VERB_LEVEL {
+	VERB_NONE = 1,   /*!< \brief No verbosity. */
+	VERB_MEDIUM = 1,   /*!< \brief Medium level of verbosity. */
+	VERB_HIGH = 2			/*!< \brief High level of verbosity. */
+};
+
+/*!
+ * \brief types of MPI communications
+ */
+enum COMM_TYPE {
+	SEND = 1,					/*!< \brief Boolean definition of send (parallelization). */
+	RECEIVE = 2				/*!< \brief Boolean definition of receive (parallelization). */
+};
+
+/*!
+ * \brief different solver types for the CFD component
+ */
+enum ENUM_SOLVER {
+	NO_SOLVER = 0,			/*!< \brief Definition of no solver. */
+	EULER = 1,				/*!< \brief Definition of the Euler's solver. */
+	NAVIER_STOKES = 2,			/*!< \brief Definition of the Navier-Stokes' solver. */
+	RANS = 3,				/*!< \brief Definition of the Reynolds-averaged Navier-Stokes' (RANS) solver. */
+	ELECTRIC_POTENTIAL = 4,       	/*!< \brief Definition of the electric potential solver. */
+	PLASMA_EULER = 8,	/*!< \brief Definition of the plasma solver. */
+	PLASMA_NAVIER_STOKES = 9,	/*!< \brief Definition of the plasma solver. */
+	WAVE_EQUATION = 10,	/*!< \brief Definition of the wave solver. */
+	HEAT_EQUATION = 29,								/*!< \brief Definition of the heat solver. */
+	LINEAR_ELASTICITY = 11,	/*!< \brief Definition of the FEA solver. */
+	FLUID_STRUCTURE_EULER = 12,	/*!< \brief Definition of the FEA solver. */
+	FLUID_STRUCTURE_NAVIER_STOKES = 13,	/*!< \brief Definition of the FEA solver. */
+	FLUID_STRUCTURE_RANS = 14,	/*!< \brief Definition of the FEA solver. */
+	AEROACOUSTIC_EULER = 15,	/*!< \brief Definition of the aeroacoustic solver. */
+	AEROACOUSTIC_NAVIER_STOKES = 16,	/*!< \brief Definition of the aeroacoustic solver. */
+	AEROACOUSTIC_RANS = 17,	/*!< \brief Definition of the aeroacoustic solver. */	
+	ADJ_EULER = 18,			/*!< \brief Definition of the continuous adjoint Euler's solver. */
+	ADJ_NAVIER_STOKES = 19,		/*!< \brief Definition of the continuous adjoint Navier-Stokes' solver. */
+	ADJ_RANS = 20,				/*!< \brief Definition of the continuous adjoint Reynolds-averaged Navier-Stokes' (RANS) solver. */
+	LIN_EULER = 21,			/*!< \brief Definition of the linear Euler's solver. */
+	LIN_NAVIER_STOKES = 22,		/*!< \brief Definition of the linear Navier-Stokes' solver. */
+	ADJ_PLASMA_NAVIER_STOKES = 26,	/*!< \brief Definition of the adjoint plasma solver. */
+	ADJ_PLASMA_EULER = 27,	/*!< \brief Definition of the adjoint plasma solver. */
+	ADJ_AEROACOUSTIC_EULER = 28,			/*!< \brief Definition of the adjoint aeroacoustic Euler solver. */
+	TEMPLATE_SOLVER = 30                  /*!< \brief Definition of template solver. */
+
+
+};
+/* BEGIN_CONFIG_ENUMS */
+static const map<string, ENUM_SOLVER> Solver_Map = CCreateMap<string, ENUM_SOLVER>
+("NONE", NO_SOLVER)
+("EULER", EULER)
+("NAVIER_STOKES", NAVIER_STOKES)
+("RANS", RANS)
+("ELECTRIC_POTENTIAL", ELECTRIC_POTENTIAL)
+("ADJ_EULER", ADJ_EULER)
+("ADJ_NAVIER_STOKES", ADJ_NAVIER_STOKES)
+("ADJ_RANS", ADJ_RANS )
+("LIN_EULER", LIN_EULER)
+("LIN_NAVIER_STOKES", LIN_NAVIER_STOKES)
+("PLASMA_NAVIER_STOKES", PLASMA_NAVIER_STOKES)
+("PLASMA_EULER", PLASMA_EULER)
+("WAVE_EQUATION", WAVE_EQUATION)
+("HEAT_EQUATION", HEAT_EQUATION)
+("LINEAR_ELASTICITY", LINEAR_ELASTICITY)
+("FLUID_STRUCTURE_EULER", FLUID_STRUCTURE_EULER)
+("FLUID_STRUCTURE_NAVIER_STOKES", FLUID_STRUCTURE_NAVIER_STOKES)
+("FLUID_STRUCTURE_RANS", FLUID_STRUCTURE_RANS)
+("AEROACOUSTIC_EULER", AEROACOUSTIC_EULER)
+("AEROACOUSTIC_NAVIER_STOKES", AEROACOUSTIC_NAVIER_STOKES)
+("AEROACOUSTIC_RANS", AEROACOUSTIC_RANS)
+("TEMPLATE_SOLVER", TEMPLATE_SOLVER);
+
+/*!
+ * \brief different regime modes
+ */
+enum ENUM_REGIME {
+	COMPRESSIBLE = 0,			/*!< \brief Definition of compressible solver. */
+	INCOMPRESSIBLE = 1,				/*!< \brief Definition of incompressible solver. */
+	FREESURFACE = 2			/*!< \brief Definition of freesurface solver (incompressible). */
+  
+};
+static const map<string, ENUM_REGIME> Regime_Map = CCreateMap<string, ENUM_REGIME>
+("COMPRESSIBLE", COMPRESSIBLE)
+("INCOMPRESSIBLE", INCOMPRESSIBLE)
+("FREESURFACE", FREESURFACE);
+
+/*!
+ * \brief different types of systems
+ */
+enum RUNTIME_TYPE {
+	RUNTIME_POT_SYS = 1,			/*!< \brief One-physics case, the code is solving the potential equation. */
+	RUNTIME_FLOW_SYS = 2,			/*!< \brief One-physics case, the code is solving the flow equations(Euler and Navier-Stokes). */
+	RUNTIME_TURB_SYS = 3,			/*!< \brief One-physics case, the code is solving the turbulence model. */
+	RUNTIME_ELEC_SYS = 4,			/*!< \brief One-physics case, the code is solving the electrical potential equation. */
+	RUNTIME_PLASMA_SYS = 15,		/*!< \brief One-physics case, the code is solving the plasma equations. */
+	RUNTIME_WAVE_SYS = 8,		/*!< \brief One-physics case, the code is solving the wave equation. */
+	RUNTIME_HEAT_SYS = 21,		/*!< \brief One-physics case, the code is solving the heat equation. */
+	RUNTIME_FEA_SYS = 20,		/*!< \brief One-physics case, the code is solving the FEA equation. */
+	RUNTIME_ADJPOT_SYS = 5,		/*!< \brief One-physics case, the code is solving the adjoint potential flow equation. */
+	RUNTIME_ADJFLOW_SYS = 6,		/*!< \brief One-physics case, the code is solving the adjoint equations is being solved (Euler and Navier-Stokes). */
+	RUNTIME_ADJTURB_SYS = 7,		/*!< \brief One-physics case, the code is solving the adjoint turbulence model. */
+	RUNTIME_LINPOT_SYS = 9,		/*!< \brief One-physics case, the code is solving the linear potential flow equations. */
+	RUNTIME_LINFLOW_SYS = 10,		/*!< \brief One-physics case, the code is solving the linear equations is being solved (Euler and Navier-Stokes). */
+	RUNTIME_MULTIGRID_SYS = 14,   	/*!< \brief Full Approximation Storage Multigrid system of equations. */
+	RUNTIME_ADJPLASMA_SYS = 19,		/*!< \brief One-physics case, the code is solving the plasma equations. */
+	RUNTIME_TRANS_SYS = 22			/*!< \brief One-physics case, the code is solving the turbulence model. */
+};
+
+const int FLOW_SOL = 0;		/*!< \brief Position of the mean flow solution in the solver container array. */
+const int ADJFLOW_SOL = 1;	/*!< \brief Position of the continuous adjoint flow solution in the solver container array. */
+const int LINFLOW_SOL = 1;	/*!< \brief Position of the linearized flow solution in the solution solver array. */
+
+const int TURB_SOL = 2;		/*!< \brief Position of the turbulence model solution in the solver container array. */
+const int ADJTURB_SOL = 3;	/*!< \brief Position of the continuous adjoint turbulence solution in the solver container array. */
+const int LINTURB_SOL = 3;	/*!< \brief Position of the linearized turbulence model in the solver container array. */
+
+const int PLASMA_SOL = 0;	/*!< \brief Position of the plasma solution in the solution container array. */
+const int ADJPLASMA_SOL = 1;	/*!< \brief Position of the continuous adjoint plasma solution in the solution container array. */
+const int LINPLASMA_SOL = 1;	/*!< \brief Position of the linearized plasma solution in the solution container array. */
+
+const int TRANS_SOL = 4;	/*!< \brief Position of the transition model solution in the solver container array. */
+const int ELEC_SOL = 2;		/*!< \brief Position of the electronic potential solution in the solver container array. */
+const int WAVE_SOL = 1;		/*!< \brief Position of the wave equation in the solution solver array. */
+const int HEAT_SOL = 2;		/*!< \brief Position of the heat equation in the solution solver array. */
+const int FEA_SOL = 1;		/*!< \brief Position of the FEA equation in the solution solver array. */
+
+const int TEMPLATE_SOL = 0;     /*!< \brief Position of the template solution. */
+
+const int CONV_TERM = 0;	/*!< \brief Position of the convective terms in the numerics container array. */
+const int VISC_TERM = 1;        /*!< \brief Position of the viscous terms in the numerics container array. */
+const int SOURCE_FIRST_TERM = 2;        /*!< \brief Position of the first source term in the numerics container array. */
+const int SOURCE_SECOND_TERM = 3;   /*!< \brief Position of the second source term in the numerics container array. */
+const int CONV_BOUND_TERM = 4;       /*!< \brief Position of the convective boundary terms in the numerics container array. */
+const int VISC_BOUND_TERM = 5;       /*!< \brief Position of the viscous boundary terms in the numerics container array. */
+
+/*!
+ * \brief types of spatial discretizations
+ */
+enum ENUM_SPACE {
+	NO_CONVECTIVE = 0, /*!< \brief No convective scheme is used. */
+	SPACE_CENTERED = 1,		/*!< \brief Space centered convective numerical method. */
+	SPACE_UPWIND = 2		/*!< \brief Upwind convective numerical method. */
+};
+static const map<string, ENUM_SPACE> Space_Map = CCreateMap<string, ENUM_SPACE>
+("NONE", NO_CONVECTIVE)
+("SPACE_CENTERED", SPACE_CENTERED)
+("SPACE_UPWIND", SPACE_UPWIND);
+
+/*!
+ * \brief types of spatial discretizations
+ */
+enum ENUM_GASMODEL {
+	NO_MODEL = 0, /*!< \brief _____. */
+	ARGON = 1,		/*!< \brief _____. */
+	AIR7 = 2,		/*!< \brief _______. */
+	AIR21 = 3,		/*!< \brief _______. */
+	O2 = 4,
+	N2 = 5,
+	AIR5 = 6,
+	ARGON_SID = 7
+
+};
+static const map<string, ENUM_GASMODEL> GasModel_Map = CCreateMap<string, ENUM_GASMODEL>
+("NONE", NO_MODEL)       
+("ARGON", ARGON)
+("AIR-7", AIR7)
+("AIR-21", AIR21)
+("O2", O2)
+("N2", N2)
+("AIR-5", AIR5)
+("ARGON-SID",ARGON_SID);
+
+/*!
+ * \brief types of unsteady mesh motion
+ */
+enum ENUM_GRIDMOVEMENT {
+	NO_MOVEMENT = 0, /*!< \brief Simulation on a static mesh. */
+	DEFORMING = 1,		/*!< \brief Simulation with dynamically deforming meshes (plunging/pitching/rotation). */
+	RIGID_MOTION = 2,		/*!< \brief Simulation with rigid mesh motion (plunging/pitching/rotation). */
+	FLUID_STRUCTURE = 3,		/*!< \brief _______. */
+	EXTERNAL = 4,  /*!< \brief Arbitrary grid motion specified by external files at each time step. */
+	EXTERNAL_ROTATION = 5,  /*!< \brief Arbitrary grid motion specified by external files at each time step with rigid rotation. */
+  AEROELASTIC = 6,    /*!< \brief Simulation with aeroelastic motion. */
+  MOVING_WALL = 7,    /*!< \brief Simulation with moving walls (translation/rotation). */
+  ROTATING_FRAME = 8    /*!< \brief Simulation in a rotating frame. */
+
+};
+static const map<string, ENUM_GRIDMOVEMENT> GridMovement_Map = CCreateMap<string, ENUM_GRIDMOVEMENT>
+("NONE", NO_MOVEMENT)       
+("DEFORMING", DEFORMING)
+("RIGID_MOTION", RIGID_MOTION)
+("FLUID_STRUCTURE", FLUID_STRUCTURE)
+("EXTERNAL", EXTERNAL)
+("EXTERNAL_ROTATION", EXTERNAL_ROTATION)
+("AEROELASTIC", AEROELASTIC)
+("ROTATING_FRAME", ROTATING_FRAME)
+("MOVING_WALL", MOVING_WALL);
+
+/*!
+ * \brief type of aeroelastic grid movement
+ */
+enum ENUM_AEROELASTIC_GRIDMOVEMENT {
+	RIGID = 1, 		/*!< \brief Move mesh rigidly due to aeroelastic forces. */
+	DEFORM = 2,  		/*!< \brief Move mesh by deforming due to aeroelastic forces. */
+};
+static const map<string, ENUM_AEROELASTIC_GRIDMOVEMENT> Aeroelastic_Movement_Map = CCreateMap<string, ENUM_AEROELASTIC_GRIDMOVEMENT>
+("RIGID", RIGID)
+("DEFORM", DEFORM);
+
+/*!
+ * \brief type of aeroelastic grid velocities
+ */
+enum ENUM_AEROELASTIC_GRIDVELOCITY {
+	FD = 1, 		/*!< \brief Mesh velocities by finite difference. */
+	ANALYTIC = 2,  		/*!< \brief Analytic mesh velocities. */
+};
+static const map<string, ENUM_AEROELASTIC_GRIDVELOCITY> Aeroelastic_Velocity_Map = CCreateMap<string, ENUM_AEROELASTIC_GRIDVELOCITY>
+("FD", FD)
+("ANALYTIC", ANALYTIC);
+
+/*!
+ * \brief type of wind gusts
+ */
+enum ENUM_GUST_TYPE {
+    NO_GUST = 0,        /*!< \brief _______. */
+	TOP_HAT = 1, 		/*!< \brief Top-hat function shaped gust  */
+	SINE = 2,  		/*!< \brief  Sine shaped gust */
+};
+static const map<string, ENUM_GUST_TYPE> Gust_Type_Map = CCreateMap<string, ENUM_GUST_TYPE>
+("NONE", NO_GUST)
+("TOP_HAT", TOP_HAT)
+("SINE", SINE);
+
+/*!
+ * \brief type of wind direction
+ */
+enum ENUM_GUST_DIR {
+    X_DIR = 0,        /*!< \brief _______. */
+	Y_DIR = 1, 		 /*!< \brief _______. */
+};
+static const map<string, ENUM_GUST_DIR> Gust_Dir_Map = CCreateMap<string, ENUM_GUST_DIR>
+("X_DIR", X_DIR)
+("Y_DIR", Y_DIR);
+
+/*!
+ * \brief types of centered spatial discretizations
+ */
+enum ENUM_CENTERED {
+	NO_CENTERED = 0,               /*!< \brief No centered scheme is used. */
+	JST = 1,			/*!< \brief Jameson-Smith-Turkel centered numerical method. */
+	LAX = 2			/*!< \brief Lax-Friedrich centered numerical method. */
+};
+static const map<string, ENUM_CENTERED> Centered_Map = CCreateMap<string, ENUM_CENTERED>
+("NONE", NO_CENTERED)
+("JST", JST)
+("LAX-FRIEDRICH", LAX);
+
+/*!
+ * \brief types of upwind spatial discretizations
+ */
+enum ENUM_UPWIND {
+	NO_UPWIND = 0,                /*!< \brief No upwind scheme is used. */
+	ROE_1ST = 1,			/*!< \brief First order Roe's upwind numerical method. */
+	ROE_2ND = 2,			/*!< \brief Second order Roe's upwind numerical method. */
+	SCALAR_UPWIND_1ST = 3,	/*!< \brief First order scalar upwind numerical method. */
+	SCALAR_UPWIND_2ND = 4,	/*!< \brief Second order scalar upwind numerical method. */
+	CONVECTIVE_TEMPLATE = 5,       /*!< \brief Template for new numerical method . */
+	AUSM_1ST = 6,			/*!< \brief First order AUSM numerical method. */
+	AUSM_2ND = 7,			/*!< \brief Second order AUSM numerical method. */
+	HLLC_1ST = 8,			/*!< \brief First order HLLC numerical method. */
+	HLLC_2ND = 9,			/*!< \brief Second order HLLC numerical method. */
+	SW_1ST = 10,			/*!< \brief First order Steger-Warming method. */
+	SW_2ND = 11,      /*!< \brief Second order Steger-Warming method. */
+  MSW_1ST = 12,     /*!< \brief First order Modified Steger-Warming method. */
+  MSW_2ND = 13,     /*!< \brief Second order Modified Steger-Warming method. */
+	ROE_TURKEL_1ST = 14,			/*!< \brief First order Roe-Turkel's upwind numerical method. */
+	ROE_TURKEL_2ND = 15			/*!< \brief Second order Roe-Turkel's upwind numerical method. */
+  
+};
+static const map<string, ENUM_UPWIND> Upwind_Map = CCreateMap<string, ENUM_UPWIND>
+("NONE", NO_UPWIND)
+("ROE-1ST_ORDER", ROE_1ST)
+("ROE-2ND_ORDER", ROE_2ND)
+("ROE_TURKEL_1ST", ROE_TURKEL_1ST)
+("ROE_TURKEL_2ND", ROE_TURKEL_2ND)
+("AUSM-1ST_ORDER", AUSM_1ST)
+("AUSM-2ND_ORDER", AUSM_2ND)
+("HLLC-1ST_ORDER", HLLC_1ST)
+("HLLC-2ND_ORDER", HLLC_2ND)
+("SW-1ST_ORDER", SW_1ST)
+("SW-2ND_ORDER", SW_2ND)
+("MSW-1ST_ORDER", MSW_1ST)
+("MSW-2ND_ORDER", MSW_2ND)
+("SCALAR_UPWIND-1ST_ORDER", SCALAR_UPWIND_1ST)
+("SCALAR_UPWIND-2ND_ORDER", SCALAR_UPWIND_2ND)
+("CONVECTIVE_TEMPLATE", CONVECTIVE_TEMPLATE);
+
+/*!
+ * \brief types of slope limiters
+ */
+enum ENUM_LIMITER {
+	NO_LIMITER = 0,       /*!< \brief No slope limiter */
+	VENKATAKRISHNAN = 1,	/*!< \brief Slope limiter using Venkatakrisnan method. */
+  MINMOD = 2,           /*!< \brief Slope limiter using minmod method. */
+  SHARP_EDGES = 3       /*!< \brief Slope limiter using sharp edges. */
+};
+static const map<string, ENUM_LIMITER> Limiter_Map = CCreateMap<string, ENUM_LIMITER>
+("NONE", NO_LIMITER)
+("VENKATAKRISHNAN", VENKATAKRISHNAN)
+("MINMOD", MINMOD)
+("SHARP_EDGES", SHARP_EDGES);
+
+/*!
+ * \brief types of viscous term discretizations
+ */
+enum ENUM_VISCOUS {
+	NO_VISCOUS = 0,               /*!< \brief No viscous term computation. */
+	AVG_GRAD = 1,			/*!< \brief Average of gradients method for viscous term computation. */
+	AVG_GRAD_CORRECTED = 2,	/*!< \brief Average of gradients with correction for viscous term computation. */
+	GALERKIN = 3			/*!< \brief Galerkin method for viscous term computation. */
+};
+static const map<string, ENUM_VISCOUS> Viscous_Map = CCreateMap<string, ENUM_VISCOUS>
+("NONE", NO_VISCOUS)
+("AVG_GRAD", AVG_GRAD)
+("AVG_GRAD_CORRECTED", AVG_GRAD_CORRECTED)
+("GALERKIN", GALERKIN);
+
+/*!
+ * \brief types of source term methods to use
+ */
+enum ENUM_SOURCE {
+	NO_SOURCE = 0,                /*!< \brief No source term. */
+	PIECEWISE_CONSTANT = 1,	/*!< \brief Numerical method for source term in flow equations. */
+	CHARGE_DIST = 2,		/*!< \brief Numerical method for source term in charge distribution. */
+	SOURCE_TEMPLATE = 4           /*!< \brief Template for New numerical method for source term. */
+};
+static const map<string, ENUM_SOURCE> Source_Map = CCreateMap<string, ENUM_SOURCE>
+("NONE", NO_SOURCE)
+("PIECEWISE_CONSTANT", PIECEWISE_CONSTANT)
+("CHARGE_DIST", CHARGE_DIST)
+("TEMPLATE_SOURCE_METHOD", SOURCE_TEMPLATE);
+
+/*!
+ * \brief types of methods used to calculate source term Jacobians
+ */
+enum ENUM_SOURCEJAC {
+	NO_JACOBIAN = 0,             /*!< \brief No source term Jacobian. */
+	FINITE_DIFF = 1,	/*!< \brief Numerical method for source term in flow equations. */
+	AUTO_DIFF = 2		/*!< \brief Numerical method for source term in charge distribution. */
+};
+static const map<string, ENUM_SOURCEJAC> SourceJac_Map = CCreateMap<string, ENUM_SOURCEJAC>
+("NO_JACOBIAN", NO_JACOBIAN)
+("FINITE_DIFF", FINITE_DIFF)
+("AUTO_DIFF", AUTO_DIFF);
+
+/*!
+ * \brief types of turbulent models
+ */
+enum ENUM_TURB_MODEL {
+	NO_TURB_MODEL = 0,            /*!< \brief No turbulence model. */
+	SA = 1,                       /*!< \brief Kind of Turbulent model (Spalart-Allmaras). */
+	SST = 2       		/*!< \brief Kind of Turbulence model (Menter SST). */
+};
+static const map<string, ENUM_TURB_MODEL> Turb_Model_Map = CCreateMap<string, ENUM_TURB_MODEL>
+("NONE", NO_TURB_MODEL)
+("SA", SA)
+("SST", SST);
+
+/*!
+ * \brief types of transition models
+ */
+enum ENUM_TRANS_MODEL {
+	NO_TRANS_MODEL = 0,            /*!< \brief No transition model. */
+	LM = 1												/*!< \brief Kind of transition model (LM for Spalart-Allmaras). */
+};
+static const map<string, ENUM_TRANS_MODEL> Trans_Model_Map = CCreateMap<string, ENUM_TRANS_MODEL>
+("NONE", NO_TRANS_MODEL)
+("LM", LM);
+
+/*!
+ * \brief type of time integration schemes
+ */
+enum ENUM_TIME_INT {
+	RUNGE_KUTTA_EXPLICIT = 1,	/*!< \brief Explicit Runge-Kutta time integration definition. */
+	EULER_EXPLICIT = 2,   	/*!< \brief Explicit Euler time integration definition. */
+	EULER_IMPLICIT = 3   	/*!< \brief Implicit Euler time integration definition. */
+};
+static const map<string, ENUM_TIME_INT> Time_Int_Map = CCreateMap<string, ENUM_TIME_INT>
+("RUNGE-KUTTA_EXPLICIT", RUNGE_KUTTA_EXPLICIT)
+("EULER_EXPLICIT", EULER_EXPLICIT)
+("EULER_IMPLICIT", EULER_IMPLICIT);
+
+/*!
+ * \brief types of schemes to compute the gradient
+ */
+enum ENUM_GRADIENT {
+	GREEN_GAUSS = 1,		/*!< \brief Gradients computation using Green Gauss theorem. */
+	WEIGHTED_LEAST_SQUARES = 2	/*!< \brief Gradients computation using Weighted Least Squares. */
+};
+static const map<string, ENUM_GRADIENT> Gradient_Map = CCreateMap<string, ENUM_GRADIENT>
+("GREEN_GAUSS", GREEN_GAUSS)
+("WEIGHTED_LEAST_SQUARES", WEIGHTED_LEAST_SQUARES);
+
+/*!
+ * \brief types of action to take on a geometry structure
+ */
+enum GEOMETRY_ACTION {
+	ALLOCATE = 0,     /*!<  \brief Allocate geometry structure. */
+	UPDATE = 1       /*!<  \brief Update geometry structure (grid moving, adaptation, etc.). */
+};
+
+/*!
+ * \brief types of action to perform when doing the geometry evaluation
+ */
+enum GEOMETRY_MODE {
+	FUNCTION = 0,     /*!<  \brief Geometrical analysis. */
+	GRADIENT = 1      /*!<  \brief Geometrical analysis and gradient using finite differences. */
+};
+static const map<string, GEOMETRY_MODE> GeometryMode_Map = CCreateMap<string, GEOMETRY_MODE>
+("FUNCTION", FUNCTION)
+("GRADIENT", GRADIENT);
+
+/*!
+ * \brief types of boundary conditions
+ */
+enum BC_TYPE {
+	EULER_WALL = 1,		/*!< \brief Boundary Euler wall definition. */
+	FAR_FIELD = 2,		/*!< \brief Boundary far-field definition. */
+	SYMMETRY_PLANE = 3,   	/*!< \brief Boundary symmetry plane definition. */
+	INLET_FLOW = 5,		/*!< \brief Boundary inlet flow definition. */
+	OUTLET_FLOW = 6,		/*!< \brief Boundary outlet flow definition. */
+	PERIODIC_BOUNDARY = 7,	/*!< \brief Periodic boundary definition. */
+	NEARFIELD_BOUNDARY = 8,	/*!< \brief Near-Field boundary definition. */
+	ELECTRODE_BOUNDARY = 9,	/*!< \brief Electrode boundary definition. */
+	DIELECTRIC_BOUNDARY = 10,	/*!< \brief Dielectric boundary definition. */
+	CUSTOM_BOUNDARY = 11,         /*!< \brief custom boundary definition. */
+	INTERFACE_BOUNDARY = 12,	/*!< \brief Domain interface boundary definition. */
+	DIRICHLET = 13,		/*!< \brief Boundary Euler wall definition. */
+	NEUMANN = 14,		/*!< \brief Boundary Neumann definition. */
+	DISPLACEMENT_BOUNDARY = 15,		/*!< \brief Boundary displacement definition. */
+	LOAD_BOUNDARY = 16,		/*!< \brief Boundary Load definition. */
+	FLOWLOAD_BOUNDARY = 17,		/*!< \brief Boundary Load definition. */
+	FWH_SURFACE = 18,		/*!< \brief FW-H surface definition (aeroacoustic computations). */
+	WAVE_OBSERVER = 19,		/*!< \brief Wave observer surface definition. */
+	ELEC_DIELECTRIC_BOUNDARY = 22,	/*!< \brief Dielectric boundary definition for the electrical potential. */
+	ELEC_NEUMANN = 23,		/*!< \brief Boundary Neumann definition. */
+  SUPERSONIC_INLET = 24,		/*!< \brief Boundary supersonic inlet definition. */
+	NACELLE_INFLOW = 25,		/*!< \brief Boundary nacelle inflow. */
+	NACELLE_EXHAUST = 26,		/*!< \brief Boundary nacelle exhaust. */
+	SLIDING_INTERFACE = 27,		/*!< \brief Boundary sliding interface definition. */
+  ISOTHERMAL = 28,      /*!< \brief No slip isothermal wall boundary condition. */
+  HEAT_FLUX  = 29,      /*!< \brief No slip constant heat flux wall boundary condition. */
+	SEND_RECEIVE = 99		/*!< \brief Boundary send-receive definition. */
+};
+
+/*!
+ * \brief types inlet boundary treatments
+ */
+enum INLET_TYPE {
+	TOTAL_CONDITIONS = 1,		/*!< \brief User specifies total pressure, total temperature, and flow direction. */
+	MASS_FLOW = 2           /*!< \brief User specifies density and velocity (mass flow). */
+};
+static const map<string, INLET_TYPE> Inlet_Map = CCreateMap<string, INLET_TYPE>
+("TOTAL_CONDITIONS", TOTAL_CONDITIONS)
+("MASS_FLOW", MASS_FLOW);
+
+/*!
+ * \brief types of geometric entities based on VTK nomenclature
+ */
+enum GEO_TYPE {
+	VERTEX = 1,   		/*!< \brief VTK nomenclature for defining a vertex element. */
+	LINE = 3,			/*!< \brief VTK nomenclature for defining a line element. */
+	TRIANGLE = 5, 		/*!< \brief VTK nomenclature for defining a triangle element. */
+	RECTANGLE = 9,		/*!< \brief VTK nomenclature for defining a rectangle element. */
+	TETRAHEDRON = 10,     	/*!< \brief VTK nomenclature for defining a tetrahedron element. */
+	HEXAHEDRON = 12,      	/*!< \brief VTK nomenclature for defining a hexahedron element. */
+	WEDGE = 13,     		/*!< \brief VTK nomenclature for defining a wedge element. */
+	PYRAMID = 14  		/*!< \brief VTK nomenclature for defining a pyramid element. */
+};
+
+/*!
+ * \brief types of objective functions
+ */
+enum ENUM_OBJECTIVE {
+	DRAG_COEFFICIENT = 1, 	/*!< \brief Drag objective function definition. */
+	LIFT_COEFFICIENT = 2, 	/*!< \brief Lift objective function definition. */
+	SIDEFORCE_COEFFICIENT = 3,	/*!< \brief Side force objective function definition. */
+	EFFICIENCY = 4,		/*!< \brief Efficiency objective function definition. */
+	PRESSURE_COEFFICIENT = 5,	/*!< \brief Pressure objective function definition. */
+	MOMENT_X_COEFFICIENT = 6,	/*!< \brief Pitching moment objective function definition. */
+	MOMENT_Y_COEFFICIENT = 7,	/*!< \brief Rolling moment objective function definition. */
+	MOMENT_Z_COEFFICIENT = 8,	/*!< \brief Yawing objective function definition. */
+	EQUIVALENT_AREA = 9,		/*!< \brief Equivalent area objective function definition. */
+	NEARFIELD_PRESSURE = 10,	/*!< \brief NearField Pressure objective function definition. */
+	FORCE_X_COEFFICIENT = 12,	/*!< \brief X-direction force objective function definition. */
+	FORCE_Y_COEFFICIENT = 13,	/*!< \brief Y-direction force objective function definition. */
+	FORCE_Z_COEFFICIENT = 14,	/*!< \brief Z-direction force objective function definition. */
+	THRUST_COEFFICIENT = 15,		/*!< \brief Thrust objective function definition. */
+	TORQUE_COEFFICIENT = 16,		/*!< \brief Torque objective function definition. */
+	FIGURE_OF_MERIT = 17,		/*!< \brief Rotor Figure of Merit objective function definition. */
+	FREE_SURFACE = 18,				/*!< \brief Free Surface objective function definition. */
+	NOISE = 19,             /*!< \brief Noise objective function definition. */
+	MAX_THICKNESS = 20,       /*!< \brief Maximum thickness. */
+	TOTAL_VOLUME = 21,       /*!< \brief Total volume. */
+  CLEARANCE = 22,       /*!< \brief Clearance. */
+  MIN_THICKNESS = 23,       /*!< \brief Minimum thickness. */
+  HEAT_LOAD = 24,        /*!< \brief Integrated heat flux (heat load). */
+  MAX_HEAT_FLUX = 25,    /*!< \brief Maximum heat flux. */
+  MAX_THICK_SEC1 = 26,       /*!< \brief Maximum thickness in section 1. */
+	MAX_THICK_SEC2 = 27,       /*!< \brief Maximum thickness in section 2. */
+	MAX_THICK_SEC3 = 28,       /*!< \brief Maximum thickness in section 3. */
+	MAX_THICK_SEC4 = 29,       /*!< \brief Maximum thickness in section 4. */
+	MAX_THICK_SEC5 = 30       /*!< \brief Maximum thickness in section 5. */
+};
+
+static const map<string, ENUM_OBJECTIVE> Objective_Map = CCreateMap<string, ENUM_OBJECTIVE>
+("DRAG", DRAG_COEFFICIENT)
+("LIFT", LIFT_COEFFICIENT)
+("SIDEFORCE", SIDEFORCE_COEFFICIENT)
+("EFFICIENCY", EFFICIENCY)
+("PRESSURE", PRESSURE_COEFFICIENT)
+("MOMENT_X", MOMENT_X_COEFFICIENT)
+("MOMENT_Y", MOMENT_Y_COEFFICIENT)
+("MOMENT_Z", MOMENT_Z_COEFFICIENT)
+("EQUIVALENT_AREA", EQUIVALENT_AREA)
+("NEARFIELD_PRESSURE", NEARFIELD_PRESSURE)
+("FORCE_X", FORCE_X_COEFFICIENT)
+("FORCE_Y", FORCE_Y_COEFFICIENT)
+("FORCE_Z", FORCE_Z_COEFFICIENT)
+("THRUST", THRUST_COEFFICIENT)
+("TORQUE", TORQUE_COEFFICIENT)
+("HEAT_LOAD", HEAT_LOAD)
+("FIGURE_OF_MERIT", FIGURE_OF_MERIT)
+("FREE_SURFACE", FREE_SURFACE)
+("NOISE", NOISE)
+("TOTAL_VOLUME", TOTAL_VOLUME)
+("MAX_THICKNESS", MAX_THICKNESS)
+("CLEARANCE", CLEARANCE)
+("MIN_THICKNESS", MIN_THICKNESS)
+("MAX_THICK_SEC1", MAX_THICK_SEC1)
+("MAX_THICK_SEC2", MAX_THICK_SEC2)
+("MAX_THICK_SEC3", MAX_THICK_SEC3)
+("MAX_THICK_SEC4", MAX_THICK_SEC4)
+("MAX_THICK_SEC5", MAX_THICK_SEC5);
+
+/*!
+ * \brief types of Continuous equations
+ */
+enum ENUM_CONTINUOUS_EQNS {
+	EULER_EQNS= 1, 	/*!< \brief Euler equations. */
+	NAVIER_STOKES_EQNS = 2 	/*!< \brief Navier Stokes equations. */
+
+};
+
+static const map<string, ENUM_CONTINUOUS_EQNS> ContinuousEqns_Map = CCreateMap<string, ENUM_CONTINUOUS_EQNS>
+("EULER", EULER_EQNS)
+("NAVIER_STOKES", NAVIER_STOKES_EQNS);
+
+/*!
+ * \brief types of Discrete equations
+ */
+enum ENUM_DISCRETE_EQNS {
+	NONE_EQNS= 1, 	/*!< \brief No equations. */
+	SA_EQNS = 2, 	/*!< \brief Spallart-Almaras equations. */
+	SST_EQNS = 2 	/*!< \brief SST equations. */
+
+};
+
+static const map<string, ENUM_DISCRETE_EQNS> DiscreteEqns_Map = CCreateMap<string, ENUM_DISCRETE_EQNS>
+("NONE", NONE_EQNS)
+("SA", SA_EQNS)
+("SST", SST_EQNS);
+
+
+/*!
+ * \brief types of sensitivities to compute
+ */
+enum ENUM_SENS {
+	SENS_GEOMETRY = 1,    	/*!< \brief Geometrical sensitivity. */
+	SENS_MACH = 2,		/*!< \brief Mach number sensitivity. */
+	SENS_AOA = 3, 		/*!< \brief Angle of attack sensitivity. */
+	SENS_AOS = 4  		/*!< \brief Angle of Sideslip sensitivity. */
+};
+static const map<string, ENUM_SENS> Sens_Map = CCreateMap<string, ENUM_SENS>
+("SENS_GEOMETRY", SENS_GEOMETRY)
+("SENS_MACH", SENS_MACH)
+("SENS_AOA", SENS_AOA)
+("SENS_AOS", SENS_AOS);
+
+/*!
+ * \brief types of linearized objective functions
+ */
+enum ENUM_LINEAR_OBJ {
+	DELTA_DRAG_COEFFICIENT = 1,	/*!< \brief Linearized Drag objective function definition. */
+	DELTA_LIFT_COEFFICIENT = 2	/*!< \brief Linearized Lift objective function definition. */
+};
+static const map<string, ENUM_LINEAR_OBJ> Linear_Obj_Map = CCreateMap<string, ENUM_LINEAR_OBJ>
+("DELTA_DRAG", DELTA_DRAG_COEFFICIENT)
+("DELTA_LIFT", DELTA_LIFT_COEFFICIENT);
+
+/*!
+ * \brief types of grid adaptation/refinement
+ */
+enum ENUM_ADAPT {
+	NO_ADAPT = 0,                 /*!< \brief No grid adaptation. */
+	FULL = 1,			/*!< \brief Do a complete grid refinement of all the computational grids. */
+	FULL_FLOW = 2,		/*!< \brief Do a complete grid refinement of the flow grid. */
+	FULL_ADJOINT = 3,		/*!< \brief Do a complete grid refinement of the adjoint grid. */
+	FULL_LINEAR = 4,		/*!< \brief Do a complete grid refinement of the linear grid. */
+	GRAD_FLOW = 5,		/*!< \brief Do a gradient based grid adaptation of the flow grid. */
+	GRAD_ADJOINT = 6,		/*!< \brief Do a gradient based grid adaptation of the adjoint grid. */
+	GRAD_FLOW_ADJ = 7,		/*!< \brief Do a gradient based grid adaptation of the flow and adjoint grid. */
+	ROBUST = 8,			/*!< \brief Apply a robust grid adaptation (residual based). */
+	COMPUTABLE = 9,		/*!< \brief Apply a computable error grid adaptation. */
+	REMAINING = 10,		/*!< \brief Apply a remaining error grid adaptation. */
+	COMPUTABLE_ROBUST = 11,	/*!< \brief Apply a computable robust grid adaptation (using linearized problem). */
+	WAKE = 12,			/*!< \brief Do a grid refinement on the wake. */
+	SMOOTHING = 14,		/*!< \brief Do a grid smoothing of the geometry. */
+	SUPERSONIC_SHOCK = 15,	/*!< \brief Do a grid smoothing. */
+	TWOPHASE = 16			/*!< \brief Do a grid refinement on the free surface interphase. */
+};
+static const map<string, ENUM_ADAPT> Adapt_Map = CCreateMap<string, ENUM_ADAPT>
+("NONE", NO_ADAPT)
+("FULL", FULL)
+("FULL_FLOW", FULL_FLOW)
+("FULL_ADJOINT", FULL_ADJOINT)
+("FULL_LINEAR", FULL_LINEAR)
+("GRAD_FLOW", GRAD_FLOW)
+("GRAD_ADJOINT", GRAD_ADJOINT)
+("GRAD_FLOW_ADJ", GRAD_FLOW_ADJ)
+("ROBUST", ROBUST)
+("COMPUTABLE", COMPUTABLE)
+("REMAINING", REMAINING)
+("COMPUTABLE_ROBUST", COMPUTABLE_ROBUST)
+("WAKE", WAKE)
+("SMOOTHING", SMOOTHING)
+("SUPERSONIC_SHOCK", SUPERSONIC_SHOCK)
+("TWOPHASE", TWOPHASE);
+
+/*!
+ * \brief types of input file formats
+ */
+enum ENUM_INPUT {
+	SU2 = 1,                       /*!< \brief SU2 input format. */
+	CGNS = 2,                     /*!< \brief CGNS input format for the computational grid. */
+	NETCDF_ASCII = 3      	/*!< \brief ASCII NETCDF input format for the computational grid. */
+};
+static const map<string, ENUM_INPUT> Input_Map = CCreateMap<string, ENUM_INPUT>
+("SU2", SU2)
+("CGNS", CGNS)
+("NETCDF_ASCII", NETCDF_ASCII);
+
+const int CGNS_STRING_SIZE = 33;/*!< \brief Length of strings used in the CGNS format. */
+
+/*!
+ * \brief type of solution output file formats
+ */
+enum ENUM_OUTPUT {
+	TECPLOT = 1,  		/*!< \brief Tecplot format for the solution output. */
+	EXCEL = 2,			/*!< \brief Excel format for the solution output. */
+	CSV = 3,			/*!< \brief Comma-separated values format for the solution output. */
+	STL = 4,				/*!< \brief STL CAD format for the solution output. */
+  TECPLOT_BINARY = 5,  		/*!< \brief Tecplot binary format for the solution output. */
+	CGNS_SOL = 6,  		/*!< \brief CGNS format for the solution output. */
+  PARAVIEW = 7  		/*!< \brief Paraview format for the solution output. */
+};
+static const map<string, ENUM_OUTPUT> Output_Map = CCreateMap<string, ENUM_OUTPUT>
+("TECPLOT", TECPLOT)
+("EXCEL", EXCEL)
+("CSV", CSV)
+("STL", STL)
+("TECPLOT_BINARY", TECPLOT_BINARY)
+("CGNS", CGNS_SOL)
+("PARAVIEW", PARAVIEW);
+
+/*!
+ * \brief type of solution output variables
+ */
+enum ENUM_OUTPUT_VARS {
+  DENSITY = 1,      /*!< \brief Density. */
+  VEL_X = 2,        /*!< \brief X-component of velocity. */
+  VEL_Y = 3,        /*!< \brief Y-component of velocity. */
+  VEL_Z = 4,        /*!< \brief Z-component of velocity. */
+	PRESSURE = 5, 		/*!< \brief Static pressure. */
+	MACH = 6,         /*!< \brief Mach number. */
+  TEMPERATURE = 7,  /*!< \brief Temperature. */
+  LAM_VISC = 8,     /*!< \brief Laminar viscosity. */
+  EDDY_VISC = 9     /*!< \brief Eddy viscosity. */
+};
+static const map<string, ENUM_OUTPUT_VARS> Output_Vars_Map = CCreateMap<string, ENUM_OUTPUT_VARS>
+("DENSITY", DENSITY)
+("VEL_X", VEL_X)
+("VEL_Y", VEL_Y)
+("VEL_Z", VEL_Z)
+("PRESSURE", PRESSURE)
+("MACH", MACH)
+("TEMPERATURE", TEMPERATURE)
+("LAM_VISC", LAM_VISC)
+("EDDY_VISC", EDDY_VISC);
+
+/*!
+ * \brief types of design parameterizations
+ */
+enum ENUM_PARAM {
+	NO_DEFORMATION = 0,		/*!< \brief No surface deformation. */
+	HICKS_HENNE = 1,		/*!< \brief Hicks-Henne bump function for airfoil deformation. */
+	MACH_NUMBER = 5,		/*!< \brief Mach number as design variable. */
+	NACA_4DIGITS = 6,		/*!< \brief The four digits NACA airfoil family as design variables. */
+	DISPLACEMENT = 8,		/*!< \brief Surface movement as design variable. */
+	ROTATION = 9,			/*!< \brief Surface rotation as design variable. */
+	FFD_CONTROL_POINT = 10,	/*!< \brief Free form deformation for 3D design (change a control point). */
+	FFD_DIHEDRAL_ANGLE = 11,	/*!< \brief Free form deformation for 3D design (change the dihedral angle). */
+	FFD_TWIST_ANGLE = 12,		/*!< \brief Free form deformation for 3D design (change the twist angle). */
+	FFD_ROTATION = 13,		/*!< \brief Free form deformation for 3D design (rotation around a line). */
+	FFD_CAMBER = 14,		/*!< \brief Free form deformation for 3D design (camber change). */
+	FFD_THICKNESS = 15,		/*!< \brief Free form deformation for 3D design (thickness change). */
+	FFD_VOLUME = 16,		/*!< \brief Free form deformation for 3D design (volume change). */
+	PARABOLIC = 17,		/*!< \brief Parabolic airfoil definition as design variables. */
+	OBSTACLE = 18,		        /*!< \brief Obstacle for free surface optimization. */
+	STRETCH = 19,		        /*!< \brief Stretch one side of a channel. */
+  SURFACE_FILE = 20,		   /*!< Nodal coordinates set using a surface file. */
+  COSINE_BUMP = 21,		/*!< \brief Gauss bump function for airfoil deformation. */
+  FOURIER = 22,		/*!< \brief Fourier function for airfoil deformation. */
+  SPHERICAL = 23		/*!< \brief Spherical geometry parameterization with spline-based radial profile. */
+};
+static const map<string, ENUM_PARAM> Param_Map = CCreateMap<string, ENUM_PARAM>
+("NO_DEFORMATION", NO_DEFORMATION)
+("HICKS_HENNE", HICKS_HENNE)
+("SPHERICAL", SPHERICAL)
+("MACH_NUMBER", MACH_NUMBER)
+("NACA_4DIGITS", NACA_4DIGITS)
+("DISPLACEMENT", DISPLACEMENT)
+("ROTATION", ROTATION)
+("FFD_CONTROL_POINT", FFD_CONTROL_POINT)
+("FFD_DIHEDRAL_ANGLE", FFD_DIHEDRAL_ANGLE)
+("FFD_TWIST_ANGLE", FFD_TWIST_ANGLE)
+("FFD_ROTATION", FFD_ROTATION)
+("FFD_CAMBER", FFD_CAMBER)
+("FFD_THICKNESS", FFD_THICKNESS)
+("FFD_VOLUME", FFD_VOLUME)
+("PARABOLIC", PARABOLIC)
+("OBSTACLE", OBSTACLE)
+("STRETCH", STRETCH)
+("COSINE_BUMP", COSINE_BUMP)
+("FOURIER", FOURIER)
+("SURFACE_FILE", SURFACE_FILE);
+
+/*!
+ * \brief types of solvers for solving linear systems
+ */
+enum ENUM_LINEAR_SOLVER {
+	STEEPEST_DESCENT = 1,		/*!< \brief Steepest descent method for point inversion algoritm (Free-Form). */
+	NEWTON = 2,			/*!< \brief Newton method for point inversion algorithm (Free-Form). */
+	QUASI_NEWTON = 3,		/*!< \brief Quasi Newton method for point inversion algorithm (Free-Form). */
+	CONJUGATE_GRADIENT = 4,	/*!< \brief Preconditionated conjugate gradient method for grid deformation. */
+	FGMRES = 5,    	/*!< \brief Flexible Generalized Minimal Residual method. */
+	BCGSTAB = 6	/*!< \brief BCGSTAB - Biconjugate Gradient Stabilized Method (main solver). */
+};
+static const map<string, ENUM_LINEAR_SOLVER> Linear_Solver_Map = CCreateMap<string, ENUM_LINEAR_SOLVER>
+("STEEPEST_DESCENT", STEEPEST_DESCENT)
+("NEWTON", NEWTON)
+("QUASI_NEWTON", QUASI_NEWTON)
+("CONJUGATE_GRADIENT", CONJUGATE_GRADIENT)
+("BCGSTAB", BCGSTAB)
+("FGMRES", FGMRES);
+
+/*!
+ * \brief types of sensitivity smoothing
+ */
+enum ENUM_SENS_SMOOTHING {
+	NO_SMOOTH = 0,		/*!< \brief No smoothing. */
+	SOBOLEV = 1,		/*!< \brief Sobolev gradient smoothing. */
+	BIGRID = 2	/*!< \brief Bi-grid technique smoothing. */
+};
+static const map<string, ENUM_SENS_SMOOTHING> Sens_Smoothing_Map = CCreateMap<string, ENUM_SENS_SMOOTHING>
+("NONE", NO_SMOOTH)
+("SOBOLEV", SOBOLEV)
+("BIGRID", BIGRID);
+
+/*!
+ * \brief types of preconditioners for the linear solver
+ */
+enum ENUM_LINEAR_SOLVER_PREC {
+	JACOBI = 1,		/*!< \brief Jacobi preconditioner. */
+	LU_SGS = 2,		/*!< \brief LU SGS preconditioner. */
+	LINELET = 3		/*!< \brief Line implicit preconditioner. */
+};
+static const map<string, ENUM_LINEAR_SOLVER_PREC> Linear_Solver_Prec_Map = CCreateMap<string, ENUM_LINEAR_SOLVER_PREC>
+("JACOBI", JACOBI)
+("LU_SGS", LU_SGS)
+("LINELET", LINELET);
+
+/*!
+ * \brief types of grid deformation techniques
+ */
+enum ENUM_DEFORM {
+	SPRING = 1,  	         	/*!< \brief Classical spring analogy as the grid deformation technique. */
+  FEA = 2                 /*!< \brief Movement of the grid using an FEA based method. */
+};
+static const map<string, ENUM_DEFORM> Deform_Map = CCreateMap<string, ENUM_DEFORM>
+("SPRING", SPRING)
+("FEA", FEA);
+
+/*!
+ * \brief types of analytic definitions for various geometries
+ */
+enum ENUM_GEO_ANALYTIC {
+	NO_GEO_ANALYTIC = 0,          /*!< \brief No analytic definition of the geometry. */
+	NACA0012_AIRFOIL = 1, 	/*!< \brief Use the analytical definition of the NACA0012 for doing the grid adaptation. */
+	NACA4412_AIRFOIL = 2, 	/*!< \brief Use the analytical definition of the NACA4412 for doing the grid adaptation. */
+	CYLINDER = 3, 		/*!< \brief Use the analytical definition of a cylinder for doing the grid adaptation. */
+	BIPARABOLIC = 4       	/*!< \brief Use the analytical definition of a biparabolic airfoil for doing the grid adaptation. */
+};
+static const map<string, ENUM_GEO_ANALYTIC> Geo_Analytic_Map = CCreateMap<string, ENUM_GEO_ANALYTIC>
+("NONE", NO_GEO_ANALYTIC)
+("NACA0012_AIRFOIL", NACA0012_AIRFOIL)
+("NACA4412_AIRFOIL", NACA4412_AIRFOIL)
+("CYLINDER", CYLINDER)
+("BIPARABOLIC", BIPARABOLIC);
+
+/*!
+ * \brief types of schemes for unsteady computations
+ */
+enum ENUM_UNSTEADY {
+	STEADY = 0,             /*!< \brief A steady computation. */
+	TIME_STEPPING = 1,		/*!< \brief Use a time stepping strategy for unsteady computations. */
+	DT_STEPPING_1ST = 2,	/*!< \brief Use a dual time stepping strategy for unsteady computations (1st order). */
+	DT_STEPPING_2ND = 3,	/*!< \brief Use a dual time stepping strategy for unsteady computations (2nd order). */
+	ROTATIONAL_FRAME = 4,   /*!< \brief Use a rotational source term. */
+	TIME_SPECTRAL = 5       	/*!< \brief Use a time spectral source term. */
+
+};
+static const map<string, ENUM_UNSTEADY> Unsteady_Map = CCreateMap<string, ENUM_UNSTEADY>
+("NO", STEADY)
+("TIME_STEPPING", TIME_STEPPING)
+("DUAL_TIME_STEPPING-1ST_ORDER", DT_STEPPING_1ST)
+("DUAL_TIME_STEPPING-2ND_ORDER", DT_STEPPING_2ND)
+("TIME_SPECTRAL", TIME_SPECTRAL)
+("ROTATIONAL_FRAME", ROTATIONAL_FRAME);
+
+/*!
+ * \brief types of criteria to determine when the solution is converged
+ */
+enum ENUM_CONVERGE_CRIT {
+	CAUCHY = 1,			/*!< \brief Cauchy criteria to establish the convergence of the code. */
+	RESIDUAL = 2			/*!< \brief Residual criteria to establish the convergence of the code. */
+};
+static const map<string, ENUM_CONVERGE_CRIT> Converge_Crit_Map = CCreateMap<string, ENUM_CONVERGE_CRIT>
+("CAUCHY", CAUCHY)
+("RESIDUAL", RESIDUAL);
+
+/* END_CONFIG_ENUMS */
+
+/*!
+ * \class CAnyOptionRef
+ * \brief provides a means of referencing variables of any type
+ * \author J. Hicken
+ *
+ * In order to build a map that associates option names (strings) with
+ * options, we need a way of referencing artbitrary types; otherwise,
+ * we would need a separate map for ints, doubles, etc.  This class is
+ * an abstract base class designed to accommodate this requirement.
+ */
+class CAnyOptionRef {
+public:
+	virtual ~CAnyOptionRef() = 0;
+	virtual void WriteValue() = 0;
+	virtual void SetValue(const vector<string> & value) = 0;
+};
+inline CAnyOptionRef::~CAnyOptionRef() {}
+
+/*!
+ * \class COptionRef
+ * \brief a typed version of the base class for standard types
+ * \tparam T - an arbitary standard type (short, int, double, etc)
+ * \author J. Hicken
+ *
+ * This class can accommodate scalars and arrays of constant length.
+ * If your option requies a variable length, use class CListOptionRef.
+ * Why not use CListOptionRef for arrays?  You could, but COptionRef
+ * lets you set default values for arrays (because it does not do any
+ * memory management).
+ */
+template <class T>
+class COptionRef : public CAnyOptionRef {
+private:
+	unsigned short ndim_; /*!< \brief number of array dimensions */
+	unsigned int* dim_; /*!< \brief length of each array dimension */
+	T* ref_; /*!< \brief pointer to the option */
+
+	/*!< \brief function pointer used (if necessary) to set the value of the option */
+	void (*user_set_value_)(T* ref, const vector<string> & value);
+
+public:
+
+	/*!
+	 * \brief constructor for scalar options
+	 * \param[in] value - variable to create a reference to
+	 */
+	COptionRef(T & value) {
+		ndim_ = 0;
+		dim_ = new unsigned int[ndim_];
+		ref_ = &value;
+		user_set_value_ = NULL;
+	}
+
+	/*!
+	 * \brief constructor for 1D fixed length array options
+	 * \param[in] value_ptr - pointer to variable to create a reference to
+	 * \param[in] size - length of the array option
+	 */
+	COptionRef(T * & value_ptr, const int & size) {
+		ndim_ = 1;
+		dim_ = new unsigned int[ndim_];
+		if (size <= 0) {
+			cerr << "COptionRef::COptionRef(T&, const int &): "
+					<< "invalid input: size = " << size << endl;
+			throw(-1);
+		}
+		dim_[0] = size;
+		ref_ = value_ptr;
+		user_set_value_ = NULL;
+	}
+
+	/*!
+	 * \brief constructor for scalar options that require special parsing
+	 * \param[in] value - variable to create a reference to
+	 * \param[in] set_value - function that sets options based on vector of strings
+	 *
+	 * If the option requires a special parsing of the configuration
+	 * file, this constructor can be used to set a pointer to a function
+	 * that performs the necessary parsing
+	 */
+	COptionRef(T & value, void (*set_value)(T*, const vector<string>&)) {
+		ndim_ = 0;
+		dim_ = new unsigned int[ndim_];
+		ref_ = &value;
+		user_set_value_ = set_value;
+	}
+
+	/*!
+	 * \brief class destructor
+	 */
+	~COptionRef() {
+		if (ndim_ > 0) {
+			delete [] dim_;
+		}
+		user_set_value_ = NULL;
+	}
+
+	/*!
+	 * \brief sets the value of the referenced option using vector of strings
+	 * \param[in] value - a set of strings used to define the option
+	 */
+	void SetValue(const vector<string> & value) {
+		stringstream ss;
+		if (user_set_value_ == NULL) {
+			if (ndim_ == 0) {
+				ss << value[0];
+				ss >> (*ref_);
+			} else if (ndim_ == 1) {
+				if (value.size() != dim_[0]) {
+					cerr << "COptionRef::SetValue(const vector<string>&): "
+							<< "number of input values does not match size of option array."
+							<< endl;
+					throw(-1);
+				}
+				for (unsigned int i = 0; i < dim_[0]; i++) {
+					ss << value[i] << " ";
+					ss >> (ref_[i]);
+				}
+			} else {
+				cerr << "COptionRef::SetValue(const vector<string>&): "
+						<< "cannot handle 2d arrays yet" << endl;
+				throw(-1);
+			}
+		} else {
+			// this option requires a special function for parsing
+			(*user_set_value_)(ref_, value);
+		}
+	}
+
+	/*!
+	 * \brief write the value of the option to std out (mostly for debugging)
+	 */
+	void WriteValue() {
+		if (ndim_ == 0) {
+			cout << *ref_ << endl;
+		} else if (ndim_ == 1) {
+			for (unsigned int i = 0; i < dim_[0]; i++)
+				cout << ref_[i] << ", ";
+			cout << endl;
+		}
+	}
+};
+
+/*!
+ * \class CListOptionRef
+ * \brief for options of variable array length
+ * \author J. Hicken
+ */
+template <class T>
+class CListOptionRef : public CAnyOptionRef {
+private:
+	T** ref_; /*!< \brief pointer to the memory holding the list option */
+	unsigned short* ref_size_; /*!< \brief number of items in list */
+
+public:
+
+	/*!
+	 * \brief constructor for list-type options
+	 * \param[in] value - variable we want to create a reference to
+	 * \param[in] size - number of elements the list WILL have
+	 */
+	CListOptionRef(unsigned short & size, T* & value) {
+		ref_ = &value;
+		*ref_ = NULL;
+		size = 0;
+		ref_size_ = &size;
+	}
+
+	/*!
+	 * \brief sets the value of the referenced convection option using vector of strings
+	 * \param[in] value - a set of strings used to define the option
+	 */
+	void SetValue(const vector<string> & value) {
+		stringstream ss;
+		*ref_size_ = static_cast<unsigned short>(value.size());
+		if (*ref_ != NULL) {
+			cerr << "Error in CListOptionRef(SetValue): "
+					<< "list option has already been allocated."
+					<< endl;
+			throw(-1);
+		}
+		(*ref_) = new T[*ref_size_];
+		for (unsigned short i = 0; i < *ref_size_; i++) {
+			ss << value[i] << " ";
+			ss >> (*ref_)[i];
+		}
+	}
+
+	/*!
+	 * \brief write the value of the option to std out (mostly for debugging)
+	 */
+	void WriteValue() {
+		for (unsigned short i = 0; i < *ref_size_; i++)
+			cout << (*ref_)[i] << ", ";
+		cout << endl;
+	}
+};
+
+/*!
+ * \class CEnumOptionRef
+ * \brief a typed version of the base class for options associated with enumerations
+ * \tparam T - the type of option (usually unsigned short)
+ * \tparam Tenum - an enumeration assocatied with T
+ * \author J. Hicken
+ */
+template <class T, class Tenum>
+class CEnumOptionRef : public CAnyOptionRef {
+private:
+	T** ref_; /*!< \brief pointer to memory for the option */
+	unsigned short* ref_dim_; /*!< \brief number of elemets in ref_ for array enums*/
+	const map<string, Tenum> * Tmap_; /*!< \brief map between strings and enums */
+
+public:
+
+	/*!
+	 * \brief constructor for scalar enum options
+	 * \param[in] value - variable to create a reference to
+	 * \param[in] Tmap - map between strings and enums
+	 */
+	CEnumOptionRef(T & value, const map<string, Tenum> & Tmap) {
+		ref_ = new T*;
+		*ref_ = &value;
+		ref_dim_ = NULL;
+		Tmap_ = &Tmap;
+	}
+
+	/*!
+	 * \brief constructor for list enum options
+	 * \param[in] value - variable to create a reference to
+	 * \param[in] Tmap - map between strings and enums
+	 * \param[in] size - length of the array option
+	 */
+	CEnumOptionRef(unsigned short & size, T* & value, const map<string, Tenum> & Tmap) {
+		ref_ = &value;
+		ref_dim_ = &size;
+		Tmap_ = &Tmap;
+	}
+
+	/*!
+	 * \brief write the value of the option to std out (mostly for debugging)
+	 */
+	void WriteValue() {
+		if (ref_dim_ == NULL) {
+			cout << *(*ref_) << endl;
+		} else {
+			for (unsigned int i = 0; i < *ref_dim_; i++)
+				cout << (*ref_)[i] << ", ";
+			cout << endl;
+		}
+	}
+
+	/*!
+	 * \brief sets the value of the referenced enum option using vector of strings
+	 * \param[in] value - a set of strings used to define the option
+	 */
+	void SetValue(const vector<string> & value) {
+    
+    int rank = MASTER_NODE;
+#ifndef NO_MPI
+    rank = MPI::COMM_WORLD.Get_rank();
+#endif
+    
+		typename map<string,Tenum>::const_iterator it;
+		if (ref_dim_ == NULL) {
+			// this is a scalar enum option
+			it = Tmap_->find(StringToUpperCase(value[0]));
+			if (it == Tmap_->end()) {
+        if (rank == MASTER_NODE) {
+          cerr << "ERROR: Cannot find value " << value[0] << " in given map." << endl;
+          cerr << "Please check the name of the variable in the config file." << endl;
+        }
+#ifdef NO_MPI
+        exit(1);
+#else
+        MPI::COMM_WORLD.Abort(1);
+        MPI::Finalize();
+#endif
+			}
+			*(*ref_) = it->second;
+		} else {
+			// this is an array enum option
+			(*ref_dim_) = static_cast<unsigned short>(value.size());
+			(*ref_) = new T[*ref_dim_];
+			for (unsigned short i = 0; i < *ref_dim_; i++) {
+				it = Tmap_->find(StringToUpperCase(value[i]));
+				if (it == Tmap_->end()) {
+          if (rank == MASTER_NODE) {
+            cerr << "ERROR: Cannot find value " << value[i] << " in given map." << endl;
+            cerr << "Please check the name of the variable in the config file." << endl;
+          }
+#ifdef NO_MPI
+          exit(1);
+#else
+          MPI::COMM_WORLD.Abort(1);
+          MPI::Finalize();
+#endif
+				}
+				(*ref_)[i] = it->second;
+			}
+		}
+	}
+
+};
+
+/*!
+ * \class CMarkerOptionRef
+ * \brief a typed version of the base class for marker options
+ * \author J. Hicken
+ */
+class CMarkerOptionRef : public CAnyOptionRef {
+private:
+	string** marker_ref_; /*!< \brief pointer to the memory for the marker option */
+	unsigned short* num_marker_; /*!< \brief number of markers */
+
+public:
+
+	/*!
+	 * \brief constructor for marker options
+	 * \param[in] value - variable to create a reference to
+	 * \param[in] size - variable refering to the number of markers
+	 */
+	CMarkerOptionRef(string* & value, unsigned short & size) {
+		marker_ref_ = &value;
+		*marker_ref_ = NULL;
+		num_marker_ = &size;
+	}
+
+	/*!
+	 * \brief sets the value of the referenced marker option using vector of strings
+	 * \param[in] value - a set of strings used to define the option
+	 */
+	void SetValue(const vector<string> & value) {
+		if (value.size() == 0) {
+			cerr << "Error in CMarkerOptionRef::SetValue(): "
+					<< "marker option in config file with no value" << endl;
+			cerr << "Use NONE for no markers." << endl;
+			throw(-1);
+		}
+		if (marker_ref_ != NULL) delete [] (*marker_ref_);
+		(*marker_ref_) = new string[value.size()];
+		for (unsigned int i = 0; i < value.size(); i++)
+			(*marker_ref_)[i] = value[i];
+		if ( (value.size() == 1) && ((*marker_ref_)[0] == "NONE") ) {
+			*num_marker_ = 0;
+		} else {
+			*num_marker_ = value.size();
+		}
+	}
+
+	/*!
+	 * \brief write the value of the option to std out (mostly for debugging)
+	 */
+	void WriteValue() {
+		for (unsigned int i = 0; i < *num_marker_; i++)
+			cout << (*marker_ref_)[i] << ", ";
+		cout << endl;
+	}
+};
+
+/*!
+ * \class CMarkerSlidingRef
+ * \brief Specialized option for sliding boundary markers
+ * \author T. Economon
+ */
+class CMarkerSlidingRef : public CAnyOptionRef {
+private:
+	unsigned short* nMarker_Sliding_;     /*!< \brief Number of sliding boundary markers. */
+	string** Marker_SlideBound_;          /*!< \brief Sliding boundary markers. */
+	string** Marker_SlideDonor_;          /*!< \brief Sliding boundary donor markers. */
+	unsigned short **SlideBound_Zone_;    /*!< \brief Zone number of the sliding mesh markers. */
+	unsigned short **SlideDonor_Zone_;    /*!< \brief Zone number of the donor sliding mesh markers. */
+
+public:
+
+	/*!
+	 * \brief constructor for sliding marker option
+	 * \param[in] nMarker_Sliding - number of periodic boundary markers
+	 * \param[in] Marker_SlideBound - sliding boundary markers
+	 * \param[in] Marker_SlideDonor - sliding boundary donor markers
+	 * \param[in] SlideBound_Zone - zone number of the sliding mesh markers
+	 * \param[in] SlideDonor_Zone - zone number of the donor sliding mesh markers
+	 */
+	CMarkerSlidingRef(unsigned short & nMarker_Sliding, string* & Marker_SlideBound, string* & Marker_SlideDonor,
+			unsigned short* & SlideBound_Zone, unsigned short* & SlideDonor_Zone) {
+		nMarker_Sliding_ = &nMarker_Sliding;
+		Marker_SlideBound_ = &Marker_SlideBound;
+		*Marker_SlideBound_ = NULL;
+		Marker_SlideDonor_ = &Marker_SlideDonor;
+		*Marker_SlideDonor_ = NULL;
+		SlideBound_Zone_ = &SlideBound_Zone;
+		*SlideBound_Zone_ = NULL;
+		SlideDonor_Zone_ = &SlideDonor_Zone;
+		*SlideDonor_Zone_ = NULL;
+	}
+
+	/*!
+	 * \brief sets the value of the sliding boundary parameters given the vector of strings
+	 * \param[in] value - a set of strings used to define the option
+	 */
+	void SetValue(const vector<string> & value) {
+		if ( (*Marker_SlideBound_ != NULL) || (*Marker_SlideDonor_ != NULL) ||
+				(*SlideBound_Zone_ != NULL) || (*SlideDonor_Zone_ != NULL) ) {
+			cerr << "Error in CMarkerSlidingRef::SetValue(): "
+					<< "one or more sliding-marker option arrays have already been allocated."
+					<< endl;
+			throw(-1);
+		}
+		if (static_cast<int>(value.size()) % 4 != 0) {
+			if (value[0].compare("NONE") == 0) {
+				*nMarker_Sliding_ = 0;
+				return;
+			}
+			cerr << "Error in CMarkerSlidingRef::SetValue(): "
+					<< "incorrect number of MARKER_SLIDING parameters in the configuration file."
+					<< endl;
+			throw(-1);
+		}
+		*nMarker_Sliding_ = static_cast<unsigned short>(value.size())/4;
+		(*Marker_SlideBound_) = new string[*nMarker_Sliding_];
+		(*SlideBound_Zone_)    = new unsigned short[*nMarker_Sliding_];
+		(*Marker_SlideDonor_) = new string[*nMarker_Sliding_];
+		(*SlideDonor_Zone_)      = new unsigned short[*nMarker_Sliding_];
+
+		stringstream ss;
+		unsigned short i = 0;
+		for (unsigned short iMarker_Sliding = 0; iMarker_Sliding < *nMarker_Sliding_; iMarker_Sliding++) {
+			ss << value[i++] << " ";
+			ss >> (*Marker_SlideBound_)[iMarker_Sliding];
+			ss << value[i++] << " ";
+			ss >> (*SlideBound_Zone_)[iMarker_Sliding];
+			ss << value[i++] << " ";
+			ss >> (*Marker_SlideDonor_)[iMarker_Sliding];
+			ss << value[i++] << " ";
+			ss >> (*SlideDonor_Zone_)[iMarker_Sliding];
+		}
+	}
+
+	/*!
+	 * \brief write the value of the option to std out (mostly for debugging)
+	 */
+	void WriteValue() {
+		cout << "CMarkerSlidingRef::WriteValue(): not implemented yet" << endl;
+	}
+
+};
+
+/*!
+ * \class CMarkerPeriodicRef
+ * \brief Specialized option for periodic boundary markers
+ * \author J. Hicken
+ */
+class CMarkerPeriodicRef : public CAnyOptionRef {
+private:
+	unsigned short* nMarker_PerBound_; /*!< \brief Number of periodic boundary markers. */
+	string** Marker_PerBound_; /*!< \brief Periodic boundaries markers. */
+	string** Marker_PerDonor_; /*!< \brief Rotationally periodic boundary donor markers. */
+	double*** Periodic_RotCenter_; /*!< \brief Rotational center for each periodic boundary. */
+	double*** Periodic_RotAngles_; /*!< \brief Rotation angles for each periodic boundary. */
+	double*** Periodic_Translation_; /*!< \brief Translation vector for each periodic boundary. */
+
+public:
+
+	/*!
+	 * \brief constructor for periodic marker option
+	 * \param[in] nMarker_PerBound - number of periodic boundary markers
+	 * \param[in] Marker_PerBound - periodic boundary markers
+	 * \param[in] Marker_PerDonor - boundary marker of rotationally periodic donor
+	 * \param[in] Periodic_RotCenter - rotational center for each periodic boundary
+	 * \param[in] Periodic_RotAngles - rotational angles for each periodic boundary
+	 * \param[in] Periodic_Translation - translation vector for each periodic boundary
+	 */
+	CMarkerPeriodicRef(unsigned short & nMarker_PerBound, string* & Marker_PerBound,
+			string* & Marker_PerDonor, double** & Periodic_RotCenter,
+			double** & Periodic_RotAngles, double** & Periodic_Translation) {
+		nMarker_PerBound_ = &nMarker_PerBound;
+		Marker_PerBound_ = &Marker_PerBound;
+		*Marker_PerBound_ = NULL;
+		Marker_PerDonor_ = &Marker_PerDonor;
+		*Marker_PerDonor_ = NULL;
+		Periodic_RotCenter_ = &Periodic_RotCenter;
+		*Periodic_RotCenter_ = NULL;
+		Periodic_RotAngles_ = &Periodic_RotAngles;
+		*Periodic_RotAngles_ = NULL;
+		Periodic_Translation_ = &Periodic_Translation;
+		*Periodic_Translation_ = NULL;
+	}
+
+	/*!
+	 * \brief sets the value of the periodic boundary parameters given the vector of strings
+	 * \param[in] value - a set of strings used to define the option
+	 */
+	void SetValue(const vector<string> & value) {
+		if ( (*Marker_PerBound_ != NULL) || (*Marker_PerDonor_ != NULL) ||
+				(*Periodic_RotCenter_ != NULL) || (*Periodic_RotAngles_ != NULL) ||
+				(*Periodic_Translation_ != NULL) ) {
+			cerr << "Error in CMarkerPeriodicRef::SetValue(): "
+					<< "one or more periodic-marker option arrays have already been allocated."
+					<< endl;
+			throw(-1);
+		}
+		if (static_cast<int>(value.size()) % 11 != 0) {
+			if (value[0].compare("NONE") == 0) {
+				*nMarker_PerBound_ = 0;
+				return;
+			}
+			cerr << "Error in CMarkerPeriodicRef::SetValue(): "
+					<< "incorrect number of MARKER_PERIODIC parameters in the configuration file."
+					<< endl;
+			throw(-1);
+		}
+		*nMarker_PerBound_ = static_cast<unsigned short>(value.size())/11;
+		(*Marker_PerBound_)      = new string[*nMarker_PerBound_];
+		(*Marker_PerDonor_)      = new string[*nMarker_PerBound_];
+		(*Periodic_RotCenter_)   = new double*[*nMarker_PerBound_];
+		(*Periodic_RotAngles_)   = new double*[*nMarker_PerBound_];
+		(*Periodic_Translation_) = new double*[*nMarker_PerBound_];
+		for (unsigned short iMarker_PerBound = 0; iMarker_PerBound < *nMarker_PerBound_; iMarker_PerBound++) {
+			(*Periodic_RotCenter_)[iMarker_PerBound]   = new double[3];
+			(*Periodic_RotAngles_)[iMarker_PerBound]   = new double[3];
+			(*Periodic_Translation_)[iMarker_PerBound] = new double[3];
+		}
+
+		stringstream ss;
+		unsigned short i = 0;
+		double deg2rad = PI_NUMBER/180.0;
+		for (unsigned short iMarker_PerBound = 0; iMarker_PerBound < *nMarker_PerBound_; iMarker_PerBound++) {
+			ss << value[i++] << " ";
+			ss >> (*Marker_PerBound_)[iMarker_PerBound];
+			ss << value[i++] << " ";
+			ss >> (*Marker_PerDonor_)[iMarker_PerBound];
+			ss << value[i++] << " ";
+			ss >> (*Periodic_RotCenter_)[iMarker_PerBound][0];
+			ss << value[i++] << " ";
+			ss >> (*Periodic_RotCenter_)[iMarker_PerBound][1];
+			ss << value[i++] << " ";
+			ss >> (*Periodic_RotCenter_)[iMarker_PerBound][2];
+			ss << value[i++] << " ";
+			ss >> (*Periodic_RotAngles_)[iMarker_PerBound][0];
+			ss << value[i++] << " ";
+			ss >> (*Periodic_RotAngles_)[iMarker_PerBound][1];
+			ss << value[i++] << " ";
+			ss >> (*Periodic_RotAngles_)[iMarker_PerBound][2];
+			ss << value[i++] << " ";
+			ss >> (*Periodic_Translation_)[iMarker_PerBound][0];
+			ss << value[i++] << " ";
+			ss >> (*Periodic_Translation_)[iMarker_PerBound][1];
+			ss << value[i++] << " ";
+			ss >> (*Periodic_Translation_)[iMarker_PerBound][2];
+
+			/*--- Convert the angles from degrees to radians ---*/
+			(*Periodic_RotAngles_)[iMarker_PerBound][0] *= deg2rad;
+			(*Periodic_RotAngles_)[iMarker_PerBound][1] *= deg2rad;
+			(*Periodic_RotAngles_)[iMarker_PerBound][2] *= deg2rad;
+		}
+	}
+
+	/*!
+	 * \brief write the value of the option to std out (mostly for debugging)
+	 */
+	void WriteValue() {
+		cout << "CMarkerPeriodicRef::WriteValue(): not implemented yet" << endl;
+	}
+
+};
+
+/*!
+ * \class CMarkerInletRef
+ * \brief Specialized option for inlet boundary markers
+ * \author J. Hicken
+ */
+class CMarkerInletRef : public CAnyOptionRef {
+private:
+	unsigned short* nMarker_Inlet_; /*!< \brief the number of inlet marker boundaries */
+	string** Marker_Inlet_;         /*!< \brief string names of inlet boundaries */
+	double** Ttotal_;               /*!< \brief specified total temperatures for inlet boundaries */
+	double** Ptotal_;               /*!< \brief specified total pressures for inlet boundaries */
+	double*** FlowDir_;             /*!< \brief specified flow direction vector (unit vector) for inlet boundaries */
+
+public:
+
+	/*!
+	 * \brief constructor for inlet marker option
+	 * \param[in] nMarker_Inlet - the number of inlet marker boundaries
+	 * \param[in] Marker_Inlet - string names of inlet boundaries
+	 * \param[in] Ttotal - specified total temperatures for inlet boundaries
+	 * \param[in] Ptotal - specified total pressures for inlet boundaries
+	 * \param[in] FlowDir - specified flow direction vector (unit vector) for inlet boundaries
+	 */
+	CMarkerInletRef(unsigned short & nMarker_Inlet, string* & Marker_Inlet, double* & Ttotal,
+			double* & Ptotal, double** & FlowDir) {
+		nMarker_Inlet_ = &nMarker_Inlet;
+		Marker_Inlet_ = &Marker_Inlet;
+		*Marker_Inlet_ = NULL;
+		Ttotal_ = &Ttotal;
+		*Ttotal_ = NULL;
+		Ptotal_ = &Ptotal;
+		*Ptotal_ = NULL;
+		FlowDir_ = &FlowDir;
+		*FlowDir_ = NULL;
+	}
+
+	/*!
+	 * \brief sets the value of the inlet parameters given the vector of strings
+	 * \param[in] value - a set of strings used to define the option
+	 */
+	void SetValue(const vector<string> & value) {
+		if ( (*Marker_Inlet_ != NULL) || (*Ttotal_ != NULL) || (*Ptotal_ != NULL) ||
+				(*FlowDir_ != NULL) ) {
+			cerr << "Error in CMarkerInletRef::SetValue(): "
+					<< "one or more inlet-marker option arrays have already been allocated."
+					<< endl;
+			throw(-1);
+		}
+		if (static_cast<int>(value.size()) % 6 != 0) {
+			if (value[0].compare("NONE") == 0) {
+				*nMarker_Inlet_ = 0;
+				return;
+			}
+			cerr << "Error in CMarkerInletRef::SetValue(): "
+					<< "incorrect number of MARKER_INLET parameters in the configuration file."
+					<< endl;
+			throw(-1);
+		}
+		*nMarker_Inlet_ = static_cast<unsigned short>(value.size())/6;
+		(*Marker_Inlet_) = new string[*nMarker_Inlet_];
+		(*Ttotal_)       = new double[*nMarker_Inlet_];
+		(*Ptotal_)       = new double[*nMarker_Inlet_];
+		(*FlowDir_)      = new double*[*nMarker_Inlet_];
+		for (unsigned short iMarker = 0; iMarker < *nMarker_Inlet_; iMarker++)
+			(*FlowDir_)[iMarker]   = new double[3];
+
+		stringstream ss;
+		unsigned short i = 0;
+		for (unsigned short iMarker = 0; iMarker < *nMarker_Inlet_; iMarker++) {
+			ss << value[i++] << " ";
+			ss >> (*Marker_Inlet_)[iMarker];
+			ss << value[i++] << " ";
+			ss >> (*Ttotal_)[iMarker];
+			ss << value[i++] << " ";
+			ss >> (*Ptotal_)[iMarker];
+			ss << value[i++] << " ";
+			ss >> (*FlowDir_)[iMarker][0];
+			ss << value[i++] << " ";
+			ss >> (*FlowDir_)[iMarker][1];
+			ss << value[i++] << " ";
+			ss >> (*FlowDir_)[iMarker][2];
+		}
+	}
+
+	/*!
+	 * \brief write the value of the option to std out (mostly for debugging)
+	 */
+	void WriteValue() {
+		cout << "CMarkerInletRef::WriteValue(): not implemented yet" << endl;
+	}
+
+};
+
+/*!
+ * \class CMarkerInletRef_
+ * \brief Specialized option for inlet boundary markers (no flow direction)
+ * \author J. Hicken
+ */
+class CMarkerInletRef_ : public CAnyOptionRef {
+private:
+	unsigned short* nMarker_Inlet_; /*!< \brief the number of inlet marker boundaries */
+	string** Marker_Inlet_;         /*!< \brief string names of inlet boundaries */
+	double** Ttotal_;               /*!< \brief specified total temperatures for inlet boundaries */
+	double** Ptotal_;               /*!< \brief specified total pressures for inlet boundaries */
+
+public:
+
+	/*!
+	 * \brief constructor for inlet marker option
+	 * \param[in] nMarker_Inlet - the number of inlet marker boundaries
+	 * \param[in] Marker_Inlet - string names of inlet boundaries
+	 * \param[in] Ttotal - specified total temperatures for inlet boundaries
+	 * \param[in] Ptotal - specified total pressures for inlet boundaries
+	 * \param[in] FlowDir - specified flow direction vector (unit vector) for inlet boundaries
+	 */
+	CMarkerInletRef_(unsigned short & nMarker_Inlet, string* & Marker_Inlet, double* & Ttotal,
+			double* & Ptotal) {
+		nMarker_Inlet_ = &nMarker_Inlet;
+		Marker_Inlet_ = &Marker_Inlet;
+		*Marker_Inlet_ = NULL;
+		Ttotal_ = &Ttotal;
+		*Ttotal_ = NULL;
+		Ptotal_ = &Ptotal;
+		*Ptotal_ = NULL;
+	}
+
+	/*!
+	 * \brief sets the value of the inlet parameters given the vector of strings
+	 * \param[in] value - a set of strings used to define the option
+	 */
+	void SetValue(const vector<string> & value) {
+		if ( (*Marker_Inlet_ != NULL) || (*Ttotal_ != NULL) || (*Ptotal_ != NULL) ) {
+			cerr << "Error in CMarkerInletRef_::SetValue(): "
+					<< "one or more inlet-marker option arrays have already been allocated."
+					<< endl;
+			throw(-1);
+		}
+		if (static_cast<int>(value.size()) % 3 != 0) {
+			if (value[0].compare("NONE") == 0) {
+				*nMarker_Inlet_ = 0;
+				return;
+			}
+			cerr << "Error in CMarkerInletRef_::SetValue(): "
+					<< "incorrect number of MARKER_INLET parameters in the configuration file."
+					<< endl;
+			throw(-1);
+		}
+		*nMarker_Inlet_ = static_cast<unsigned short>(value.size())/3;
+		(*Marker_Inlet_) = new string[*nMarker_Inlet_];
+		(*Ttotal_)       = new double[*nMarker_Inlet_];
+		(*Ptotal_)       = new double[*nMarker_Inlet_];
+
+		stringstream ss;
+		unsigned short i = 0;
+		for (unsigned short iMarker = 0; iMarker < *nMarker_Inlet_; iMarker++) {
+			ss << value[i++] << " ";
+			ss >> (*Marker_Inlet_)[iMarker];
+			ss << value[i++] << " ";
+			ss >> (*Ttotal_)[iMarker];
+			ss << value[i++] << " ";
+			ss >> (*Ptotal_)[iMarker];
+		}
+	}
+
+	/*!
+	 * \brief write the value of the option to std out (mostly for debugging)
+	 */
+	void WriteValue() {
+		cout << "Inlet markers (" << (*nMarker_Inlet_) << ")" << endl;
+		for (unsigned short iMarker = 0; iMarker < *nMarker_Inlet_; iMarker++)
+			cout << "name = " << (*Marker_Inlet_)[iMarker]
+			                                      << ": temp. = " << (*Ttotal_)[iMarker]
+			                                                                    << ": pressure. = " << (*Ptotal_)[iMarker] << endl;
+	}
+
+};
+
+/*!
+ * \class CMarkerDirichletRef
+ * \brief Specialized option for Dirichlet for electrical solver boundary markers
+ * \author A. Lonkar
+ */
+class CMarkerDirichletRef : public CAnyOptionRef {
+private:
+	unsigned short* nMarker_Dirichlet_; /*!< \brief the number of Dirichlet marker boundaries */
+	string** Marker_Dirichlet_;         /*!< \brief string names of Dirichlet boundaries */
+	double** Value_Dirichlet_;               /*!< \brief specified values for Dirichlet boundaries */
+
+public:
+
+	/*!
+	 * \brief constructor for inlet marker option
+	 * \param[in] nMarker_Dirichlet_Elec - the number of Dirichlet marker boundaries
+	 * \param[in] nMarker_Dirichlet_Elec - string names of Dirichlet boundaries
+	 * \param[in] Dirichlet_Value - specified value for the dirichlet boundaries
+	 */
+
+	CMarkerDirichletRef(unsigned short & nMarker_Dirichlet_Elec, string* & Marker_Dirichlet_Elec, double* & Dirichlet_Value) {
+		nMarker_Dirichlet_ = &nMarker_Dirichlet_Elec;
+		Marker_Dirichlet_ = &Marker_Dirichlet_Elec;
+		*Marker_Dirichlet_ = NULL;
+		Value_Dirichlet_ = &Dirichlet_Value;
+		*Value_Dirichlet_ = NULL;
+	}
+
+	/*!
+	 * \brief sets the value of the Dirichlet parameters given the vector of strings
+	 * \param[in] value - a set of strings used to define the option
+	 */
+	void SetValue(const vector<string> & value) {
+		if ( (*Marker_Dirichlet_ != NULL) || (*Value_Dirichlet_ != NULL)) {
+			cerr << "Error in CMarkerDirichletRef::SetValue(): "
+					<< "one or more Dirichlet-marker option arrays have already been allocated."
+					<< endl;
+			throw(-1);
+		}
+		if (static_cast<int>(value.size()) % 2 != 0) {
+			if (value[0].compare("NONE") == 0) {
+				*nMarker_Dirichlet_ = 0;
+				return;
+			}
+			cerr << "Error in CMarkerDirichletRef::SetValue(): "
+					<< "incorrect number of MARKER_DIRICHLET_ELEC parameters in the configuration file."
+					<< endl;
+			throw(-1);
+		}
+		*nMarker_Dirichlet_ = static_cast<unsigned short>(value.size())/2;
+		(*Marker_Dirichlet_) = new string[*nMarker_Dirichlet_];
+		(*Value_Dirichlet_)       = new double[*nMarker_Dirichlet_];
+
+		stringstream ss;
+		unsigned short i = 0;
+		for (unsigned short iMarker = 0; iMarker < *nMarker_Dirichlet_; iMarker++) {
+			ss << value[i++] << " ";
+			ss >> (*Marker_Dirichlet_)[iMarker];
+			ss << value[i++] << " ";
+			ss >> (*Value_Dirichlet_)[iMarker];
+		}
+	}
+
+	/*!
+	 * \brief write the value of the option to std out (mostly for debugging)
+	 */
+	void WriteValue() {
+		cout << "CMarkerDirichletRef::WriteValue(): not implemented yet" << endl;
+	}
+
+};
+
+/*!
+ * \class CMarkerOutletRef
+ * \brief Specialized option for outlet boundary markers
+ * \author J. Hicken
+ */
+class CMarkerOutletRef : public CAnyOptionRef {
+private:
+	unsigned short* nMarker_Outlet_; /*!< \brief the number of outlet marker boundaries */
+	string** Marker_Outlet_;         /*!< \brief string names of outlet boundaries */
+	double** Pressure_;              /*!< \brief specified back pressures (static) for outlet boundaries */
+
+public:
+
+	/*!
+	 * \brief constructor for outlet marker option
+	 * \param[in] nMarker_Outlet - the number of outlet marker boundaries
+	 * \param[in] Marker_Outlet - string names of outlet boundaries
+	 * \param[in] Pressure - specified back pressures (static) for outlet boundaries
+	 */
+	CMarkerOutletRef(unsigned short & nMarker_Outlet, string* & Marker_Outlet, double* & Pressure) {
+		nMarker_Outlet_ = &nMarker_Outlet;
+		Marker_Outlet_ = &Marker_Outlet;
+		*Marker_Outlet_ = NULL;
+		Pressure_ = &Pressure;
+		*Pressure_ = NULL;
+	}
+
+	/*!
+	 * \brief sets the value of the outlet parameters given the vector of strings
+	 * \param[in] value - a set of strings used to define the option
+	 */
+	void SetValue(const vector<string> & value) {
+		if ( (*Marker_Outlet_ != NULL) || (*Pressure_ != NULL) ) {
+			cerr << "Error in CMarkerOutletRef::SetValue(): "
+					<< "one or more outlet-marker option arrays have already been allocated."
+					<< endl;
+			throw(-1);
+		}
+		if (static_cast<int>(value.size()) % 2 != 0) {
+			if (value[0].compare("NONE") == 0) {
+				*nMarker_Outlet_ = 0;
+				return;
+			}
+			cerr << "Error in CMarkerOutletRef::SetValue(): "
+					<< "incorrect number of MARKER_OUTLET parameters in the configuration file."
+					<< endl;
+			throw(-1);
+		}
+		*nMarker_Outlet_  = static_cast<unsigned short>(value.size())/2;
+		(*Marker_Outlet_) = new string[*nMarker_Outlet_];
+		(*Pressure_)      = new double[*nMarker_Outlet_];
+		stringstream ss;
+		unsigned short i = 0;
+		for (unsigned short iMarker = 0; iMarker < *nMarker_Outlet_; iMarker++) {
+			ss << value[i++] << " ";
+			ss >> (*Marker_Outlet_)[iMarker];
+			ss << value[i++] << " ";
+			ss >> (*Pressure_)[iMarker];
+		}
+	}
+
+	/*!
+	 * \brief write the value of the option to std out (mostly for debugging)
+	 */
+	void WriteValue() {
+		cout << "Outlet markers (" << (*nMarker_Outlet_) << ")" << endl;
+		for (unsigned short iMarker = 0; iMarker < *nMarker_Outlet_; iMarker++)
+			cout << "name = " << (*Marker_Outlet_)[iMarker]
+			                                       << ": back press. = " << (*Pressure_)[iMarker] << endl;
+	}
+
+};
+
+/*!
+ * \class CMarkerDisplacementRef
+ * \brief Specialized option for Displacement boundary markers
+ * \author F. Palacios
+ */
+class CMarkerDisplacementRef : public CAnyOptionRef {
+private:
+	unsigned short* nMarker_Displacement_; /*!< \brief the number of Displacement marker boundaries */
+	string** Marker_Displacement_;         /*!< \brief string names of Displacement boundaries */
+	double** Displ_;              /*!< \brief specified Displacement for Displacement boundaries */
+
+public:
+
+	/*!
+	 * \brief constructor for outlet marker option
+	 * \param[in] nMarker_Displacement - the number of Displacement marker boundaries
+	 * \param[in] Marker_Displacement - string names of Displacement boundaries
+	 * \param[in] Displ - specified back Displacement for Displacement boundaries
+	 */
+	CMarkerDisplacementRef(unsigned short & nMarker_Displacement, string* & Marker_Displacement, double* & Displ) {
+		nMarker_Displacement_ = &nMarker_Displacement;
+		Marker_Displacement_ = &Marker_Displacement;
+		*Marker_Displacement_ = NULL;
+		Displ_ = &Displ;
+		*Displ_ = NULL;
+	}
+
+	/*!
+	 * \brief sets the value of the Displacement parameters given the vector of strings
+	 * \param[in] value - a set of strings used to define the option
+	 */
+	void SetValue(const vector<string> & value) {
+		if ( (*Marker_Displacement_ != NULL) || (*Displ_ != NULL) ) {
+			cerr << "Error in CMarkerDisplacementRef::SetValue(): "
+					<< "one or more Displacement-marker option arrays have already been allocated."
+					<< endl;
+			throw(-1);
+		}
+		if (static_cast<int>(value.size()) % 2 != 0) {
+			if (value[0].compare("NONE") == 0) {
+				*nMarker_Displacement_ = 0;
+				return;
+			}
+			cerr << "Error in CMarkerDisplacementRef::SetValue(): "
+					<< "incorrect number of MARKER_Displacement parameters in the configuration file."
+					<< endl;
+			throw(-1);
+		}
+		*nMarker_Displacement_  = static_cast<unsigned short>(value.size())/2;
+		(*Marker_Displacement_) = new string[*nMarker_Displacement_];
+		(*Displ_)      = new double[*nMarker_Displacement_];
+		stringstream ss;
+		unsigned short i = 0;
+		for (unsigned short iMarker = 0; iMarker < *nMarker_Displacement_; iMarker++) {
+			ss << value[i++] << " ";
+			ss >> (*Marker_Displacement_)[iMarker];
+			ss << value[i++] << " ";
+			ss >> (*Displ_)[iMarker];
+		}
+	}
+
+	/*!
+	 * \brief write the value of the option to std out (mostly for debugging)
+	 */
+	void WriteValue() {
+		cout << "Displacement markers (" << (*nMarker_Displacement_) << ")" << endl;
+		for (unsigned short iMarker = 0; iMarker < *nMarker_Displacement_; iMarker++)
+			cout << "name = " << (*Marker_Displacement_)[iMarker]
+			                                             << ": displ. = " << (*Displ_)[iMarker] << endl;
+	}
+
+};
+
+
+/*!
+ * \class CMarkerLoadRef
+ * \brief Specialized option for Load boundary markers
+ * \author F. Palacios
+ */
+class CMarkerLoadRef : public CAnyOptionRef {
+private:
+	unsigned short* nMarker_Load_; /*!< \brief the number of load marker boundaries */
+	string** Marker_Load_;         /*!< \brief string names of load boundaries */
+	double** Force_;              /*!< \brief specified load for load boundaries */
+
+public:
+
+	/*!
+	 * \brief constructor for outlet marker option
+	 * \param[in] nMarker_Load - the number of load marker boundaries
+	 * \param[in] Marker_Load - string names of load boundaries
+	 * \param[in] Force - specified back load for load boundaries
+	 */
+	CMarkerLoadRef(unsigned short & nMarker_Load, string* & Marker_Load, double* & Force) {
+		nMarker_Load_ = &nMarker_Load;
+		Marker_Load_ = &Marker_Load;
+		*Marker_Load_ = NULL;
+		Force_ = &Force;
+		*Force_ = NULL;
+	}
+
+	/*!
+	 * \brief sets the value of the Load parameters given the vector of strings
+	 * \param[in] value - a set of strings used to define the option
+	 */
+	void SetValue(const vector<string> & value) {
+		if ( (*Marker_Load_ != NULL) || (*Force_ != NULL) ) {
+			cerr << "Error in CMarkerLoadRef::SetValue(): "
+					<< "one or more Load-marker option arrays have already been allocated."
+					<< endl;
+			throw(-1);
+		}
+		if (static_cast<int>(value.size()) % 2 != 0) {
+			if (value[0].compare("NONE") == 0) {
+				*nMarker_Load_ = 0;
+				return;
+			}
+			cerr << "Error in CMarkerLoadRef::SetValue(): "
+					<< "incorrect number of MARKER_LOAD parameters in the configuration file."
+					<< endl;
+			throw(-1);
+		}
+		*nMarker_Load_  = static_cast<unsigned short>(value.size())/2;
+		(*Marker_Load_) = new string[*nMarker_Load_];
+		(*Force_)      = new double[*nMarker_Load_];
+		stringstream ss;
+		unsigned short i = 0;
+		for (unsigned short iMarker = 0; iMarker < *nMarker_Load_; iMarker++) {
+			ss << value[i++] << " ";
+			ss >> (*Marker_Load_)[iMarker];
+			ss << value[i++] << " ";
+			ss >> (*Force_)[iMarker];
+		}
+	}
+
+	/*!
+	 * \brief write the value of the option to std out (mostly for debugging)
+	 */
+	void WriteValue() {
+		cout << "Load markers (" << (*nMarker_Load_) << ")" << endl;
+		for (unsigned short iMarker = 0; iMarker < *nMarker_Load_; iMarker++)
+			cout << "name = " << (*Marker_Load_)[iMarker]
+			                                     << ": force. = " << (*Force_)[iMarker] << endl;
+	}
+
+};
+
+/*!
+ * \class CMarkerFlowLoadRef
+ * \brief Specialized option for FlowLoad boundary markers
+ * \author F. Palacios
+ */
+class CMarkerFlowLoadRef : public CAnyOptionRef {
+private:
+	unsigned short* nMarker_FlowLoad_; /*!< \brief the number of FlowLoad marker boundaries */
+	string** Marker_FlowLoad_;         /*!< \brief string names of FlowLoad boundaries */
+	double** FlowForce_;              /*!< \brief specified FlowLoad for FlowLoad boundaries */
+
+public:
+
+	/*!
+	 * \brief constructor for outlet marker option
+	 * \param[in] nMarker_FlowLoad - the number of FlowLoad marker boundaries
+	 * \param[in] Marker_FlowLoad - string names of FlowLoad boundaries
+	 * \param[in] FlowForce - specified back FlowLoad for FlowLoad boundaries
+	 */
+	CMarkerFlowLoadRef(unsigned short & nMarker_FlowLoad, string* & Marker_FlowLoad, double* & FlowForce) {
+		nMarker_FlowLoad_ = &nMarker_FlowLoad;
+		Marker_FlowLoad_ = &Marker_FlowLoad;
+		*Marker_FlowLoad_ = NULL;
+		FlowForce_ = &FlowForce;
+		*FlowForce_ = NULL;
+	}
+
+	/*!
+	 * \brief sets the value of the FlowLoad parameters given the vector of strings
+	 * \param[in] value - a set of strings used to define the option
+	 */
+	void SetValue(const vector<string> & value) {
+		if ( (*Marker_FlowLoad_ != NULL) || (*FlowForce_ != NULL) ) {
+			cerr << "Error in CMarkerFlowLoadRef::SetValue(): "
+					<< "one or more FlowLoad-marker option arrays have already been allocated."
+					<< endl;
+			throw(-1);
+		}
+		if (static_cast<int>(value.size()) % 2 != 0) {
+			if (value[0].compare("NONE") == 0) {
+				*nMarker_FlowLoad_ = 0;
+				return;
+			}
+			cerr << "Error in CMarkerFlowLoadRef::SetValue(): "
+					<< "incorrect number of MARKER_FlowLoad parameters in the configuration file."
+					<< endl;
+			throw(-1);
+		}
+		*nMarker_FlowLoad_  = static_cast<unsigned short>(value.size())/2;
+		(*Marker_FlowLoad_) = new string[*nMarker_FlowLoad_];
+		(*FlowForce_)      = new double[*nMarker_FlowLoad_];
+		stringstream ss;
+		unsigned short i = 0;
+		for (unsigned short iMarker = 0; iMarker < *nMarker_FlowLoad_; iMarker++) {
+			ss << value[i++] << " ";
+			ss >> (*Marker_FlowLoad_)[iMarker];
+			ss << value[i++] << " ";
+			ss >> (*FlowForce_)[iMarker];
+		}
+	}
+
+	/*!
+	 * \brief write the value of the option to std out (mostly for debugging)
+	 */
+	void WriteValue() {
+		cout << "FlowLoad markers (" << (*nMarker_FlowLoad_) << ")" << endl;
+		for (unsigned short iMarker = 0; iMarker < *nMarker_FlowLoad_; iMarker++)
+			cout << "name = " << (*Marker_FlowLoad_)[iMarker]
+			                                         << ": FlowForce. = " << (*FlowForce_)[iMarker] << endl;
+	}
+
+};
+
+
+/*!
+ * \class CConvOptionRef
+ * \brief a typed version of the base class for convection discretization options
+ * \author J. Hicken
+ */
+class CConvOptionRef : public CAnyOptionRef {
+private:
+	unsigned short* space_ref_; /*!< \brief pointer to the space discretization type */
+	unsigned short* centered_ref_; /*!< \brief pointer to the centered discretization type */
+	unsigned short* upwind_ref_; /*!< \brief pointer to the upwind discretization type */
+
+public:
+
+	/*!
+	 * \brief constructor for convection options
+	 * \param[in] space - space discretization variable to create a reference to
+	 * \param[in] centered - centered discretization variable to create a reference to
+	 * \param[in] upwind - upwind discretization variable to create a reference to
+	 */
+	CConvOptionRef(unsigned short & space, unsigned short & centered,
+			unsigned short & upwind) {
+		space_ref_ = &space;
+		centered_ref_ = &centered;
+		upwind_ref_ = &upwind;
+	}
+
+	/*!
+	 * \brief sets the value of the referenced convection option using vector of strings
+	 * \param[in] value - a set of strings used to define the option
+	 */
+	void SetValue(const vector<string> & value) {
+		if (Centered_Map.count(value[0])) {
+			*space_ref_ = Space_Map.find("SPACE_CENTERED")->second;
+			*centered_ref_ = Centered_Map.find(value[0])->second;
+			*upwind_ref_ = NO_UPWIND;
+		} else if (Upwind_Map.count(value[0])) {
+			*space_ref_ = Space_Map.find("SPACE_UPWIND")->second;
+			*upwind_ref_ = Upwind_Map.find(value[0])->second;
+			*centered_ref_ = NO_CENTERED;
+		} else {
+			cerr << "Error in CConvOptionRef::SetValue(): "
+					<< value[0] << " is an invalid space discretization" << endl;
+			throw(-1);
+		}
+	}
+
+	/*!
+	 * \brief write the value of the option to std out (mostly for debugging)
+	 */
+	void WriteValue() {
+		cout << "space discretization: " << *space_ref_ << endl;
+		cout << "centered discretization: " << *centered_ref_ << endl;
+		cout << "upwind discretization: " << *upwind_ref_ << endl;
+	}
+};
+
+/*!
+ * \class CMathProblemRef
+ * \brief this very specialized option for MATH_PROBLEM set several variables
+ * \author J. Hicken
+ */
+class CMathProblemRef : public CAnyOptionRef {
+private:
+	bool* Adjoint_; /*!< \brief pointer to the Adjoint variable */
+	bool* OneShot_; /*!< \brief pointer to the OneShot variable */
+	bool* Linearized_; /*!< \brief pointer to the Linearized variable */
+	bool* Restart_Flow_; /*!< \brief pointer to the Restart_Flow variable */
+
+public:
+
+	/*!
+	 * \brief constructor for math problem option
+	 * \param[in] Adj - is the adjoint being solved
+	 * \param[in] OneShot - is a one shot problem being solved
+	 * \param[in] Linearized - is a linearized problem being solved
+	 * \param[in] Restart_Flow - restart flow solution for adjoint and linearized problems
+	 */
+	CMathProblemRef(bool & Adjoint, bool & OneShot, bool & Linearized,
+			bool & Restart_Flow) {
+		Adjoint_ = &Adjoint;
+		OneShot_ = &OneShot;
+		Linearized_ = &Linearized;
+		Restart_Flow_ = &Restart_Flow;
+	}
+
+	/*!
+	 * \brief sets the value of the math problem given the vector of strings
+	 * \param[in] value - a set of strings used to define the option
+	 */
+	void SetValue(const vector<string> & value) {
+		if (value[0] == "DIRECT") {
+			*Adjoint_ = false; *OneShot_ = false; *Linearized_ = false; *Restart_Flow_ = false;
+		} else if (value[0] == "ADJOINT") {
+			*Adjoint_ = true; *Restart_Flow_ = true;
+		}
+		if (value[0] == "LINEARIZED") {
+			*Linearized_ = true; *Restart_Flow_ = true;
+		}
+	}
+
+	/*!
+	 * \brief write the value of the option to std out (mostly for debugging)
+	 */
+	void WriteValue() {
+		cout << "Adjoint_ = " << *Adjoint_;
+		cout << ": OneShot_ = " << *OneShot_;
+		cout << ": Linearized_ = " << *Linearized_;
+		cout << ": Restart_Flow_ = " << *Restart_Flow_ << endl;
+	}
+};
+
+/*!
+ * \class CDVParamOptionRef
+ * \brief Specialized option for grid deformation parameters
+ * \author J. Hicken
+ */
+class CDVParamOptionRef : public CAnyOptionRef {
+private:
+	unsigned short* nDV_; /*!< \brief Number of variables. */
+	double*** ParamDV_; /*!< \brief Parameters of the variables. */
+	unsigned short** Design_Variable_; /*!< \brief design variable types; should already be allocated */
+
+public:
+
+	/*!
+	 * \brief constructor for DVParam option
+	 * \param[in] nDV - number of design variables
+	 * \param[in] ParamDV - the paramters of each design variable
+	 * \param[in] Design_Variable - DV types
+	 */
+	CDVParamOptionRef(unsigned short & nDV, double** & ParamDV,
+			unsigned short* & Design_Variable) {
+		nDV_ = &nDV;
+		ParamDV_ = &ParamDV;
+		Design_Variable_ = &Design_Variable;
+	}
+
+	/*!
+	 * \brief sets the value of the design variables given the vector of strings
+	 * \param[in] value - a set of strings used to define the option
+	 */
+	void SetValue(const vector<string> & value) {
+
+		// use the ";" token to determine the number of design variables
+		*nDV_ = 0;
+		unsigned int num_semi = 0;
+		for (unsigned int i = 0; i < static_cast<unsigned int>(value.size()); i++) {
+			if (value[i].compare(";") == 0) {
+				(*nDV_)++;
+				num_semi++;
+			}
+		}
+		// if ";" are at both ends, we over-counted
+		if ( (value[0].compare(";") == 0) && (value[value.size()-1].compare(";") == 0) )
+			(*nDV_)--;
+		// if no ";" at either end, we under-counted
+		if ( (value[0].compare(";") != 0) && (value[value.size()-1].compare(";") != 0) )
+			(*nDV_)++;
+
+		if ( (*nDV_ > 0) && (*Design_Variable_ == NULL) ) {
+			cerr << "Error in CDVParamOptionRef::SetValue(): "
+					<< "Design_Variable array has not been allocated." << endl;
+			cerr << "Check that DV_KIND appears before DV_PARAM in configuration file." << endl;
+			throw(-1);
+		}
+
+#if 0
+		cout << "Found " << (*nDV_) << " DV parameters" << endl;
+		cout << "DV param value = ";
+		for (unsigned int i = 0; i < value.size(); i++)
+			cout << value[i] << ", ";
+		cout << endl;
+#endif
+
+
+
+		(*ParamDV_) = new double*[*nDV_];
+		for (unsigned short iDV = 0; iDV < *nDV_; iDV++)
+			(*ParamDV_)[iDV] = new double[MAX_PARAMETERS];
+
+		unsigned short nParamDV = 0;
+		stringstream ss;
+		unsigned int i = 0;
+		for (unsigned short iDV = 0; iDV < *nDV_; iDV++) {
+			switch ((*Design_Variable_)[iDV]) {
+			case NO_DEFORMATION: nParamDV = 0; break;
+			case HICKS_HENNE: nParamDV = 2; break;
+      case SPHERICAL: nParamDV = 3; break;
+      case COSINE_BUMP: nParamDV = 3; break;
+      case FOURIER: nParamDV = 3; break;
+      case DISPLACEMENT: nParamDV = 3; break;
+			case ROTATION: nParamDV = 6; break;
+			case NACA_4DIGITS: nParamDV = 3; break;
+			case PARABOLIC: nParamDV = 2; break;
+			case OBSTACLE: nParamDV = 2; break;
+			case STRETCH: nParamDV = 2; break;
+			case FFD_CONTROL_POINT: nParamDV = 7; break;
+			case FFD_DIHEDRAL_ANGLE: nParamDV = 7; break;
+			case FFD_TWIST_ANGLE: nParamDV = 7; break;
+			case FFD_ROTATION: nParamDV = 7; break;
+			case FFD_CAMBER: nParamDV = 3; break;
+			case FFD_THICKNESS: nParamDV = 3; break;
+			case FFD_VOLUME: nParamDV = 3; break;
+      case SURFACE_FILE: nParamDV = 0; break;
+			default : {
+				cerr << "Error in CDVParamOptionRef::SetValue(): "
+						<< "undefined design variable type found in configuration file." << endl; break;
+			}
+			}
+			for (unsigned short iParamDV = 0; iParamDV < nParamDV; iParamDV++) {
+				ss << value[i] << " ";
+				ss >> (*ParamDV_)[iDV][iParamDV];
+				i++;
+			}
+			if (iDV < (*nDV_)-1) {
+				if (value[i].compare(";") != 0) {
+					cerr << "Error in CDVParamOptionRef::SetValue(): "
+							<< "a design variable in the configuration file "
+							<< "has the wrong number of parameters" << endl;
+					throw(-1);
+				}
+				i++;
+			}
+		}
+	}
+
+
+	/*!
+	 * \brief write the value of the option to std out (mostly for debugging)
+	 */
+	void WriteValue() {
+		//cout << "CDVParamOptionRef::WriteValue(): not implemented yet" << endl;
+		for (unsigned short iDV = 0; iDV < *nDV_; iDV++) {
+			unsigned short nParamDV = 0;
+			switch ((*Design_Variable_)[iDV]) {
+			case NO_DEFORMATION: nParamDV = 0; break;
+			case HICKS_HENNE: nParamDV = 2; break;
+      case SPHERICAL: nParamDV = 3; break;
+      case COSINE_BUMP: nParamDV = 3; break;
+      case FOURIER: nParamDV = 3; break;
+      case DISPLACEMENT: nParamDV = 3; break;
+			case ROTATION: nParamDV = 6; break;
+			case NACA_4DIGITS: nParamDV = 3; break;
+			case PARABOLIC: nParamDV = 2; break;
+			case FFD_CONTROL_POINT: nParamDV = 7; break;
+			case FFD_DIHEDRAL_ANGLE: nParamDV = 7; break;
+			case FFD_TWIST_ANGLE: nParamDV = 7; break;
+			case FFD_ROTATION: nParamDV = 7; break;
+			case FFD_CAMBER: nParamDV = 3; break;
+			case FFD_THICKNESS: nParamDV = 3; break;
+			case FFD_VOLUME: nParamDV = 3; break;
+			default : {
+				cerr << "Error in CDVParamOptionRef::SetValue(): "
+						<< "undefined design variable type found in configuration file." << endl; break;
+			}
+			}
+			cout << "DV param type: " << (*Design_Variable_)[iDV] << ": values = ";
+			for (unsigned short iParamDV = 0; iParamDV < nParamDV; iParamDV++)
+				cout << (*ParamDV_)[iDV][iParamDV] << ", ";
+			cout << endl;
+		}
+	}
+};
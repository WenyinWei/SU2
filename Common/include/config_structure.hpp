/*!
 * \file config_structure.hpp
 * \brief All the information about the definition of the physical problem.
 *        The subroutines and functions are in the <i>config_structure.cpp</i> file.
 * \author F. Palacios, T. Economon, B. Tracey
 * \version 6.2.0 "Falcon"
 *
 * The current SU2 release has been coordinated by the
 * SU2 International Developers Society <www.su2devsociety.org>
 * with selected contributions from the open-source community.
 *
 * The main research teams contributing to the current release are:
 *  - Prof. Juan J. Alonso's group at Stanford University.
 *  - Prof. Piero Colonna's group at Delft University of Technology.
 *  - Prof. Nicolas R. Gauger's group at Kaiserslautern University of Technology.
 *  - Prof. Alberto Guardone's group at Polytechnic University of Milan.
 *  - Prof. Rafael Palacios' group at Imperial College London.
 *  - Prof. Vincent Terrapon's group at the University of Liege.
 *  - Prof. Edwin van der Weide's group at the University of Twente.
 *  - Lab. of New Concepts in Aeronautics at Tech. Institute of Aeronautics.
 *
 * Copyright 2012-2019, Francisco D. Palacios, Thomas D. Economon,
 *                      Tim Albring, and the SU2 contributors.
 *
 * SU2 is free software; you can redistribute it and/or
 * modify it under the terms of the GNU Lesser General Public
 * License as published by the Free Software Foundation; either
 * version 2.1 of the License, or (at your option) any later version.
 *
 * SU2 is distributed in the hope that it will be useful,
 * but WITHOUT ANY WARRANTY; without even the implied warranty of
 * MERCHANTABILITY or FITNESS FOR A PARTICULAR PURPOSE. See the GNU
 * Lesser General Public License for more details.
 *
 * You should have received a copy of the GNU Lesser General Public
 * License along with SU2. If not, see <http://www.gnu.org/licenses/>.
 */

#pragma once

#include "./mpi_structure.hpp"

#include <iostream>
#include <cstdlib>
#include <fstream>
#include <sstream>
#include <string>
#include <cstring>
#include <vector>
#include <stdlib.h>
#include <cmath>
#include <map>
#include <assert.h>

#include "./option_structure.hpp"
#include "./datatype_structure.hpp"

#ifdef HAVE_CGNS
#include "cgnslib.h"
#endif

using namespace std;

/*!
 * \class CConfig
 * \brief Main class for defining the problem; basically this class reads the configuration file, and
 *        stores all the information.
 * \author F. Palacios
 */

class CConfig {
private:
  SU2_MPI::Comm SU2_Communicator; /*!< \brief MPI communicator of SU2.*/
  int rank, size;
  bool base_config;
  unsigned short Kind_SU2; /*!< \brief Kind of SU2 software component.*/
  unsigned short Ref_NonDim; /*!< \brief Kind of non dimensionalization.*/
  unsigned short Ref_Inc_NonDim; /*!< \brief Kind of non dimensionalization.*/
  unsigned short Kind_AverageProcess; /*!< \brief Kind of mixing process.*/
  unsigned short Kind_PerformanceAverageProcess; /*!< \brief Kind of mixing process.*/
  unsigned short Kind_MixingPlaneInterface; /*!< \brief Kind of mixing process.*/
  unsigned short Kind_SpanWise; /*!< \brief Kind of span-wise section computation.*/
  unsigned short *Kind_TurboMachinery;  /*!< \brief Kind of turbomachynery architecture.*/
  unsigned short iZone, nZone; /*!< \brief Number of zones in the mesh. */
  unsigned short nZoneSpecified; /*!< \brief Number of zones that are specified in config file. */
  su2double Highlite_Area; /*!< \brief Highlite area. */
  su2double Fan_Poly_Eff; /*!< \brief Highlite area. */
  su2double OrderMagResidual; /*!< \brief Order of magnitude reduction. */
  su2double MinLogResidual; /*!< \brief Minimum value of the log residual. */
  su2double OrderMagResidualFSI; /*!< \brief Order of magnitude reduction. */
  su2double MinLogResidualFSI; /*!< \brief Minimum value of the log residual. */
  su2double OrderMagResidual_BGS_F; /*!< \brief Order of magnitude reduction. */
  su2double MinLogResidual_BGS_F; /*!< \brief Minimum value of the log residual. */
  su2double OrderMagResidual_BGS_S; /*!< \brief Order of magnitude reduction. */
  su2double MinLogResidual_BGS_S; /*!< \brief Minimum value of the log residual. */
  su2double Res_FEM_UTOL; 		/*!< \brief UTOL criteria for structural FEM. */
  su2double Res_FEM_RTOL; 		/*!< \brief RTOL criteria for structural FEM. */
  su2double Res_FEM_ETOL; 		/*!< \brief ETOL criteria for structural FEM. */
  su2double Res_FEM_ADJ;     /*!< \brief Convergence criteria for adjoint FEM. */
  su2double EA_ScaleFactor; /*!< \brief Equivalent Area scaling factor */
  su2double* EA_IntLimit; /*!< \brief Integration limits of the Equivalent Area computation */
  su2double AdjointLimit; /*!< \brief Adjoint variable limit */
  su2double* Obj_ChainRuleCoeff; /*!< \brief Array defining objective function for adjoint problem based on chain rule in terms of gradient w.r.t. density, velocity, pressure */
  bool MG_AdjointFlow; /*!< \brief MG with the adjoint flow problem */
  su2double* SubsonicEngine_Cyl; /*!< \brief Coordinates of the box subsonic region */
  su2double* SubsonicEngine_Values; /*!< \brief Values of the box subsonic region */
  su2double* Hold_GridFixed_Coord; /*!< \brief Coordinates of the box to hold fixed the nbumerical grid */
  su2double *DistortionRack;
  su2double *PressureLimits,
  *DensityLimits,
  *TemperatureLimits; /*!< \brief Limits for the primitive variables */
  bool ActDisk_DoubleSurface;  /*!< \brief actuator disk double surface  */
  bool Engine_HalfModel;  /*!< \brief only half model is in the computational grid  */
  bool ActDisk_SU2_DEF;  /*!< \brief actuator disk double surface  */
  unsigned short ConvCriteria;	/*!< \brief Kind of convergence criteria. */
  unsigned short nFFD_Iter; 	/*!< \brief Iteration for the point inversion problem. */
  unsigned short FFD_Blending; /*!< \brief Kind of FFD Blending function. */
  su2double* FFD_BSpline_Order; /*!< \brief BSpline order in i,j,k direction. */
  su2double FFD_Tol;  	/*!< \brief Tolerance in the point inversion problem. */
  su2double Opt_RelaxFactor;  	/*!< \brief Scale factor for the line search. */
  su2double Opt_LineSearch_Bound;  	/*!< \brief Bounds for the line search. */
  bool Write_Conv_FSI;			/*!< \brief Write convergence file for FSI problems. */
  bool ContinuousAdjoint,			/*!< \brief Flag to know if the code is solving an adjoint problem. */
  Viscous,                /*!< \brief Flag to know if the code is solving a viscous problem. */
  EquivArea,				/*!< \brief Flag to know if the code is going to compute and plot the equivalent area. */
  Engine,				/*!< \brief Flag to know if the code is going to compute a problem with engine. */
  InvDesign_Cp,				/*!< \brief Flag to know if the code is going to compute and plot the inverse design. */
  InvDesign_HeatFlux,				/*!< \brief Flag to know if the code is going to compute and plot the inverse design. */
  Wind_Gust,              /*!< \brief Flag to know if there is a wind gust. */
  Aeroelastic_Simulation, /*!< \brief Flag to know if there is an aeroelastic simulation. */
  Weakly_Coupled_Heat, /*!< \brief Flag to know if a heat equation should be weakly coupled to the incompressible solver. */
  Rotating_Frame,			/*!< \brief Flag to know if there is a rotating frame. */
  PoissonSolver,			/*!< \brief Flag to know if we are solving  poisson forces  in plasma solver. */
  Low_Mach_Precon,		/*!< \brief Flag to know if we are using a low Mach number preconditioner. */
  Low_Mach_Corr,			/*!< \brief Flag to know if we are using a low Mach number correction. */
  GravityForce,			/*!< \brief Flag to know if the gravity force is incuded in the formulation. */
  SmoothNumGrid,			/*!< \brief Smooth the numerical grid. */
  AdaptBoundary,			/*!< \brief Adapt the elements on the boundary. */
  SubsonicEngine,			/*!< \brief Engine intake subsonic region. */
  Frozen_Visc_Cont,			/*!< \brief Flag for cont. adjoint problem with/without frozen viscosity. */
  Frozen_Visc_Disc,			/*!< \brief Flag for disc. adjoint problem with/without frozen viscosity. */
  Frozen_Limiter_Disc,			/*!< \brief Flag for disc. adjoint problem with/without frozen limiter. */
  Inconsistent_Disc,      /*!< \brief Use an inconsistent (primal/dual) discrete adjoint formulation. */
  Sens_Remove_Sharp,			/*!< \brief Flag for removing or not the sharp edges from the sensitivity computation. */
  Hold_GridFixed,	/*!< \brief Flag hold fixed some part of the mesh during the deformation. */
  Axisymmetric, /*!< \brief Flag for axisymmetric calculations */
  Integrated_HeatFlux, /*!< \brief Flag for heat flux BC whether it deals with integrated values.*/
  Buffet_Monitoring;       /*!< \brief Flag for computing the buffet sensor.*/
  su2double Buffet_k;     /*!< \brief Sharpness coefficient for buffet sensor.*/
  su2double Buffet_lambda; /*!< \brief Offset parameter for buffet sensor.*/
  su2double Damp_Engine_Inflow;	/*!< \brief Damping factor for the engine inlet. */
  su2double Damp_Engine_Exhaust;	/*!< \brief Damping factor for the engine exhaust. */
  su2double Damp_Res_Restric,	/*!< \brief Damping factor for the residual restriction. */
  Damp_Correc_Prolong; /*!< \brief Damping factor for the correction prolongation. */
  su2double Position_Plane; /*!< \brief Position of the Near-Field (y coordinate 2D, and z coordinate 3D). */
  su2double WeightCd; /*!< \brief Weight of the drag coefficient. */
  su2double dCD_dCL; /*!< \brief Weight of the drag coefficient. */
  su2double dCMx_dCL; /*!< \brief Weight of the drag coefficient. */
  su2double dCMy_dCL; /*!< \brief Weight of the drag coefficient. */
  su2double dCMz_dCL; /*!< \brief Weight of the drag coefficient. */
  su2double dCD_dCMy; /*!< \brief Weight of the drag coefficient. */
  su2double CL_Target; /*!< \brief Weight of the drag coefficient. */
  su2double CM_Target; /*!< \brief Weight of the drag coefficient. */
  su2double *HTP_Min_XCoord, *HTP_Min_YCoord; /*!< \brief Identification of the HTP. */
  unsigned short Unsteady_Simulation;	/*!< \brief Steady or unsteady (time stepping or dual time stepping) computation. */
  unsigned short Dynamic_Analysis;	/*!< \brief Static or dynamic structural analysis. */
  unsigned short nStartUpIter;	/*!< \brief Start up iterations using the fine grid. */
  su2double FixAzimuthalLine; /*!< \brief Fix an azimuthal line due to misalignments of the nearfield. */
  su2double **DV_Value;		/*!< \brief Previous value of the design variable. */
  su2double Venkat_LimiterCoeff;				/*!< \brief Limiter coefficient */
  unsigned long LimiterIter;	/*!< \brief Freeze the value of the limiter after a number of iterations */
  su2double AdjSharp_LimiterCoeff;				/*!< \brief Coefficient to identify the limit of a sharp edge. */
  unsigned short SystemMeasurements; /*!< \brief System of measurements. */
  unsigned short Kind_Regime;  /*!< \brief Kind of adjoint function. */
  unsigned short *Kind_ObjFunc;  /*!< \brief Kind of objective function. */
  su2double *Weight_ObjFunc;    /*!< \brief Weight applied to objective function. */
  unsigned short Kind_SensSmooth; /*!< \brief Kind of sensitivity smoothing technique. */
  unsigned short Continuous_Eqns; /*!< \brief Which equations to treat continuously (Hybrid adjoint)*/
  unsigned short Discrete_Eqns; /*!< \brief Which equations to treat discretely (Hybrid adjoint). */
  unsigned short *Design_Variable; /*!< \brief Kind of design variable. */
  unsigned short Kind_Adaptation;	/*!< \brief Kind of numerical grid adaptation. */
  unsigned short nTimeInstances;  /*!< \brief Number of periodic time instances for  harmonic balance. */
  su2double HarmonicBalance_Period;		/*!< \brief Period of oscillation to be used with harmonic balance computations. */
  su2double New_Elem_Adapt;			/*!< \brief Elements to adapt in the numerical grid adaptation process. */
  su2double Delta_UnstTime,			/*!< \brief Time step for unsteady computations. */
  Delta_UnstTimeND;						/*!< \brief Time step for unsteady computations (non dimensional). */
  su2double Delta_DynTime,		/*!< \brief Time step for dynamic structural computations. */
  Total_DynTime,				/*!< \brief Total time for dynamic structural computations. */
  Current_DynTime;			/*!< \brief Global time of the dynamic structural computations. */
  su2double Total_UnstTime,						/*!< \brief Total time for unsteady computations. */
  Total_UnstTimeND;								/*!< \brief Total time for unsteady computations (non dimensional). */
  su2double Current_UnstTime,									/*!< \brief Global time of the unsteady simulation. */
  Current_UnstTimeND;									/*!< \brief Global time of the unsteady simulation. */
  unsigned short nMarker_Euler,	/*!< \brief Number of Euler wall markers. */
  nMarker_FarField,				/*!< \brief Number of far-field markers. */
  nMarker_Custom,
  nMarker_SymWall,				/*!< \brief Number of symmetry wall markers. */
  nMarker_PerBound,				/*!< \brief Number of periodic boundary markers. */
  nMarker_MixingPlaneInterface,				/*!< \brief Number of mixing plane interface boundary markers. */
  nMarker_Turbomachinery,				/*!< \brief Number turbomachinery markers. */
  nMarker_TurboPerformance,				/*!< \brief Number of turboperformance markers. */
  nSpanWiseSections_User,			/*!< \brief Number of spanwise sections to compute 3D BC and Performance for turbomachinery   */
  nMarker_Shroud,/*!< \brief Number of shroud markers to set grid velocity to 0.*/
  nMarker_NearFieldBound,				/*!< \brief Number of near field boundary markers. */
  nMarker_ActDiskInlet, nMarker_ActDiskOutlet,
  nMarker_Fluid_InterfaceBound,				/*!< \brief Number of fluid interface markers. */
  nMarker_CHTInterface,     /*!< \brief Number of conjugate heat transfer interface markers. */
  nMarker_Dirichlet,				/*!< \brief Number of interface boundary markers. */
  nMarker_Inlet,					/*!< \brief Number of inlet flow markers. */
  nMarker_Riemann,					/*!< \brief Number of Riemann flow markers. */
  nMarker_Giles,					/*!< \brief Number of Giles flow markers. */
  nRelaxFactor_Giles,                                   /*!< \brief Number of relaxation factors for Giles markers. */
  nMarker_Supersonic_Inlet,					/*!< \brief Number of supersonic inlet flow markers. */
  nMarker_Supersonic_Outlet,					/*!< \brief Number of supersonic outlet flow markers. */
  nMarker_Outlet,					/*!< \brief Number of outlet flow markers. */
  nMarker_Isothermal,     /*!< \brief Number of isothermal wall boundaries. */
  nMarker_HeatFlux,       /*!< \brief Number of constant heat flux wall boundaries. */
  nMarker_EngineExhaust,					/*!< \brief Number of nacelle exhaust flow markers. */
  nMarker_EngineInflow,					/*!< \brief Number of nacelle inflow flow markers. */
  nMarker_Clamped,						/*!< \brief Number of clamped markers in the FEM. */
  nMarker_Displacement,					/*!< \brief Number of displacement surface markers. */
  nMarker_Load,					/*!< \brief Number of load surface markers. */
  nMarker_Damper,         /*!< \brief Number of damper surface markers. */
  nMarker_Load_Dir,					/*!< \brief Number of load surface markers defined by magnitude and direction. */
  nMarker_Disp_Dir,         /*!< \brief Number of load surface markers defined by magnitude and direction. */
  nMarker_Load_Sine,					/*!< \brief Number of load surface markers defined by magnitude and direction. */
  nMarker_FlowLoad,					/*!< \brief Number of load surface markers. */
  nMarker_Neumann,				/*!< \brief Number of Neumann flow markers. */
  nMarker_Internal,				/*!< \brief Number of Neumann flow markers. */
  nMarker_All,					/*!< \brief Total number of markers using the grid information. */
  nMarker_Max,					/*!< \brief Max number of number of markers using the grid information. */
  nMarker_CfgFile;					/*!< \brief Total number of markers using the config file
                             (note that using parallel computation this number can be different
                             from nMarker_All). */
  bool Inlet_From_File; /*!< \brief True if the inlet profile is to be loaded from a file. */
  string Inlet_Filename; /*!< \brief Filename specifying an inlet profile. */
  su2double Inlet_Matching_Tol; /*!< \brief Tolerance used when matching a point to a point from the inlet file. */
  string *Marker_Euler,			/*!< \brief Euler wall markers. */
  *Marker_FarField,				/*!< \brief Far field markers. */
  *Marker_Custom,
  *Marker_SymWall,				/*!< \brief Symmetry wall markers. */
  *Marker_PerBound,				/*!< \brief Periodic boundary markers. */
  *Marker_PerDonor,				/*!< \brief Rotationally periodic boundary donor markers. */
  *Marker_MixingPlaneInterface,				/*!< \brief MixingPlane interface boundary markers. */
  *Marker_TurboBoundIn,				/*!< \brief Turbomachinery performance boundary markers. */
  *Marker_TurboBoundOut,				/*!< \brief Turbomachinery performance boundary donor markers. */
  *Marker_NearFieldBound,				/*!< \brief Near Field boundaries markers. */
  *Marker_Fluid_InterfaceBound,				/*!< \brief Fluid interface markers. */
  *Marker_CHTInterface,         /*!< \brief Conjugate heat transfer interface markers. */
  *Marker_ActDiskInlet,
  *Marker_ActDiskOutlet,
  *Marker_Dirichlet,				/*!< \brief Interface boundaries markers. */
  *Marker_Inlet,					/*!< \brief Inlet flow markers. */
  *Marker_Riemann,					/*!< \brief Riemann markers. */
  *Marker_Giles,					/*!< \brief Giles markers. */
  *Marker_Shroud,                                       /*!< \brief Shroud markers. */
  *Marker_Supersonic_Inlet,					/*!< \brief Supersonic inlet flow markers. */
  *Marker_Supersonic_Outlet,					/*!< \brief Supersonic outlet flow markers. */
  *Marker_Outlet,					/*!< \brief Outlet flow markers. */
  *Marker_Isothermal,     /*!< \brief Isothermal wall markers. */
  *Marker_HeatFlux,       /*!< \brief Constant heat flux wall markers. */
  *Marker_EngineInflow,					/*!< \brief Engine Inflow flow markers. */
  *Marker_EngineExhaust,					/*!< \brief Engine Exhaust flow markers. */
  *Marker_Clamped,						/*!< \brief Clamped markers. */
  *Marker_Displacement,					/*!< \brief Displacement markers. */
  *Marker_Load,					/*!< \brief Load markers. */
  *Marker_Damper,         /*!< \brief Damper markers. */
  *Marker_Load_Dir,					/*!< \brief Load markers defined in cartesian coordinates. */
  *Marker_Disp_Dir,         /*!< \brief Load markers defined in cartesian coordinates. */
  *Marker_Load_Sine,					/*!< \brief Sine-wave loaded markers defined in cartesian coordinates. */
  *Marker_FlowLoad,					/*!< \brief Flow Load markers. */
  *Marker_Neumann,					/*!< \brief Neumann flow markers. */
  *Marker_Internal,					/*!< \brief Neumann flow markers. */
  *Marker_All_TagBound;				/*!< \brief Global index for markers using grid information. */
  su2double *Dirichlet_Value;    /*!< \brief Specified Dirichlet value at the boundaries. */
  su2double *Exhaust_Temperature_Target;    /*!< \brief Specified total temperatures for nacelle boundaries. */
  su2double *Exhaust_Pressure_Target;    /*!< \brief Specified total pressures for nacelle boundaries. */
  su2double *Inlet_Ttotal;    /*!< \brief Specified total temperatures for inlet boundaries. */
  su2double *Riemann_Var1, *Riemann_Var2;    /*!< \brief Specified values for Riemann boundary. */
  su2double **Riemann_FlowDir;  /*!< \brief Specified flow direction vector (unit vector) for Riemann boundaries. */
  su2double *Giles_Var1, *Giles_Var2, *RelaxFactorAverage, *RelaxFactorFourier;    /*!< \brief Specified values for Giles BC. */
  su2double **Giles_FlowDir;  /*!< \brief Specified flow direction vector (unit vector) for Giles BC. */
  su2double *Inlet_Ptotal;    /*!< \brief Specified total pressures for inlet boundaries. */
  su2double **Inlet_FlowDir;  /*!< \brief Specified flow direction vector (unit vector) for inlet boundaries. */
  su2double *Inlet_Temperature;    /*!< \brief Specified temperatures for a supersonic inlet boundaries. */
  su2double *Inlet_Pressure;    /*!< \brief Specified static pressures for supersonic inlet boundaries. */
  su2double **Inlet_Velocity;  /*!< \brief Specified flow velocity vectors for supersonic inlet boundaries. */
  su2double *EngineInflow_Target;    /*!< \brief Specified fan face mach for nacelle boundaries. */
  su2double *Inflow_Mach;    /*!< \brief Specified fan face mach for nacelle boundaries. */
  su2double *Inflow_Pressure;    /*!< \brief Specified fan face mach for nacelle boundaries. */
  su2double *Inflow_MassFlow;    /*!< \brief Specified fan face mach for nacelle boundaries. */
  su2double *Inflow_ReverseMassFlow;    /*!< \brief Specified fan face mach for nacelle boundaries. */
  su2double *Inflow_TotalPressure;    /*!< \brief Specified fan face mach for nacelle boundaries. */
  su2double *Inflow_Temperature;    /*!< \brief Specified fan face mach for nacelle boundaries. */
  su2double *Inflow_TotalTemperature;    /*!< \brief Specified fan face mach for nacelle boundaries. */
  su2double *Inflow_RamDrag;    /*!< \brief Specified fan face mach for nacelle boundaries. */
  su2double *Inflow_Force;    /*!< \brief Specified fan face mach for nacelle boundaries. */
  su2double *Inflow_Power;    /*!< \brief Specified fan face mach for nacelle boundaries. */
  su2double *Exhaust_Pressure;    /*!< \brief Specified fan face mach for nacelle boundaries. */
  su2double *Exhaust_Temperature;    /*!< \brief Specified fan face mach for nacelle boundaries. */
  su2double *Exhaust_MassFlow;    /*!< \brief Specified fan face mach for nacelle boundaries. */
  su2double *Exhaust_TotalPressure;    /*!< \brief Specified fan face mach for nacelle boundaries. */
  su2double *Exhaust_TotalTemperature;    /*!< \brief Specified fan face mach for nacelle boundaries. */
  su2double *Exhaust_GrossThrust;    /*!< \brief Specified fan face mach for nacelle boundaries. */
  su2double *Exhaust_Force;    /*!< \brief Specified fan face mach for nacelle boundaries. */
  su2double *Exhaust_Power;    /*!< \brief Specified fan face mach for nacelle boundaries. */
  su2double *Engine_Power;    /*!< \brief Specified fan face mach for nacelle boundaries. */
  su2double *Engine_Mach;    /*!< \brief Specified fan face mach for nacelle boundaries. */
  su2double *Engine_Force;    /*!< \brief Specified fan face mach for nacelle boundaries. */
  su2double *Engine_NetThrust;    /*!< \brief Specified fan face mach for nacelle boundaries. */
  su2double *Engine_GrossThrust;    /*!< \brief Specified fan face mach for nacelle boundaries. */
  su2double *Engine_Area;    /*!< \brief Specified fan face mach for nacelle boundaries. */
  su2double *Outlet_Pressure;    /*!< \brief Specified back pressures (static) for outlet boundaries. */
  su2double *Isothermal_Temperature; /*!< \brief Specified isothermal wall temperatures (static). */
  su2double *Heat_Flux;  /*!< \brief Specified wall heat fluxes. */
  su2double *Displ_Value;    /*!< \brief Specified displacement for displacement boundaries. */
  su2double *Load_Value;    /*!< \brief Specified force for load boundaries. */
  su2double *Damper_Constant;    /*!< \brief Specified constant for damper boundaries. */
  su2double *Load_Dir_Value;    /*!< \brief Specified force for load boundaries defined in cartesian coordinates. */
  su2double *Load_Dir_Multiplier;    /*!< \brief Specified multiplier for load boundaries defined in cartesian coordinates. */
  su2double *Disp_Dir_Value;    /*!< \brief Specified force for load boundaries defined in cartesian coordinates. */
   su2double *Disp_Dir_Multiplier;    /*!< \brief Specified multiplier for load boundaries defined in cartesian coordinates. */
  su2double **Load_Dir;  /*!< \brief Specified flow direction vector (unit vector) for inlet boundaries. */
  su2double **Disp_Dir;  /*!< \brief Specified structural displacement direction (unit vector). */
  su2double *Load_Sine_Amplitude;    /*!< \brief Specified amplitude for a sine-wave load. */
  su2double *Load_Sine_Frequency;    /*!< \brief Specified multiplier for load boundaries defined in cartesian coordinates. */
  su2double **Load_Sine_Dir;  /*!< \brief Specified flow direction vector (unit vector) for inlet boundaries. */
  su2double *FlowLoad_Value;    /*!< \brief Specified force for flow load boundaries. */
  su2double *ActDiskInlet_MassFlow;    /*!< \brief Specified fan face mach for nacelle boundaries. */
  su2double *ActDiskInlet_Temperature;    /*!< \brief Specified fan face mach for nacelle boundaries. */
  su2double *ActDiskInlet_TotalTemperature;    /*!< \brief Specified fan face mach for nacelle boundaries. */
  su2double *ActDiskInlet_Pressure;    /*!< \brief Specified fan face mach for nacelle boundaries. */
  su2double *ActDiskInlet_TotalPressure;    /*!< \brief Specified fan face mach for nacelle boundaries. */
  su2double *ActDiskInlet_RamDrag;    /*!< \brief Specified fan face mach for nacelle boundaries. */
  su2double *ActDiskInlet_Force;    /*!< \brief Specified fan face mach for nacelle boundaries. */
  su2double *ActDiskInlet_Power;    /*!< \brief Specified fan face mach for nacelle boundaries. */
  su2double *ActDiskOutlet_MassFlow;    /*!< \brief Specified fan face mach for nacelle boundaries. */
  su2double *ActDiskOutlet_Temperature;    /*!< \brief Specified fan face mach for nacelle boundaries. */
  su2double *ActDiskOutlet_TotalTemperature;    /*!< \brief Specified fan face mach for nacelle boundaries. */
  su2double *ActDiskOutlet_Pressure;    /*!< \brief Specified fan face mach for nacelle boundaries. */
  su2double *ActDiskOutlet_TotalPressure;    /*!< \brief Specified fan face mach for nacelle boundaries. */
  su2double *ActDiskOutlet_GrossThrust;    /*!< \brief Specified fan face mach for nacelle boundaries. */
  su2double *ActDiskOutlet_Force;    /*!< \brief Specified fan face mach for nacelle boundaries. */
  su2double *ActDiskOutlet_Power;    /*!< \brief Specified fan face mach for nacelle boundaries. */
  su2double **ActDisk_PressJump, **ActDisk_TempJump,  **ActDisk_Omega;
  su2double *ActDisk_DeltaPress;    /*!< \brief Specified fan face mach for nacelle boundaries. */
  su2double *ActDisk_DeltaTemp;    /*!< \brief Specified fan face mach for nacelle boundaries. */
  su2double *ActDisk_TotalPressRatio;    /*!< \brief Specified fan face mach for nacelle boundaries. */
  su2double *ActDisk_TotalTempRatio;    /*!< \brief Specified fan face mach for nacelle boundaries. */
  su2double *ActDisk_StaticPressRatio;    /*!< \brief Specified fan face mach for nacelle boundaries. */
  su2double *ActDisk_StaticTempRatio;    /*!< \brief Specified fan face mach for nacelle boundaries. */
  su2double *ActDisk_Power;    /*!< \brief Specified fan face mach for nacelle boundaries. */
  su2double *ActDisk_MassFlow;    /*!< \brief Specified fan face mach for nacelle boundaries. */
  su2double *ActDisk_Mach;    /*!< \brief Specified fan face mach for nacelle boundaries. */
  su2double *ActDisk_Force;    /*!< \brief Specified fan face mach for nacelle boundaries. */
  su2double *Outlet_MassFlow;    /*!< \brief Mass flow for outlet boundaries. */
  su2double *Outlet_Density;    /*!< \brief Avg. density for outlet boundaries. */
  su2double *Outlet_Area;    /*!< \brief Area for outlet boundaries. */
  su2double *Surface_MassFlow;    /*!< \brief Massflow at the boundaries. */
  su2double *Surface_Mach;    /*!< \brief Mach number at the boundaries. */
  su2double *Surface_Temperature;    /*!< \brief Temperature at the boundaries. */
  su2double *Surface_Pressure;    /*!< \brief Pressure at the boundaries. */
  su2double *Surface_Density;    /*!< \brief Density at the boundaries. */
  su2double *Surface_Enthalpy;    /*!< \brief Enthalpy at the boundaries. */
  su2double *Surface_NormalVelocity;    /*!< \brief Normal velocity at the boundaries. */
  su2double *Surface_Uniformity;  /*!< \brief Integral measure of the streamwise uniformity (absolute) at the boundaries (non-dim). */
  su2double *Surface_SecondaryStrength;     /*!< \brief Integral measure of the strength of secondary flows (absolute) at the boundaries (non-dim). */
  su2double *Surface_SecondOverUniform;   /*!< \brief Integral measure of the strength of secondary flows (relative to streamwise) at the boundaries (non-dim). */
  su2double *Surface_MomentumDistortion;    /*!< \brief Integral measure of the streamwise uniformity (relative to plug flow) at the boundaries (non-dim). */
  su2double *Surface_TotalTemperature;   /*!< \brief Total temperature at the boundaries. */
  su2double *Surface_TotalPressure;    /*!< \brief Total pressure at the boundaries. */
  su2double *Surface_PressureDrop;    /*!< \brief Pressure drop between boundaries. */
  su2double *Surface_DC60;    /*!< \brief Specified fan face mach for nacelle boundaries. */
  su2double *Surface_IDC;    /*!< \brief Specified fan face mach for nacelle boundaries. */
  su2double *Surface_IDC_Mach;    /*!< \brief Specified fan face mach for nacelle boundaries. */
  su2double *Surface_IDR;    /*!< \brief Specified fan face mach for nacelle boundaries. */
  su2double *ActDisk_NetThrust;    /*!< \brief Specified fan face mach for nacelle boundaries. */
  su2double *ActDisk_BCThrust;    /*!< \brief Specified fan face mach for nacelle boundaries. */
  su2double *ActDisk_BCThrust_Old;    /*!< \brief Specified fan face mach for nacelle boundaries. */
  su2double *ActDisk_GrossThrust;    /*!< \brief Specified fan face mach for nacelle boundaries. */
  su2double *ActDisk_Area;    /*!< \brief Specified fan face mach for nacelle boundaries. */
  su2double *ActDisk_ReverseMassFlow;    /*!< \brief Specified fan face mach for nacelle boundaries. */
  su2double **Periodic_RotCenter;  /*!< \brief Rotational center for each periodic boundary. */
  su2double **Periodic_RotAngles;      /*!< \brief Rotation angles for each periodic boundary. */
  su2double **Periodic_Translation;      /*!< \brief Translation vector for each periodic boundary. */
  unsigned short nPeriodic_Index;     /*!< \brief Number of SEND_RECEIVE periodic transformations. */
  su2double **Periodic_Center;         /*!< \brief Rotational center for each SEND_RECEIVE boundary. */
  su2double **Periodic_Rotation;      /*!< \brief Rotation angles for each SEND_RECEIVE boundary. */
  su2double **Periodic_Translate;      /*!< \brief Translation vector for each SEND_RECEIVE boundary. */
  string *Marker_CfgFile_TagBound;			/*!< \brief Global index for markers using config file. */
  unsigned short *Marker_All_KindBC,			/*!< \brief Global index for boundaries using grid information. */
  *Marker_CfgFile_KindBC;		/*!< \brief Global index for boundaries using config file. */
  short *Marker_All_SendRecv;		/*!< \brief Information about if the boundary is sended (+), received (-). */
  short *Marker_All_PerBound;	/*!< \brief Global index for periodic bc using the grid information. */
  unsigned long nExtIter;			/*!< \brief Number of external iterations. */
  unsigned long ExtIter;			/*!< \brief Current external iteration number. */
  unsigned long ExtIter_OffSet;			/*!< \brief External iteration number offset. */
  unsigned long IntIter;			/*!< \brief Current internal iteration number. */
  unsigned long OuterIter;			/*!< \brief Current Outer Iteration for multizone problems. */
  unsigned long Unst_nIntIter;			/*!< \brief Number of internal iterations (Dual time Method). */
  unsigned long Dyn_nIntIter;			/*!< \brief Number of internal iterations (Newton-Raphson Method for nonlinear structural analysis). */
  long Unst_RestartIter;			/*!< \brief Iteration number to restart an unsteady simulation (Dual time Method). */
  long Unst_AdjointIter;			/*!< \brief Iteration number to begin the reverse time integration in the direct solver for the unsteady adjoint. */
  long Iter_Avg_Objective;			/*!< \brief Iteration the number of time steps to be averaged, counting from the back */
  long Dyn_RestartIter;                         /*!< \brief Iteration number to restart a dynamic structural analysis. */
  su2double PhysicalTime;                       /*!< \brief Physical time at the current iteration in the solver for unsteady problems. */
  unsigned short nLevels_TimeAccurateLTS;       /*!< \brief Number of time levels for time accurate local time stepping. */
  unsigned short nTimeDOFsADER_DG;              /*!< \brief Number of time DOFs used in the predictor step of ADER-DG. */
  su2double *TimeDOFsADER_DG;                   /*!< \brief The location of the ADER-DG time DOFs on the interval [-1,1]. */
  unsigned short nTimeIntegrationADER_DG;       /*!< \brief Number of time integration points ADER-DG. */
  su2double *TimeIntegrationADER_DG;            /*!< \brief The location of the ADER-DG time integration points on the interval [-1,1]. */
  su2double *WeightsIntegrationADER_DG;         /*!< \brief The weights of the ADER-DG time integration points on the interval [-1,1]. */
  unsigned short nRKStep;			/*!< \brief Number of steps of the explicit Runge-Kutta method. */
  su2double *RK_Alpha_Step;			/*!< \brief Runge-Kutta beta coefficients. */
  unsigned short nMGLevels;		/*!< \brief Number of multigrid levels (coarse levels). */
  unsigned short nCFL;			/*!< \brief Number of CFL, one for each multigrid level. */
  su2double
  CFLRedCoeff_Turb,		/*!< \brief CFL reduction coefficient on the LevelSet problem. */
  CFLRedCoeff_Scalar,    /*!< \brief CFL reduction coefficient for the scalar transport equations. */
  CFLRedCoeff_AdjFlow,	/*!< \brief CFL reduction coefficient for the adjoint problem. */
  CFLRedCoeff_AdjTurb,	/*!< \brief CFL reduction coefficient for the adjoint problem. */
  CFLFineGrid,		/*!< \brief CFL of the finest grid. */
  CFLSolid,       /*!< \brief CFL in (heat) solid solvers. */
  Max_DeltaTime,  		/*!< \brief Max delta time. */
  Unst_CFL;		/*!< \brief Unsteady CFL number. */
  bool ReorientElements;		/*!< \brief Flag for enabling element reorientation. */
  bool AddIndNeighbor;			/*!< \brief Include indirect neighbor in the agglomeration process. */
  unsigned short nDV,		/*!< \brief Number of design variables. */
  nObj, nObjW;              /*! \brief Number of objective functions. */
  unsigned short* nDV_Value;		/*!< \brief Number of values for each design variable (might be different than 1 if we allow arbitrary movement). */
  unsigned short nFFDBox;		/*!< \brief Number of ffd boxes. */
  unsigned short nTurboMachineryKind; 	/*!< \brief Number turbomachinery types specified. */
  unsigned short nParamDV;		/*!< \brief Number of parameters of the design variable. */
  string DV_Filename;      /*!< \brief Filename for providing surface positions from an external parameterization. */
  string DV_Unordered_Sens_Filename;      /*!< \brief Filename of volume sensitivities in an unordered ASCII format. */
  string DV_Sens_Filename;      /*!< \brief Filename of surface sensitivities written to an unordered ASCII format. */
  unsigned short Sensitivity_FileFormat; /*!< \brief Format of the input volume sensitivity files (SU2_DOT). */
  su2double **ParamDV;				/*!< \brief Parameters of the design variable. */
  su2double **CoordFFDBox;				/*!< \brief Coordinates of the FFD boxes. */
  unsigned short **DegreeFFDBox;	/*!< \brief Degree of the FFD boxes. */
  string *FFDTag;				/*!< \brief Parameters of the design variable. */
  string *TagFFDBox;				/*!< \brief Tag of the FFD box. */
  unsigned short GeometryMode;			/*!< \brief Gemoetry mode (analysis or gradient computation). */
  unsigned short MGCycle;			/*!< \brief Kind of multigrid cycle. */
  unsigned short FinestMesh;		/*!< \brief Finest mesh for the full multigrid approach. */
  unsigned short nFFD_Fix_IDir, nFFD_Fix_JDir, nFFD_Fix_KDir;                 /*!< \brief Number of planes fixed in the FFD. */
  unsigned short nMG_PreSmooth,                 /*!< \brief Number of MG pre-smooth parameters found in config file. */
  nMG_PostSmooth,                             /*!< \brief Number of MG post-smooth parameters found in config file. */
  nMG_CorrecSmooth;                           /*!< \brief Number of MG correct-smooth parameters found in config file. */
  short *FFD_Fix_IDir, *FFD_Fix_JDir, *FFD_Fix_KDir;	/*!< \brief Exact sections. */
  unsigned short *MG_PreSmooth,	/*!< \brief Multigrid Pre smoothing. */
  *MG_PostSmooth,					/*!< \brief Multigrid Post smoothing. */
  *MG_CorrecSmooth;					/*!< \brief Multigrid Jacobi implicit smoothing of the correction. */
  su2double *LocationStations;   /*!< \brief Airfoil sections in wing slicing subroutine. */
  su2double *NacelleLocation;   /*!< \brief Definition of the nacelle location. */
  unsigned short Kind_Solver,	/*!< \brief Kind of solver Euler, NS, Continuous adjoint, etc.  */
  *Kind_Solver_PerZone,  /*!< \brief Kind of solvers for each zone Euler, NS, Continuous adjoint, etc.  */
  Kind_MZSolver,         /*!< \brief Kind of multizone solver.  */
  Kind_FluidModel,			/*!< \brief Kind of the Fluid Model: Ideal or Van der Walls, ... . */
  Kind_ViscosityModel,			/*!< \brief Kind of the Viscosity Model*/
  Kind_ConductivityModel,			/*!< \brief Kind of the Thermal Conductivity Model*/
<<<<<<< HEAD
  Kind_DiffusivityModel,      /*!< \brief Kind of the mass diffusivity model*/
=======
  Kind_ConductivityModel_Turb,      /*!< \brief Kind of the Turbulent Thermal Conductivity Model*/
>>>>>>> 27f3875c
  Kind_FreeStreamOption,			/*!< \brief Kind of free stream option to choose if initializing with density or temperature  */
  Kind_InitOption,			/*!< \brief Kind of Init option to choose if initializing with Reynolds number or with thermodynamic conditions   */
  Kind_GasModel,				/*!< \brief Kind of the Gas Model. */
  Kind_DensityModel,				/*!< \brief Kind of the density model for incompressible flows. */
  Kind_GridMovement,    /*!< \brief Kind of the static mesh movement. */
  *Kind_SurfaceMovement,    /*!< \brief Kind of the static mesh movement. */
  nKind_SurfaceMovement,    /*!< \brief Kind of the dynamic mesh movement. */  
  Kind_Gradient_Method,		/*!< \brief Numerical method for computation of spatial gradients. */
  Kind_Deform_Linear_Solver, /*!< Numerical method to deform the grid */
  Kind_Deform_Linear_Solver_Prec,		/*!< \brief Preconditioner of the linear solver. */
  Kind_Linear_Solver,		/*!< \brief Numerical solver for the implicit scheme. */
  Kind_Linear_Solver_FSI_Struc,	 /*!< \brief Numerical solver for the structural part in FSI problems. */
  Kind_Linear_Solver_Prec,		/*!< \brief Preconditioner of the linear solver. */
  Kind_Linear_Solver_Prec_FSI_Struc,		/*!< \brief Preconditioner of the linear solver for the structural part in FSI problems. */
  Kind_AdjTurb_Linear_Solver,		/*!< \brief Numerical solver for the turbulent adjoint implicit scheme. */
  Kind_AdjTurb_Linear_Prec,		/*!< \brief Preconditioner of the turbulent adjoint linear solver. */
  Kind_DiscAdj_Linear_Solver, /*!< \brief Linear solver for the discrete adjoint system. */
  Kind_DiscAdj_Linear_Prec,  /*!< \brief Preconditioner of the discrete adjoint linear solver. */
  Kind_DiscAdj_Linear_Solver_FSI_Struc, /*!< \brief Linear solver for the discrete adjoint system in the structural side of FSI problems. */
  Kind_DiscAdj_Linear_Prec_FSI_Struc,   /*!< \brief Preconditioner of the discrete adjoint linear solver in the structural side of FSI problems. */
  Kind_SlopeLimit,				/*!< \brief Global slope limiter. */
  Kind_SlopeLimit_Flow,		/*!< \brief Slope limiter for flow equations.*/
  Kind_SlopeLimit_Turb,		/*!< \brief Slope limiter for the turbulence equation.*/
  Kind_SlopeLimit_Scalar,    /*!< \brief Slope limiter for the scalar transport equations.*/
  Kind_SlopeLimit_AdjTurb,	/*!< \brief Slope limiter for the adjoint turbulent equation.*/
  Kind_SlopeLimit_AdjFlow,	/*!< \brief Slope limiter for the adjoint equation.*/
  Kind_TimeNumScheme,			/*!< \brief Global explicit or implicit time integration. */
  Kind_TimeIntScheme_Flow,	/*!< \brief Time integration for the flow equations. */
  Kind_TimeIntScheme_FEM_Flow,  /*!< \brief Time integration for the flow equations. */
  Kind_ADER_Predictor,          /*!< \brief Predictor step of the ADER-DG time integration scheme. */
  Kind_TimeIntScheme_AdjFlow,		/*!< \brief Time integration for the adjoint flow equations. */
  Kind_TimeIntScheme_Scalar,  /*!< \brief Time integration for the scalar transport model. */
  Kind_TimeIntScheme_Turb,	/*!< \brief Time integration for the turbulence model. */
  Kind_TimeIntScheme_AdjTurb,	/*!< \brief Time integration for the adjoint turbulence model. */
  Kind_TimeIntScheme_Heat,	/*!< \brief Time integration for the wave equations. */
  Kind_TimeStep_Heat, /*!< \brief Time stepping method for the (fvm) heat equation. */
  Kind_TimeIntScheme_FEA,	/*!< \brief Time integration for the FEA equations. */
  Kind_SpaceIteScheme_FEA,	/*!< \brief Iterative scheme for nonlinear structural analysis. */
  Kind_ConvNumScheme,			/*!< \brief Global definition of the convective term. */
  Kind_ConvNumScheme_Flow,	/*!< \brief Centered or upwind scheme for the flow equations. */
  Kind_ConvNumScheme_FEM_Flow,  /*!< \brief Finite element scheme for the flow equations. */
  Kind_ConvNumScheme_Heat,	/*!< \brief Centered or upwind scheme for the flow equations. */
  Kind_ConvNumScheme_AdjFlow,		/*!< \brief Centered or upwind scheme for the adjoint flow equations. */
  Kind_ConvNumScheme_Turb,	/*!< \brief Centered or upwind scheme for the turbulence model. */
  Kind_ConvNumScheme_Scalar,  /*!< \brief Centered or upwind scheme for the scalar transport equations. */
  Kind_ConvNumScheme_AdjTurb,	/*!< \brief Centered or upwind scheme for the adjoint turbulence model. */
  Kind_ConvNumScheme_Template,	/*!< \brief Centered or upwind scheme for the level set equation. */
  Kind_Centered,				/*!< \brief Centered scheme. */
  Kind_Centered_Flow,			/*!< \brief Centered scheme for the flow equations. */
  Kind_Centered_AdjFlow,			/*!< \brief Centered scheme for the adjoint flow equations. */
  Kind_Centered_Turb,			/*!< \brief Centered scheme for the turbulence model. */
  Kind_Centered_Scalar,      /*!< \brief Centered scheme for the scalar transport equations. */
  Kind_Centered_AdjTurb,		/*!< \brief Centered scheme for the adjoint turbulence model. */
  Kind_Centered_Template,		/*!< \brief Centered scheme for the template model. */
  Kind_Upwind,				/*!< \brief Upwind scheme. */
  Kind_Upwind_Flow,			/*!< \brief Upwind scheme for the flow equations. */
  Kind_Upwind_AdjFlow,			/*!< \brief Upwind scheme for the adjoint flow equations. */
  Kind_Upwind_Turb,			/*!< \brief Upwind scheme for the turbulence model. */
  Kind_Upwind_Scalar,      /*!< \brief Upwind scheme for the scalar transport equations. */
  Kind_Upwind_AdjTurb,		/*!< \brief Upwind scheme for the adjoint turbulence model. */
  Kind_Upwind_Template,			/*!< \brief Upwind scheme for the template model. */
  Kind_FEM,                     /*!< \brief Finite element scheme for the flow equations. */
  Kind_FEM_Flow,                        /*!< \brief Finite element scheme for the flow equations. */
  Kind_FEM_DG_Shock,      /*!< \brief Shock capturing method for the FEM DG solver. */
  Kind_Matrix_Coloring,   /*!< \brief Type of matrix coloring for sparse Jacobian computation. */
  Kind_Solver_Fluid_FSI,		/*!< \brief Kind of solver for the fluid in FSI applications. */
  Kind_Solver_Struc_FSI,		/*!< \brief Kind of solver for the structure in FSI applications. */
  Kind_BGS_RelaxMethod;				/*!< \brief Kind of relaxation method for Block Gauss Seidel method in FSI problems. */
  bool Energy_Equation;         /*!< \brief Solve the energy equation for incompressible flows. */
  bool MUSCL,		/*!< \brief MUSCL scheme .*/
  MUSCL_Flow,		/*!< \brief MUSCL scheme for the flow equations.*/
  MUSCL_Turb,	 /*!< \brief MUSCL scheme for the turbulence equations.*/
  MUSCL_Scalar,   /*!< \brief MUSCL scheme for the scalar transport equations.*/
  MUSCL_Heat,	 /*!< \brief MUSCL scheme for the (fvm) heat equation.*/
  MUSCL_AdjFlow,		/*!< \brief MUSCL scheme for the adj flow equations.*/
  MUSCL_AdjTurb, 	/*!< \brief MUSCL scheme for the adj turbulence equations.*/
  Use_Accurate_Jacobians;   /*!< \brief Use numerically computed Jacobians for AUSM+up(2) and SLAU(2). */
  bool EulerPersson;        /*!< \brief Boolean to determine whether this is an Euler simulation with Persson shock capturing. */
  bool FSI_Problem,			/*!< \brief Boolean to determine whether the simulation is FSI or not. */
  ZoneSpecific_Problem,   /*!< \brief Boolean to determine whether we wish to use zone-specific solvers. */
  Multizone_Problem;      /*!< \brief Boolean to determine whether we are solving a multizone problem. */
  unsigned short nID_DV;  /*!< \brief ID for the region of FEM when computed using direct differentiation. */
  bool AD_Mode;         /*!< \brief Algorithmic Differentiation support. */
  bool AD_Preaccumulation;   /*!< \brief Enable or disable preaccumulation in the AD mode. */
  unsigned short Kind_Material_Compress,	/*!< \brief Determines if the material is compressible or incompressible (structural analysis). */
  Kind_Material,			/*!< \brief Determines the material model to be used (structural analysis). */
  Kind_Struct_Solver,		/*!< \brief Determines the geometric condition (small or large deformations) for structural analysis. */
  Kind_DV_FEA;				/*!< \brief Kind of Design Variable for FEA problems.*/
  unsigned short Kind_Turb_Model;			/*!< \brief Turbulent model definition. */
<<<<<<< HEAD
  unsigned short Kind_Scalar_Model;      /*!< \brief Scalar transport model definition. */
=======
  unsigned short Kind_SGS_Model;                        /*!< \brief LES SGS model definition. */
>>>>>>> 27f3875c
  unsigned short Kind_Trans_Model,			/*!< \brief Transition model definition. */
  Kind_ActDisk, Kind_Engine_Inflow, Kind_Inlet, *Kind_Inc_Inlet, *Kind_Inc_Outlet, *Kind_Data_Riemann, *Kind_Data_Giles;           /*!< \brief Kind of inlet boundary treatment. */
  unsigned short nInc_Inlet;  /*!< \brief Number of inlet boundary treatment types listed. */
  unsigned short nInc_Outlet;  /*!< \brief Number of inlet boundary treatment types listed. */
  su2double Inc_Inlet_Damping;  /*!< \brief Damping factor applied to the iterative updates to the velocity at a pressure inlet in incompressible flow. */
  su2double Inc_Outlet_Damping; /*!< \brief Damping factor applied to the iterative updates to the pressure at a mass flow outlet in incompressible flow. */
  bool Inc_Inlet_UseNormal;    /*!< \brief Flag for whether to use the local normal as the flow direction for an incompressible pressure inlet. */
  su2double Linear_Solver_Error;		/*!< \brief Min error of the linear solver for the implicit formulation. */
  su2double Deform_Linear_Solver_Error;    /*!< \brief Min error of the linear solver for the implicit formulation. */
  su2double Linear_Solver_Error_FSI_Struc;		/*!< \brief Min error of the linear solver for the implicit formulation in the structural side for FSI problems . */
  su2double Linear_Solver_Error_Heat;        /*!< \brief Min error of the linear solver for the implicit formulation in the fvm heat solver . */
  su2double Linear_Solver_Smoother_Relaxation;  /*!< \brief Relaxation factor for iterative linear smoothers. */
  unsigned long Linear_Solver_Iter;		/*!< \brief Max iterations of the linear solver for the implicit formulation. */
  unsigned long Deform_Linear_Solver_Iter;   /*!< \brief Max iterations of the linear solver for the implicit formulation. */
  unsigned long Linear_Solver_Iter_FSI_Struc;		/*!< \brief Max iterations of the linear solver for FSI applications and structural solver. */
  unsigned long Linear_Solver_Iter_Heat;       /*!< \brief Max iterations of the linear solver for the implicit formulation in the fvm heat solver. */
  unsigned long Linear_Solver_Restart_Frequency;   /*!< \brief Restart frequency of the linear solver for the implicit formulation. */
  unsigned short Linear_Solver_ILU_n;		/*!< \brief ILU fill=in level. */
  su2double SemiSpan;		/*!< \brief Wing Semi span. */
  su2double Roe_Kappa;		/*!< \brief Relaxation of the Roe scheme. */
  su2double Relaxation_Factor_Flow;		/*!< \brief Relaxation coefficient of the linear solver mean flow. */
  su2double Relaxation_Factor_Turb;		/*!< \brief Relaxation coefficient of the linear solver turbulence. */
  su2double Relaxation_Factor_Scalar;    /*!< \brief Relaxation coefficient of the linear solver for scalar transport equations. */
  su2double Relaxation_Factor_AdjFlow;		/*!< \brief Relaxation coefficient of the linear solver adjoint mean flow. */
  su2double Relaxation_Factor_CHT;  /*!< \brief Relaxation coefficient for the update of conjugate heat variables. */
  su2double AdjTurb_Linear_Error;		/*!< \brief Min error of the turbulent adjoint linear solver for the implicit formulation. */
  su2double EntropyFix_Coeff;              /*!< \brief Entropy fix coefficient. */
  unsigned short AdjTurb_Linear_Iter;		/*!< \brief Min error of the turbulent adjoint linear solver for the implicit formulation. */
  su2double *Stations_Bounds;                  /*!< \brief Airfoil section limit. */
  unsigned short nLocationStations,      /*!< \brief Number of section cuts to make when outputting mesh and cp . */
  nWingStations;               /*!< \brief Number of section cuts to make when calculating internal volume. */
  su2double* Kappa_Flow,           /*!< \brief Numerical dissipation coefficients for the flow equations. */
  *Kappa_AdjFlow,                  /*!< \brief Numerical dissipation coefficients for the adjoint flow equations. */
  *Kappa_Heat;                    /*!< \brief Numerical dissipation coefficients for the (fvm) heat equation. */  
  su2double* FFD_Axis;       /*!< \brief Numerical dissipation coefficients for the adjoint equations. */
  su2double Kappa_1st_AdjFlow,	/*!< \brief JST 1st order dissipation coefficient for adjoint flow equations (coarse multigrid levels). */
  Kappa_2nd_AdjFlow,			/*!< \brief JST 2nd order dissipation coefficient for adjoint flow equations. */
  Kappa_4th_AdjFlow,			/*!< \brief JST 4th order dissipation coefficient for adjoint flow equations. */
  Kappa_1st_Flow,			/*!< \brief JST 1st order dissipation coefficient for flow equations (coarse multigrid levels). */
  Kappa_2nd_Flow,			/*!< \brief JST 2nd order dissipation coefficient for flow equations. */
  Kappa_4th_Flow,			/*!< \brief JST 4th order dissipation coefficient for flow equations. */
  Kappa_2nd_Heat,     /*!< \brief 2nd order dissipation coefficient for heat equation. */
  Kappa_4th_Heat,     /*!< \brief 4th order dissipation coefficient for heat equation. */
  Cent_Jac_Fix_Factor;/*!< \brief Multiply the dissipation contribution to the Jacobian of central schemes by this factor to make the global matrix more diagonal dominant. */
  su2double Geo_Waterline_Location; /*!< \brief Location of the waterline. */
  
  su2double Min_Beta_RoeTurkel,		/*!< \brief Minimum value of Beta for the Roe-Turkel low Mach preconditioner. */
  Max_Beta_RoeTurkel;		/*!< \brief Maximum value of Beta for the Roe-Turkel low Mach preconditioner. */
  unsigned long GridDef_Nonlinear_Iter, /*!< \brief Number of nonlinear increments for grid deformation. */
  GridDef_Linear_Iter; /*!< \brief Number of linear smoothing iterations for grid deformation. */
  unsigned short Deform_Stiffness_Type; /*!< \brief Type of element stiffness imposed for FEA mesh deformation. */
  bool Deform_Output;  /*!< \brief Print the residuals during mesh deformation to the console. */
  su2double Deform_Tol_Factor; /*!< Factor to multiply smallest volume for deform tolerance (0.001 default) */
  su2double Deform_Coeff; /*!< Deform coeffienct */
  su2double Deform_Limit; /*!< Deform limit */
  unsigned short FFD_Continuity; /*!< Surface continuity at the intersection with the FFD */
  unsigned short FFD_CoordSystem; /*!< Define the coordinates system */
  su2double Deform_ElasticityMod, Deform_PoissonRatio; /*!< young's modulus and poisson ratio for volume deformation stiffness model */
  bool Visualize_Surface_Def;  /*!< \brief Flag to visualize the surface deformacion in SU2_DEF. */
  bool Visualize_Volume_Def; /*!< \brief Flag to visualize the volume deformation in SU2_DEF. */
  bool FFD_Symmetry_Plane;	/*!< \brief FFD symmetry plane. */
  su2double Mach;		/*!< \brief Mach number. */
  su2double Reynolds;	/*!< \brief Reynolds number. */
  su2double Froude;	/*!< \brief Froude number. */
  su2double Length_Reynolds;	/*!< \brief Reynolds length (dimensional). */
  su2double AoA,			/*!< \brief Angle of attack (just external flow). */
  iH, AoS, AoA_Offset, AoS_Offset, AoA_Sens;		/*!< \brief Angle of sideSlip (just external flow). */
  bool Fixed_CL_Mode;			/*!< \brief Activate fixed CL mode (external flow only). */
  bool Fixed_CM_Mode;			/*!< \brief Activate fixed CL mode (external flow only). */
  bool Eval_dOF_dCX;			/*!< \brief Activate fixed CL mode (external flow only). */
  bool Discard_InFiles; /*!< \brief Discard angle of attack in solution and geometry files. */
  su2double Target_CL;			/*!< \brief Specify a target CL instead of AoA (external flow only). */
  su2double Target_CM;			/*!< \brief Specify a target CL instead of AoA (external flow only). */
  su2double Total_CM;			/*!< \brief Specify a target CL instead of AoA (external flow only). */
  su2double Total_CD;			/*!< \brief Specify a target CL instead of AoA (external flow only). */
  su2double dCL_dAlpha;        /*!< \brief value of dCl/dAlpha. */
  su2double dCM_diH;        /*!< \brief value of dCM/dHi. */
  unsigned long Iter_Fixed_CL;			/*!< \brief Iterations to re-evaluate the angle of attack (external flow only). */
  unsigned long Iter_Fixed_CM;			/*!< \brief Iterations to re-evaluate the angle of attack (external flow only). */
  unsigned long Iter_Fixed_NetThrust;			/*!< \brief Iterations to re-evaluate the angle of attack (external flow only). */
  unsigned long Iter_dCL_dAlpha;   /*!< \brief Number of iterations to evaluate dCL_dAlpha. */
  unsigned long Update_Alpha;			/*!< \brief Iterations to re-evaluate the angle of attack (external flow only). */
  unsigned long Update_iH;			/*!< \brief Iterations to re-evaluate the angle of attack (external flow only). */
  unsigned long Update_BCThrust;			/*!< \brief Iterations to re-evaluate the angle of attack (external flow only). */
  su2double dNetThrust_dBCThrust;        /*!< \brief value of dCl/dAlpha. */
  bool Update_BCThrust_Bool;			/*!< \brief Boolean flag for whether to update the AoA for fixed lift mode on a given iteration. */
  bool Update_AoA;			/*!< \brief Boolean flag for whether to update the AoA for fixed lift mode on a given iteration. */
  bool Update_HTPIncidence;			/*!< \brief Boolean flag for whether to update the AoA for fixed lift mode on a given iteration. */
  su2double ChargeCoeff;		/*!< \brief Charge coefficient (just for poisson problems). */
  unsigned short Cauchy_Func_Flow,	/*!< \brief Function where to apply the convergence criteria in the flow problem. */
  Cauchy_Func_AdjFlow,				/*!< \brief Function where to apply the convergence criteria in the adjoint problem. */
  Cauchy_Elems;						/*!< \brief Number of elements to evaluate. */
  unsigned short Residual_Func_Flow;	/*!< \brief Equation to apply residual convergence to. */
  unsigned short Res_FEM_CRIT;  /*!< \brief Criteria to apply to the FEM convergence (absolute/relative). */
  unsigned long StartConv_Iter;	/*!< \brief Start convergence criteria at iteration. */
  su2double Cauchy_Eps;	/*!< \brief Epsilon used for the convergence. */
  unsigned long Wrt_Sol_Freq,	/*!< \brief Writing solution frequency. */
  Wrt_Sol_Freq_DualTime,	/*!< \brief Writing solution frequency for Dual Time. */
  Wrt_Con_Freq,				/*!< \brief Writing convergence history frequency. */
  Wrt_Con_Freq_DualTime;				/*!< \brief Writing convergence history frequency. */
  bool Wrt_Unsteady;  /*!< \brief Write unsteady data adding header and prefix. */
  bool Wrt_Dynamic;  		/*!< \brief Write dynamic data adding header and prefix. */
  bool Restart,	/*!< \brief Restart solution (for direct, adjoint, and linearized problems).*/
  Wrt_Binary_Restart,	/*!< \brief Write binary SU2 native restart files.*/
  Read_Binary_Restart,	/*!< \brief Read binary SU2 native restart files.*/
  Restart_Flow;	/*!< \brief Restart flow solution for adjoint and linearized problems. */
  unsigned short nMarker_Monitoring,	/*!< \brief Number of markers to monitor. */
  nMarker_Designing,					/*!< \brief Number of markers for the objective function. */
  nMarker_GeoEval,					/*!< \brief Number of markers for the objective function. */
  nMarker_ZoneInterface, /*!< \brief Number of markers in the zone interface. */
  nMarker_Plotting,					/*!< \brief Number of markers to plot. */
  nMarker_Analyze,					/*!< \brief Number of markers to plot. */
  nMarker_Moving,               /*!< \brief Number of markers in motion (DEFORMING, MOVING_WALL, or FLUID_STRUCTURE). */
  nMarker_PyCustom,               /*!< \brief Number of markers that are customizable in Python. */
  nMarker_DV,               /*!< \brief Number of markers affected by the design variables. */
  nMarker_WallFunctions;    /*!< \brief Number of markers for which wall functions must be applied. */
  string *Marker_Monitoring,     /*!< \brief Markers to monitor. */
  *Marker_Designing,         /*!< \brief Markers to plot. */
  *Marker_GeoEval,         /*!< \brief Markers to plot. */
  *Marker_Plotting,          /*!< \brief Markers to plot. */
  *Marker_Analyze,          /*!< \brief Markers to plot. */
  *Marker_ZoneInterface,          /*!< \brief Markers in the FSI interface. */
  *Marker_Moving,            /*!< \brief Markers in motion (DEFORMING, MOVING_WALL, or FLUID_STRUCTURE). */
  *Marker_PyCustom,            /*!< \brief Markers that are customizable in Python. */
  *Marker_DV,            /*!< \brief Markers affected by the design variables. */
  *Marker_WallFunctions; /*!< \brief Markers for which wall functions must be applied. */
  unsigned short  nConfig_Files;          /*!< \brief Number of config files for multiphysics problems. */
  string *Config_Filenames;               /*!< \brief List of names for configuration files. */
  unsigned short  *Kind_WallFunctions;        /*!< \brief The kind of wall function to use for the corresponding markers. */
  unsigned short  **IntInfo_WallFunctions;    /*!< \brief Additional integer information for the wall function markers. */
  su2double       **DoubleInfo_WallFunctions; /*!< \brief Additional double information for the wall function markers. */
  unsigned short  *Marker_All_Monitoring,        /*!< \brief Global index for monitoring using the grid information. */
  *Marker_All_GeoEval,       /*!< \brief Global index for geometrical evaluation. */
  *Marker_All_Plotting,        /*!< \brief Global index for plotting using the grid information. */
  *Marker_All_Analyze,        /*!< \brief Global index for plotting using the grid information. */
  *Marker_All_ZoneInterface,        /*!< \brief Global index for FSI interface markers using the grid information. */
  *Marker_All_Turbomachinery,        /*!< \brief Global index for Turbomachinery markers using the grid information. */
  *Marker_All_TurbomachineryFlag,        /*!< \brief Global index for Turbomachinery markers flag using the grid information. */
  *Marker_All_MixingPlaneInterface,        /*!< \brief Global index for MixingPlane interface markers using the grid information. */    
  *Marker_All_DV,          /*!< \brief Global index for design variable markers using the grid information. */
  *Marker_All_Moving,          /*!< \brief Global index for moving surfaces using the grid information. */
  *Marker_All_PyCustom,                 /*!< \brief Global index for Python customizable surfaces using the grid information. */
  *Marker_All_Designing,         /*!< \brief Global index for moving using the grid information. */
  *Marker_CfgFile_Monitoring,     /*!< \brief Global index for monitoring using the config information. */
  *Marker_CfgFile_Designing,      /*!< \brief Global index for monitoring using the config information. */
  *Marker_CfgFile_GeoEval,      /*!< \brief Global index for monitoring using the config information. */
  *Marker_CfgFile_Plotting,     /*!< \brief Global index for plotting using the config information. */
  *Marker_CfgFile_Analyze,     /*!< \brief Global index for plotting using the config information. */
  *Marker_CfgFile_ZoneInterface,     /*!< \brief Global index for FSI interface using the config information. */
  *Marker_CfgFile_Turbomachinery,     /*!< \brief Global index for Turbomachinery  using the config information. */
  *Marker_CfgFile_TurbomachineryFlag,     /*!< \brief Global index for Turbomachinery flag using the config information. */
  *Marker_CfgFile_MixingPlaneInterface,     /*!< \brief Global index for MixingPlane interface using the config information. */
  *Marker_CfgFile_Moving,       /*!< \brief Global index for moving surfaces using the config information. */
  *Marker_CfgFile_PyCustom,        /*!< \brief Global index for Python customizable surfaces using the config information. */
  *Marker_CfgFile_DV,       /*!< \brief Global index for design variable markers using the config information. */
  *Marker_CfgFile_PerBound;     /*!< \brief Global index for periodic boundaries using the config information. */
  string *PlaneTag;      /*!< \brief Global index for the plane adaptation (upper, lower). */
  su2double DualVol_Power;			/*!< \brief Power for the dual volume in the grid adaptation sensor. */
  su2double *nBlades;						/*!< \brief number of blades for turbomachinery computation. */
  unsigned short Analytical_Surface;	/*!< \brief Information about the analytical definition of the surface for grid adaptation. */
  unsigned short Geo_Description;	/*!< \brief Description of the geometry. */
  unsigned short Mesh_FileFormat;	/*!< \brief Mesh input format. */
  unsigned short Output_FileFormat;	/*!< \brief Format of the output files. */
  unsigned short ActDisk_Jump;	/*!< \brief Format of the output files. */
  bool CFL_Adapt;      /*!< \brief Adaptive CFL number. */
  bool HB_Precondition;    /*< \brief Flag to turn on harmonic balance source term preconditioning */
  su2double RefArea,		/*!< \brief Reference area for coefficient computation. */
  RefElemLength,				/*!< \brief Reference element length for computing the slope limiting epsilon. */
  RefSharpEdges,				/*!< \brief Reference coefficient for detecting sharp edges. */
  RefLength,			/*!< \brief Reference length for moment computation. */
  *RefOriginMoment,           /*!< \brief Origin for moment computation. */
  *RefOriginMoment_X,      /*!< \brief X Origin for moment computation. */
  *RefOriginMoment_Y,      /*!< \brief Y Origin for moment computation. */
  *RefOriginMoment_Z,      /*!< \brief Z Origin for moment computation. */
  *CFL_AdaptParam,      /*!< \brief Information about the CFL ramp. */
  *RelaxFactor_Giles,      /*!< \brief Information about the under relaxation factor for Giles BC. */
  *CFL,
  *HTP_Axis,      /*!< \brief Location of the HTP axis. */
  DomainVolume;		/*!< \brief Volume of the computational grid. */
  unsigned short nRefOriginMoment_X,    /*!< \brief Number of X-coordinate moment computation origins. */
  nRefOriginMoment_Y,           /*!< \brief Number of Y-coordinate moment computation origins. */
  nRefOriginMoment_Z;           /*!< \brief Number of Z-coordinate moment computation origins. */
  string Mesh_FileName,			/*!< \brief Mesh input file. */
  Mesh_Out_FileName,				/*!< \brief Mesh output file. */
  Solution_FlowFileName,			/*!< \brief Flow solution input file. */
  Solution_LinFileName,			/*!< \brief Linearized flow solution input file. */
  Solution_AdjFileName,			/*!< \brief Adjoint solution input file for drag functional. */
  Solution_FEMFileName,			/*!< \brief Solution input file for structural problem. */
  Solution_AdjFEMFileName,     /*!< \brief Adjoint solution input file for structural problem. */
  Flow_FileName,					/*!< \brief Flow variables output file. */
  Structure_FileName,					/*!< \brief Structure variables output file. */
  SurfStructure_FileName,					/*!< \brief Surface structure variables output file. */
  AdjStructure_FileName,         /*!< \brief Structure variables output file. */
  AdjSurfStructure_FileName,         /*!< \brief Surface structure variables output file. */
  SurfHeat_FileName,					/*!< \brief Surface structure variables output file. */
  Heat_FileName,					/*!< \brief Heat variables output file. */
  Residual_FileName,				/*!< \brief Residual variables output file. */
  Conv_FileName,					/*!< \brief Convergence history output file. */
  Breakdown_FileName,			    /*!< \brief Breakdown output file. */
  Conv_FileName_FSI,					/*!< \brief Convergence history output file. */
  Restart_FlowFileName,			/*!< \brief Restart file for flow variables. */
  Restart_HeatFileName,			/*!< \brief Restart file for heat variables. */
  Restart_AdjFileName,			/*!< \brief Restart file for adjoint variables, drag functional. */
  Restart_FEMFileName,			/*!< \brief Restart file for FEM elasticity. */
  Restart_AdjFEMFileName,      /*!< \brief Restart file for FEM elasticity. */
  Adj_FileName,					/*!< \brief Output file with the adjoint variables. */
  ObjFunc_Grad_FileName,			/*!< \brief Gradient of the objective function. */
  ObjFunc_Value_FileName,			/*!< \brief Objective function. */
  SurfFlowCoeff_FileName,			/*!< \brief Output file with the flow variables on the surface. */
  SurfAdjCoeff_FileName,			/*!< \brief Output file with the adjoint variables on the surface. */
  New_SU2_FileName,       		/*!< \brief Output SU2 mesh file converted from CGNS format. */
  SurfSens_FileName,			/*!< \brief Output file for the sensitivity on the surface (discrete adjoint). */
  VolSens_FileName;			/*!< \brief Output file for the sensitivity in the volume (discrete adjoint). */
  bool Low_MemoryOutput,      /*!< \brief Output less information for lower memory use */
  Wrt_Output,                 /*!< \brief Write any output files */
  Wrt_Vol_Sol,                /*!< \brief Write a volume solution file */
  Wrt_Srf_Sol,                /*!< \brief Write a surface solution file */
  Wrt_Csv_Sol,                /*!< \brief Write a surface comma-separated values solution file */
  Wrt_Crd_Sol,                /*!< \brief Write a binary file with the grid coordinates only. */
  Wrt_Residuals,              /*!< \brief Write residuals to solution file */
  Wrt_Surface,                /*!< \brief Write solution at each surface */
  Wrt_Limiters,              /*!< \brief Write residuals to solution file */
  Wrt_SharpEdges,              /*!< \brief Write residuals to solution file */
  Wrt_Halo,                   /*!< \brief Write rind layers in solution files */
  Wrt_Performance,            /*!< \brief Write the performance summary at the end of a calculation.  */
  Wrt_InletFile,                   /*!< \brief Write a template inlet profile file */
  Wrt_Slice,                   /*!< \brief Write 1D slice of a 2D cartesian solution */
  Wrt_Projected_Sensitivity,   /*!< \brief Write projected sensitivities (dJ/dx) on surfaces to ASCII file. */
  Plot_Section_Forces;       /*!< \brief Write sectional forces for specified markers. */
  unsigned short Console_Output_Verb,  /*!< \brief Level of verbosity for console output */
  Kind_Average;        /*!< \brief Particular average for the marker analyze. */
  unsigned short nPolyCoeffs; /*!< \brief Number of coefficients in temperature polynomial fits for fluid models. */
  su2double Gamma,			/*!< \brief Ratio of specific heats of the gas. */
  Bulk_Modulus,			/*!< \brief Value of the bulk modulus for incompressible flows. */
  Beta_Factor,			/*!< \brief Value of the epsilon^2 multiplier for Beta for the incompressible preconditioner. */
  Gas_Constant,     /*!< \brief Specific gas constant. */
  Gas_ConstantND,     /*!< \brief Non-dimensional specific gas constant. */
  Molecular_Weight,     /*!< \brief Molecular weight of an incompressible ideal gas (g/mol). */
  Specific_Heat_Cp,     /*!< \brief Specific heat at constant pressure. */
  Specific_Heat_CpND,     /*!< \brief Non-dimensional specific heat at constant pressure. */
  Specific_Heat_Cp_Solid, /*!< \brief Specific heat in solids. */
  Specific_Heat_Cv,     /*!< \brief Specific heat at constant volume. */
  Specific_Heat_CvND,     /*!< \brief Non-dimensional specific heat at constant volume. */
  Thermal_Expansion_Coeff,     /*!< \brief Thermal expansion coefficient. */
  Thermal_Expansion_CoeffND,     /*!< \brief Non-dimensional thermal expansion coefficient. */
  Inc_Density_Ref,    /*!< \brief Reference density for custom incompressible non-dim. */
  Inc_Velocity_Ref,    /*!< \brief Reference velocity for custom incompressible non-dim. */
  Inc_Temperature_Ref,    /*!< \brief Reference temperature for custom incompressible non-dim. */
  Inc_Density_Init,    /*!< \brief Initial density for incompressible flows. */
  *Inc_Velocity_Init,    /*!< \brief Initial velocity vector for incompressible flows. */
  Inc_Temperature_Init,    /*!< \brief Initial temperature for incompressible flows w/ heat transfer. */
  Scalar_Init,    /*!< \brief Initial uniform value for scalar transport. */
  Laminar_Flame_Speed,    /*!< \brief Value of the laminar flame speed for combustion. */
  Flame_Temperature,    /*!< \brief Value of the flame temperature for combustion. */
  Heat_Flux_Ref,  /*!< \brief Reference heat flux for non-dim. */
  Gas_Constant_Ref, /*!< \brief Reference specific gas constant. */
  Temperature_Critical,   /*!< \brief Critical Temperature for real fluid model.  */
  Pressure_Critical,   /*!< \brief Critical Pressure for real fluid model.  */
  Density_Critical,   /*!< \brief Critical Density for real fluid model.  */
  Acentric_Factor,   /*!< \brief Acentric Factor for real fluid model.  */
  Mu_Constant,     /*!< \brief Constant viscosity for ConstantViscosity model.  */
  Mu_ConstantND,   /*!< \brief Non-dimensional constant viscosity for ConstantViscosity model.  */
  Kt_Constant,     /*!< \brief Constant thermal conductivity for ConstantConductivity model.  */
  Kt_ConstantND,   /*!< \brief Non-dimensional constant thermal conductivity for ConstantConductivity model.  */
  Diffusivity_Constant,   /*!< \brief Constant mass diffusivity for scalar transport.  */
  Diffusivity_ConstantND, /*!< \brief Non-dim. constant mass diffusivity for scalar transport.  */
  Schmidt_Lam,      /*!< \brief Laminar Schmidt number for mass diffusion.  */
  Schmidt_Turb,     /*!< \brief Turbulent Schmidt number for mass diffusion.  */
  Diffusivity_Ref,     /*!< \brief Reference mass diffusion for species equations.  */
  Mu_Ref,     /*!< \brief Reference viscosity for Sutherland model.  */
  Mu_RefND,   /*!< \brief Non-dimensional reference viscosity for Sutherland model.  */
  Mu_Temperature_Ref,     /*!< \brief Reference temperature for Sutherland model.  */
  Mu_Temperature_RefND,   /*!< \brief Non-dimensional reference temperature for Sutherland model.  */
  Mu_S,     /*!< \brief Reference S for Sutherland model.  */
  Mu_SND,   /*!< \brief Non-dimensional reference S for Sutherland model.  */
  *CpPolyCoefficients,   /*!< \brief Definition of the temperature polynomial coefficients for specific heat Cp. */
  *MuPolyCoefficients,   /*!< \brief Definition of the temperature polynomial coefficients for viscosity. */
  *KtPolyCoefficients,   /*!< \brief Definition of the temperature polynomial coefficients for thermal conductivity. */
  *CpPolyCoefficientsND,   /*!< \brief Definition of the non-dimensional temperature polynomial coefficients for specific heat Cp. */
  *MuPolyCoefficientsND,   /*!< \brief Definition of the non-dimensional temperature polynomial coefficients for viscosity. */
  *KtPolyCoefficientsND,   /*!< \brief Definition of the non-dimensional temperature polynomial coefficients for thermal conductivity. */
  Thermal_Conductivity_Solid, /*!< \brief Thermal conductivity in solids. */
  Thermal_Diffusivity_Solid, /*!< \brief Thermal diffusivity in solids. */
  Temperature_Freestream_Solid, /*!< \brief Temperature in solids at freestream conditions. */
  Density_Solid,      /*!< \brief Total density in solids. */  
  *Velocity_FreeStream,     /*!< \brief Free-stream velocity vector of the fluid.  */
  Energy_FreeStream,     /*!< \brief Free-stream total energy of the fluid.  */
  ModVel_FreeStream,     /*!< \brief Magnitude of the free-stream velocity of the fluid.  */
  ModVel_FreeStreamND,     /*!< \brief Non-dimensional magnitude of the free-stream velocity of the fluid.  */
  Density_FreeStream,     /*!< \brief Free-stream density of the fluid. */
  Viscosity_FreeStream,     /*!< \brief Free-stream viscosity of the fluid.  */
  Tke_FreeStream,     /*!< \brief Total turbulent kinetic energy of the fluid.  */
  Intermittency_FreeStream,     /*!< \brief Freestream intermittency (for sagt transition model) of the fluid.  */
  TurbulenceIntensity_FreeStream,     /*!< \brief Freestream turbulent intensity (for sagt transition model) of the fluid.  */
  Turb2LamViscRatio_FreeStream,          /*!< \brief Ratio of turbulent to laminar viscosity. */
  NuFactor_FreeStream,  /*!< \brief Ratio of turbulent to laminar viscosity. */
  NuFactor_Engine,  /*!< \brief Ratio of turbulent to laminar viscosity at the engine. */
  SecondaryFlow_ActDisk,  /*!< \brief Ratio of turbulent to laminar viscosity at the actuator disk. */
  Initial_BCThrust,  /*!< \brief Ratio of turbulent to laminar viscosity at the actuator disk. */
  Pressure_FreeStream,     /*!< \brief Total pressure of the fluid. */
  Pressure_Thermodynamic,     /*!< \brief Thermodynamic pressure of the fluid. */
  Temperature_FreeStream,  /*!< \brief Total temperature of the fluid.  */
  Temperature_ve_FreeStream,  /*!< \brief Total vibrational-electronic temperature of the fluid.  */
  *MassFrac_FreeStream, /*!< \brief Mixture mass fractions of the fluid. */
  Prandtl_Lam,      /*!< \brief Laminar Prandtl number for the gas.  */
  Prandtl_Turb,     /*!< \brief Turbulent Prandtl number for the gas.  */
  Length_Ref,       /*!< \brief Reference length for non-dimensionalization. */
  Pressure_Ref,     /*!< \brief Reference pressure for non-dimensionalization.  */
  Temperature_Ref,  /*!< \brief Reference temperature for non-dimensionalization.*/
  Density_Ref,      /*!< \brief Reference density for non-dimensionalization.*/
  Velocity_Ref,     /*!< \brief Reference velocity for non-dimensionalization.*/
  Time_Ref,                  /*!< \brief Reference time for non-dimensionalization. */
  Viscosity_Ref,              /*!< \brief Reference viscosity for non-dimensionalization. */
  Conductivity_Ref,           /*!< \brief Reference conductivity for non-dimensionalization. */
  Energy_Ref,                 /*!< \brief Reference viscosity for non-dimensionalization. */
  Wall_Temperature,           /*!< \brief Temperature at an isotropic wall in Kelvin. */
  Omega_Ref,                  /*!< \brief Reference angular velocity for non-dimensionalization. */
  Force_Ref,                  /*!< \brief Reference body force for non-dimensionalization. */
  Pressure_FreeStreamND,      /*!< \brief Farfield pressure value (external flow). */
  Pressure_ThermodynamicND,   /*!< \brief Farfield thermodynamic pressure value. */
  Temperature_FreeStreamND,   /*!< \brief Farfield temperature value (external flow). */
  Density_FreeStreamND,       /*!< \brief Farfield density value (external flow). */
  Velocity_FreeStreamND[3],   /*!< \brief Farfield velocity values (external flow). */
  Energy_FreeStreamND,        /*!< \brief Farfield energy value (external flow). */
  Viscosity_FreeStreamND,     /*!< \brief Farfield viscosity value (external flow). */
  Tke_FreeStreamND,           /*!< \brief Farfield kinetic energy (external flow). */
  Omega_FreeStreamND,         /*!< \brief Specific dissipation (external flow). */
  Omega_FreeStream;           /*!< \brief Specific dissipation (external flow). */
  unsigned short nElectric_Constant; /*!< \brief Number of different electric constants. */
  su2double *Electric_Constant;   /*!< \brief Dielectric constant modulus. */
  su2double Knowles_B,      /*!< \brief Knowles material model constant B. */
  Knowles_N;                /*!< \brief Knowles material model constant N. */
  bool DE_Effects; 						/*!< Application of DE effects to FE analysis */
  bool RefGeom; 						/*!< Read a reference geometry for optimization purposes. */
  unsigned long refNodeID;     /*!< \brief Global ID for the reference node (optimization). */
  string RefGeom_FEMFileName;    			/*!< \brief File name for reference geometry. */
  unsigned short RefGeom_FileFormat;	/*!< \brief Mesh input format. */
  unsigned short Kind_2DElasForm;			/*!< \brief Kind of bidimensional elasticity solver. */
  unsigned short nIterFSI;	  /*!< \brief Number of maximum number of subiterations in a FSI problem. */
  unsigned short nIterFSI_Ramp;  /*!< \brief Number of FSI subiterations during which a ramp is applied. */
  unsigned short iInst;       /*!< \brief Current instance value */
  su2double AitkenStatRelax;	/*!< \brief Aitken's relaxation factor (if set as static) */
  su2double AitkenDynMaxInit;	/*!< \brief Aitken's maximum dynamic relaxation factor for the first iteration */
  su2double AitkenDynMinInit;	/*!< \brief Aitken's minimum dynamic relaxation factor for the first iteration */
  bool RampAndRelease;        /*!< \brief option for ramp load and release */
  bool Sine_Load;             /*!< \brief option for sine load */
  su2double *SineLoad_Coeff;  /*!< \brief Stores the load coefficient */
  su2double Thermal_Diffusivity;			/*!< \brief Thermal diffusivity used in the heat solver. */
  su2double Cyclic_Pitch,     /*!< \brief Cyclic pitch for rotorcraft simulations. */
  Collective_Pitch;           /*!< \brief Collective pitch for rotorcraft simulations. */
  su2double Mach_Motion;			/*!< \brief Mach number based on mesh velocity and freestream quantities. */
  
  su2double *Motion_Origin, /*!< \brief Mesh motion origin. */
  *Translation_Rate,        /*!< \brief Translational velocity of the mesh. */
  *Rotation_Rate,           /*!< \brief Angular velocity of the mesh . */
  *Pitching_Omega,          /*!< \brief Angular frequency of the mesh pitching. */
  *Pitching_Ampl,           /*!< \brief Pitching amplitude. */ 
  *Pitching_Phase,          /*!< \brief Pitching phase offset. */ 
  *Plunging_Omega,          /*!< \brief Angular frequency of the mesh plunging. */ 
  *Plunging_Ampl;           /*!< \brief Plunging amplitude. */
  su2double *MarkerMotion_Origin, /*!< \brief Mesh motion origin of marker. */
  *MarkerTranslation_Rate,        /*!< \brief Translational velocity of marker. */
  *MarkerRotation_Rate,           /*!< \brief Angular velocity of marker. */
  *MarkerPitching_Omega,          /*!< \brief Angular frequency of marker. */
  *MarkerPitching_Ampl,           /*!< \brief Pitching amplitude of marker. */ 
  *MarkerPitching_Phase,          /*!< \brief Pitching phase offset of marker. */ 
  *MarkerPlunging_Omega,          /*!< \brief Angular frequency of marker.. */ 
  *MarkerPlunging_Ampl;           /*!< \brief Plunging amplitude of marker. */
  
  unsigned short nMarkerMotion_Origin, /*!< \brief Number of values provided for mesh motion origin of marker. */
  nMarkerTranslation,        /*!< \brief Number of values provided for translational velocity of marker. */
  nMarkerRotation_Rate,           /*!< \brief Number of values provided for angular velocity of marker. */
  nMarkerPitching_Omega,          /*!< \brief Number of values provided for angular frequency of marker. */
  nMarkerPitching_Ampl,           /*!< \brief Number of values provided for pitching amplitude of marker. */ 
  nMarkerPitching_Phase,          /*!< \brief Number of values provided for pitching phase offset of marker. */ 
  nMarkerPlunging_Omega,          /*!< \brief Number of values provided for angular frequency of marker. */ 
  nMarkerPlunging_Ampl;           /*!< \brief Number of values provided for plunging amplitude of marker. */
  su2double  *Omega_HB;                  /*!< \brief Frequency for Harmonic Balance Operator (in rad/s). */
  unsigned short
  nOmega_HB,                /*!< \brief Number of frequencies in Harmonic Balance Operator. */
  nMoveMotion_Origin,         /*!< \brief Number of motion origins. */
  *MoveMotion_Origin;         /*!< \brief Keeps track if we should move moment origin. */
  vector<vector<vector<su2double> > > Aeroelastic_np1, /*!< \brief Aeroelastic solution at time level n+1. */
  Aeroelastic_n,              /*!< \brief Aeroelastic solution at time level n. */
  Aeroelastic_n1;             /*!< \brief Aeroelastic solution at time level n-1. */
  su2double FlutterSpeedIndex,/*!< \brief The flutter speed index. */
  PlungeNaturalFrequency,     /*!< \brief Plunging natural frequency for Aeroelastic. */
  PitchNaturalFrequency,      /*!< \brief Pitch natural frequency for Aeroelastic. */
  AirfoilMassRatio,           /*!< \brief The airfoil mass ratio for Aeroelastic. */
  CG_Location,                /*!< \brief Center of gravity location for Aeroelastic. */
  RadiusGyrationSquared;      /*!< \brief The radius of gyration squared for Aeroelastic. */
  su2double *Aeroelastic_plunge, /*!< \brief Value of plunging coordinate at the end of an external iteration. */
  *Aeroelastic_pitch;         /*!< \brief Value of pitching coordinate at the end of an external iteration. */
  unsigned short AeroelasticIter; /*!< \brief Solve the aeroelastic equations every given number of internal iterations. */
  unsigned short Gust_Type,	  /*!< \brief Type of Gust. */
  Gust_Dir;                   /*!< \brief Direction of the gust */
  su2double Gust_WaveLength,  /*!< \brief The gust wavelength. */
  Gust_Periods,               /*!< \brief Number of gust periods. */
  Gust_Ampl,                  /*!< \brief Gust amplitude. */
  Gust_Begin_Time,            /*!< \brief Time at which to begin the gust. */
  Gust_Begin_Loc;             /*!< \brief Location at which the gust begins. */
  long Visualize_CV;          /*!< \brief Node number for the CV to be visualized */
  bool ExtraOutput;
  bool Wall_Functions;         /*!< \brief Use wall functions with the turbulence model */
  long ExtraHeatOutputZone;   /*!< \brief Heat solver zone with extra screen output */
  bool DeadLoad; 	          	/*!< Application of dead loads to the FE analysis */
  bool PseudoStatic;    /*!< Application of dead loads to the FE analysis */
  bool SteadyRestart; 	      /*!< Restart from a steady state for FSI problems. */
  su2double Newmark_beta,		/*!< \brief Parameter alpha for Newmark method. */
  Newmark_gamma;				      /*!< \brief Parameter delta for Newmark method. */
  unsigned short nIntCoeffs;	/*!< \brief Number of integration coeffs for structural calculations. */
  su2double *Int_Coeffs;		  /*!< \brief Time integration coefficients for structural method. */
  unsigned short nElasticityMod,  /*!< \brief Number of different values for the elasticity modulus. */
  nPoissonRatio,                    /*!< \brief Number of different values for the Poisson ratio modulus. */
  nMaterialDensity;                 /*!< \brief Number of different values for the Material density. */
  su2double *ElasticityMod,         /*!< \brief Value of the elasticity moduli. */
  *PoissonRatio,                    /*!< \brief Value of the Poisson ratios. */
  *MaterialDensity;                 /*!< \brief Value of the Material densities. */
  unsigned short nElectric_Field,	/*!< \brief Number of different values for the electric field in the membrane. */
  nDim_Electric_Field;				/*!< \brief Dimensionality of the problem. */
  unsigned short nDim_RefNode;   /*!< \brief Dimensionality of the vector . */
  su2double *Electric_Field_Mod, 	/*!< \brief Values of the modulus of the electric field. */
  *Electric_Field_Dir;				/*!< \brief Direction of the electric field. */
  su2double *RefNode_Displacement;  /*!< \brief Displacement of the reference node. */
  bool Ramp_Load;				          /*!< \brief Apply the load with linear increases. */
  unsigned short Dynamic_LoadTransfer;  /*!< \brief Method for dynamic load transferring. */
  bool IncrementalLoad;		    /*!< \brief Apply the load in increments (for nonlinear structural analysis). */
  unsigned long IncLoad_Nincrements; /*!< \brief Number of increments. */
  su2double *IncLoad_Criteria;/*!< \brief Criteria for the application of incremental loading. */
  su2double Ramp_Time;			  /*!< \brief Time until the maximum load is applied. */
  bool Predictor,             /*!< \brief Determines whether a predictor step is used. */
  Relaxation;                 /*!< \brief Determines whether a relaxation step is used. */
  unsigned short Pred_Order;  /*!< \brief Order of the predictor for FSI applications. */
  unsigned short Kind_Interpolation; /*!\brief type of interpolation to use for FSI applications. */
  bool ConservativeInterpolation; /*!\brief Conservative approach for non matching mesh interpolation. */
  unsigned short Kind_RadialBasisFunction; /*!\brief type of radial basis function to use for radial basis FSI. */
  bool RadialBasisFunction_PolynomialOption; /*!\brief Option of whether to include polynomial terms in Radial Basis Function Interpolation or not. */
  su2double RadialBasisFunction_Parameter; /*!\brief Radial basis function parameter. */
  bool Prestretch;            /*!< Read a reference geometry for optimization purposes. */
  string Prestretch_FEMFileName;         /*!< \brief File name for reference geometry. */
  string FEA_FileName;         /*!< \brief File name for element-based properties. */
  su2double RefGeom_Penalty,        /*!< \brief Penalty weight value for the reference geometry objective function. */
  RefNode_Penalty,            /*!< \brief Penalty weight value for the reference node objective function. */
  DV_Penalty;                 /*!< \brief Penalty weight to add a constraint to the total amount of stiffness. */
  bool addCrossTerm;          /*!< \brief Evaluates the need to add the cross term when setting the adjoint output. */
  unsigned long Nonphys_Points, /*!< \brief Current number of non-physical points in the solution. */
  Nonphys_Reconstr;      /*!< \brief Current number of non-physical reconstructions for 2nd-order upwinding. */
  bool ParMETIS;      /*!< \brief Boolean for activating ParMETIS mode (while testing). */
  unsigned short DirectDiff; /*!< \brief Direct Differentation mode. */
  bool DiscreteAdjoint; /*!< \brief AD-based discrete adjoint mode. */
  unsigned long Wrt_Surf_Freq_DualTime;	/*!< \brief Writing surface solution frequency for Dual Time. */
  su2double Const_DES;   /*!< \brief Detached Eddy Simulation Constant. */
  unsigned short Kind_HybridRANSLES; /*!< \brief Kind of Hybrid RANS/LES. */
  unsigned short Kind_RoeLowDiss;    /*!< \brief Kind of Roe scheme with low dissipation for unsteady flows. */
  bool QCR;                   /*!< \brief Spalart-Allmaras with Quadratic Constitutive Relation, 2000 version (SA-QCR2000) . */
  su2double *default_vel_inf, /*!< \brief Default freestream velocity array for the COption class. */
  *default_eng_cyl,           /*!< \brief Default engine box array for the COption class. */
  *default_eng_val,           /*!< \brief Default engine box array values for the COption class. */
  *default_cfl_adapt,         /*!< \brief Default CFL adapt param array for the COption class. */
  *default_jst_coeff,         /*!< \brief Default artificial dissipation (flow) array for the COption class. */
  *default_ffd_coeff,         /*!< \brief Default artificial dissipation (flow) array for the COption class. */
  *default_mixedout_coeff,    /*!< \brief Default default mixedout algorithm coefficients for the COption class. */
  *default_rampRotFrame_coeff,/*!< \brief Default ramp rotating frame coefficients for the COption class. */
  *default_rampOutPres_coeff, /*!< \brief Default ramp outlet pressure coefficients for the COption class. */
  *default_jst_adj_coeff,      /*!< \brief Default artificial dissipation (adjoint) array for the COption class. */
  *default_ad_coeff_heat,     /*!< \brief Default artificial dissipation (heat) array for the COption class. */  
  *default_obj_coeff,         /*!< \brief Default objective array for the COption class. */
  *default_geo_loc,           /*!< \brief Default SU2_GEO section locations array for the COption class. */
  *default_distortion,        /*!< \brief Default SU2_GEO section locations array for the COption class. */
  *default_ea_lim,            /*!< \brief Default equivalent area limit array for the COption class. */
  *default_grid_fix,          /*!< \brief Default fixed grid (non-deforming region) array for the COption class. */
  *default_htp_axis,          /*!< \brief Default HTP axis for the COption class. */
  *default_ffd_axis,          /*!< \brief Default FFD axis for the COption class. */
  *default_inc_crit,          /*!< \brief Default incremental criteria array for the COption class. */
  *default_extrarelfac,       /*!< \brief Default extra relaxation factor for Giles BC in the COption class. */
  *default_sineload_coeff;    /*!< \brief Default values for a sine load. */
  unsigned short nSpanWiseSections; /*!< \brief number of span-wise sections */
  unsigned short nSpanMaxAllZones; /*!< \brief number of maximum span-wise sections for all zones */
  unsigned short *nSpan_iZones;  /*!< \brief number of span-wise sections for each zones */
  bool turbMixingPlane;   /*!< \brief option for turbulent mixingplane */
  bool SpatialFourier; /*!< \brief option for computing the fourier transforms for subsonic non-reflecting BC. */
  bool RampRotatingFrame;   /*!< \brief option for ramping up or down the Rotating Frame values */
  bool RampOutletPressure;  /*!< \brief option for ramping up or down the outlet pressure */
  su2double *Mixedout_Coeff; /*!< \brief coefficient for the  */
  su2double *RampRotatingFrame_Coeff; /*!< \brief coefficient for Rotating frame ramp */
  su2double *RampOutletPressure_Coeff; /*!< \brief coefficient for outlet pressure ramp */
  su2double AverageMachLimit;       /*!< \brief option for turbulent mixingplane */
  su2double FinalRotation_Rate_Z; /*!< \brief Final rotation rate Z if Ramp rotating frame is activated. */
  su2double FinalOutletPressure; /*!< \brief Final outlet pressure if Ramp outlet pressure is activated. */
  su2double MonitorOutletPressure; /*!< \brief Monitor outlet pressure if Ramp outlet pressure is activated. */
  su2double *default_body_force;        /*!< \brief Default body force vector for the COption class. */
  su2double *default_nacelle_location;        /*!< \brief Location of the nacelle. */
  su2double *default_cp_polycoeffs;        /*!< \brief Array for specific heat polynomial coefficients. */
  su2double *default_mu_polycoeffs;        /*!< \brief Array for viscosity polynomial coefficients. */
  su2double *default_kt_polycoeffs;        /*!< \brief Array for thermal conductivity polynomial coefficients. */
  su2double *ExtraRelFacGiles; /*!< \brief coefficient for extra relaxation factor for Giles BC*/
  bool Body_Force;            /*!< \brief Flag to know if a body force is included in the formulation. */
  su2double *Body_Force_Vector;  /*!< \brief Values of the prescribed body force vector. */
  su2double *FreeStreamTurboNormal; /*!< \brief Direction to initialize the flow in turbomachinery computation */
  su2double Restart_Bandwidth_Agg; /*!< \brief The aggregate of the bandwidth for writing binary restarts (to be averaged later). */
  su2double Max_Vel2; /*!< \brief The maximum velocity^2 in the domain for the incompressible preconditioner. */
<<<<<<< HEAD
  bool Scalar_Clipping;            /*!< \brief Boolean that activates clipping for scalar transport. */
  su2double Scalar_Clipping_Max,   /*!< \brief Maximum value of clipping for scalar transport. */
  Scalar_Clipping_Min;             /*!< \brief Minimum value of clipping for scalar transport. */
  
=======
  bool topology_optimization; /*!< \brief If the structural solver should consider a variable density field to penalize element stiffness. */
  string top_optim_output_file; /*!< \brief File to where the derivatives w.r.t. element densities will be written to. */
  su2double simp_exponent; /*!< \brief Exponent for the density-based stiffness penalization of the SIMP method. */
  su2double simp_minimum_stiffness; /*!< \brief Lower bound for the stiffness penalization of the SIMP method. */
  unsigned short top_optim_nKernel, /*!< \brief Number of kernels specified. */
                *top_optim_kernels, /*!< \brief The kernels to use. */
                 top_optim_nKernelParams, /*!< \brief Number of kernel parameters specified. */
                 top_optim_nRadius; /*!< \brief Number of radius values specified. */
  su2double *top_optim_kernel_params, /*!< \brief The kernel parameters. */
            *top_optim_filter_radius; /*!< \brief Radius of the filter(s) used on the design density for topology optimization. */
  unsigned short top_optim_proj_type; /*!< \brief The projection function used in topology optimization. */
  su2double top_optim_proj_param;  /*!< \brief The value of the parameter for the projection function. */

  unsigned short Riemann_Solver_FEM;         /*!< \brief Riemann solver chosen for the DG method. */
  su2double Quadrature_Factor_Straight;      /*!< \brief Factor applied during quadrature of elements with a constant Jacobian. */
  su2double Quadrature_Factor_Curved;        /*!< \brief Factor applied during quadrature of elements with a non-constant Jacobian. */
  su2double Quadrature_Factor_Time_ADER_DG;  /*!< \brief Factor applied during quadrature in time for ADER-DG. */
  su2double Theta_Interior_Penalty_DGFEM;    /*!< \brief Factor for the symmetrizing terms in the DG discretization of the viscous fluxes. */
  unsigned short byteAlignmentMatMul;        /*!< \brief Number of bytes in the vectorization direction for the matrix multiplication. Multipe of 64. */
  unsigned short sizeMatMulPadding;          /*!< \brief The matrix size in the vectorization direction padded to a multiple of 8. Computed from byteAlignmentMatMul. */
  bool Compute_Entropy;                      /*!< \brief Whether or not to compute the entropy in the fluid model. */
  bool Use_Lumped_MassMatrix_DGFEM;          /*!< \brief Whether or not to use the lumped mass matrix for DGFEM. */
  bool Jacobian_Spatial_Discretization_Only; /*!< \brief Flag to know if only the exact Jacobian of the spatial discretization must be computed. */
  bool Compute_Average;                      /*!< \brief Whether or not to compute averages for unsteady simulations in FV or DG solver. */
  unsigned short Comm_Level;                 /*!< \brief Level of MPI communications to be performed. */
  unsigned short Kind_Verification_Solution;  /*!< \brief Verification solution for accuracy assessment. */

>>>>>>> 27f3875c
  ofstream *ConvHistFile;       /*!< \brief Store the pointer to each history file */
  bool Time_Domain;             /*!< \brief Determines if the multizone problem is solved in time-domain */
  unsigned long Outer_Iter,    /*!< \brief Determines the number of outer iterations in the multizone problem */
  Inner_Iter,                   /*!< \brief Determines the number of inner iterations in each multizone block */
  Time_Iter,                    /*!< \brief Determines the number of time iterations in the multizone problem */
  Iter,                         /*!< \brief Determines the number of pseudo-time iterations in a single-zone problem */
  Restart_Iter;                 /*!< \brief Determines the restart iteration in the multizone problem */
  su2double Time_Step;          /*!< \brief Determines the time step for the multizone problem */
  su2double Max_Time;           /*!< \brief Determines the maximum time for the time-domain problems */
  bool Multizone_Mesh;          /*!< \brief Determines if the mesh contains multiple zones. */
  bool SinglezoneDriver;        /*!< \brief Determines if the single-zone driver is used. (TEMPORARY) */
  bool SpecialOutput,           /*!< \brief Determines if the special output is written. */
  Wrt_ForcesBreakdown;          /*!< \brief Determines if the forces breakdown file is written. */
  bool Multizone_Residual;      /*!< \brief Determines if memory should be allocated for the multizone residual. */
  
  bool using_uq;                /*!< \brief Using uncertainty quantification with SST model */
  su2double uq_delta_b;            /*!< \brief Parameter used to perturb eigenvalues of Reynolds Stress Matrix */
  unsigned short eig_val_comp;  /*!< \brief Parameter used to determine type of eigenvalue perturbation */
  su2double uq_urlx;            /*!< \brief Under-relaxation factor */
  bool uq_permute;              /*!< \brief Permutation of eigenvectors */

  
  /*!
   * \brief Set the default values of config options not set in the config file using another config object.
   * \param config - Config object to use the default values from.
   */
  void SetDefaultFromConfig(CConfig *config);
  
  /*!
   * \brief Set default values for all options not yet set.
   */
  void SetDefault();
  
  /*--- all_options is a map containing all of the options. This is used during config file parsing
   to track the options which have not been set (so the default values can be used). Without this map
   there would be no list of all the config file options. ---*/
  
  map<string, bool> all_options;
  
  /*--- brief param is a map from the option name (config file string) to its decoder (the specific child
   class of COptionBase that turns the string into a value) ---*/
  
  map<string, COptionBase*> option_map;
  
  
  // All of the addXxxOptions take in the name of the option, and a refernce to the field of that option
  // in the option structure. Depending on the specific type, it may take in a default value, and may
  // take in extra options. The addXxxOptions mostly follow the same pattern, so please see addDoubleOption
  // for detailed comments.
  //
  // List options are those that can be an unknown number of elements, and also take in a reference to
  // an integer. This integer will be populated with the number of elements of that type unmarshaled.
  //
  // Array options are those with a fixed number of elements.
  //
  // List and Array options should also be able to be specified with the string "NONE" indicating that there
  // are no elements. This allows the option to be present in a config file but left blank.
  
  /*!<\brief addDoubleOption creates a config file parser for an option with the given name whose
   value can be represented by a su2double.*/
  
  void addDoubleOption(const string name, su2double & option_field, su2double default_value) {
    // Check if the key is already in the map. If this fails, it is coder error
    // and not user error, so throw.
    assert(option_map.find(name) == option_map.end());
    
    // Add this option to the list of all the options
    all_options.insert(pair<string, bool>(name, true));
    
    // Create the parser for a su2double option with a reference to the option_field and the desired
    // default value. This will take the string in the config file, convert it to a su2double, and
    // place that su2double in the memory location specified by the reference.
    COptionBase* val = new COptionDouble(name, option_field, default_value);
    
    // Create an association between the option name ("CFL") and the parser generated above.
    // During configuration, the parsing script will get the option name, and use this map
    // to find how to parse that option.
    option_map.insert(pair<string, COptionBase *>(name, val));
  }
  
  void addStringOption(const string name, string & option_field, string default_value) {
    assert(option_map.find(name) == option_map.end());
    all_options.insert(pair<string, bool>(name, true));
    COptionBase* val = new COptionString(name, option_field, default_value);
    option_map.insert(pair<string, COptionBase *>(name, val));
  }
  
  void addIntegerOption(const string name, int & option_field, int default_value) {
    assert(option_map.find(name) == option_map.end());
    all_options.insert(pair<string, bool>(name, true));
    COptionBase* val = new COptionInt(name, option_field, default_value);
    option_map.insert(pair<string, COptionBase *>(name, val));
  }
  
  void addUnsignedLongOption(const string name, unsigned long & option_field, unsigned long default_value) {
    assert(option_map.find(name) == option_map.end());
    all_options.insert(pair<string, bool>(name, true));
    COptionBase* val = new COptionULong(name, option_field, default_value);
    option_map.insert(pair<string, COptionBase *>(name, val));
  }
  
  void addUnsignedShortOption(const string name, unsigned short & option_field, unsigned short default_value) {
    assert(option_map.find(name) == option_map.end());
    all_options.insert(pair<string, bool>(name, true));
    COptionBase* val = new COptionUShort(name, option_field, default_value);
    option_map.insert(pair<string, COptionBase *>(name, val));
  }
  
  void addLongOption(const string name, long & option_field, long default_value) {
    assert(option_map.find(name) == option_map.end());
    all_options.insert(pair<string, bool>(name, true));
    COptionBase* val = new COptionLong(name, option_field, default_value);
    option_map.insert(pair<string, COptionBase *>(name, val));
  }
  
  void addBoolOption(const string name, bool & option_field, bool default_value) {
    assert(option_map.find(name) == option_map.end());
    all_options.insert(pair<string, bool>(name, true));
    COptionBase* val = new COptionBool(name, option_field, default_value);
    option_map.insert(pair<string, COptionBase *>(name, val));
  }
  
  // enum types work differently than all of the others because there are a small number of valid
  // string entries for the type. One must also provide a list of all the valid strings of that type.
  template <class Tenum>
  void addEnumOption(const string name, unsigned short & option_field, const map<string, Tenum> & enum_map, Tenum default_value) {
    assert(option_map.find(name) == option_map.end());
    all_options.insert(pair<string, bool>(name, true));
    COptionBase* val = new COptionEnum<Tenum>(name, enum_map, option_field, default_value);
    option_map.insert(pair<string, COptionBase *>(name, val));
    return;
  }
  
  
  // input_size is the number of options read in from the config file
  template <class Tenum>
  void addEnumListOption(const string name, unsigned short & input_size, unsigned short * & option_field, const map<string, Tenum> & enum_map) {
    input_size = 0;
    assert(option_map.find(name) == option_map.end());
    all_options.insert(pair<string, bool>(name, true));
    COptionBase* val = new COptionEnumList<Tenum>(name, enum_map, option_field, input_size);
    option_map.insert( pair<string, COptionBase*>(name, val) );
  }
  
  void addDoubleArrayOption(const string name, const int size, su2double * & option_field, su2double * default_value) {
    
    //  su2double * def = new su2double [size];
    //  for (int i = 0; i < size; i++) {
    //    def[i] = default_value[i];
    //  }
    
    assert(option_map.find(name) == option_map.end());
    all_options.insert(pair<string, bool>(name, true));
    COptionBase* val = new COptionDoubleArray(name, size, option_field, default_value);
    option_map.insert(pair<string, COptionBase *>(name, val));
  }
  
  void addDoubleListOption(const string name, unsigned short & size, su2double * & option_field) {
    assert(option_map.find(name) == option_map.end());
    all_options.insert(pair<string, bool>(name, true));
    COptionBase* val = new COptionDoubleList(name, size, option_field);
    option_map.insert(pair<string, COptionBase *>(name, val));
  }
  
  void addShortListOption(const string name, unsigned short & size, short * & option_field) {
    assert(option_map.find(name) == option_map.end());
    all_options.insert(pair<string, bool>(name, true));
    COptionBase* val = new COptionShortList(name, size, option_field);
    option_map.insert(pair<string, COptionBase *>(name, val));
  }
  
  void addUShortListOption(const string name, unsigned short & size, unsigned short * & option_field) {
    assert(option_map.find(name) == option_map.end());
    all_options.insert(pair<string, bool>(name, true));
    COptionBase* val = new COptionUShortList(name, size, option_field);
    option_map.insert(pair<string, COptionBase *>(name, val));
  }
  
  void addStringListOption(const string name, unsigned short & num_marker, string* & option_field) {
    assert(option_map.find(name) == option_map.end());
    all_options.insert(pair<string, bool>(name, true));
    COptionBase* val = new COptionStringList(name, num_marker, option_field);
    option_map.insert(pair<string, COptionBase *>(name, val));
  }
  
  void addConvectOption(const string name, unsigned short & space_field, unsigned short & centered_field, unsigned short & upwind_field) {
    assert(option_map.find(name) == option_map.end());
    all_options.insert(pair<string, bool>(name, true));
    COptionBase* val = new COptionConvect(name, space_field, centered_field, upwind_field);
    option_map.insert(pair<string, COptionBase *>(name, val));
  }
  
  void addConvectFEMOption(const string name, unsigned short & space_field, unsigned short & fem_field) {
    assert(option_map.find(name) == option_map.end());
    all_options.insert(pair<string, bool>(name, true));
    COptionBase* val = new COptionFEMConvect(name, space_field, fem_field);
    option_map.insert(pair<string, COptionBase *>(name, val));
  }
  
  void addMathProblemOption(const string name, bool & ContinuousAdjoint, const bool & ContinuousAdjoint_default,
                            bool & DiscreteAdjoint, const bool & DiscreteAdjoint_default,
                            bool & Restart_Flow, const bool & Restart_Flow_default) {
    assert(option_map.find(name) == option_map.end());
    all_options.insert(pair<string, bool>(name, true));
    COptionBase* val = new COptionMathProblem(name, ContinuousAdjoint, ContinuousAdjoint_default, DiscreteAdjoint, DiscreteAdjoint_default, Restart_Flow, Restart_Flow_default);
    option_map.insert(pair<string, COptionBase *>(name, val));
  }
  
  void addDVParamOption(const string name, unsigned short & nDV_field, su2double** & paramDV, string* & FFDTag,
                        unsigned short* & design_variable) {
    assert(option_map.find(name) == option_map.end());
    all_options.insert(pair<string, bool>(name, true));
    COptionBase* val = new COptionDVParam(name, nDV_field, paramDV, FFDTag, design_variable);
    option_map.insert(pair<string, COptionBase *>(name, val));
  }
  
  void addDVValueOption(const string name, unsigned short* & nDVValue_field, su2double** & valueDV, unsigned short & nDV_field,  su2double** & paramDV,
                        unsigned short* & design_variable) {
    assert(option_map.find(name) == option_map.end());
    all_options.insert(pair<string, bool>(name, true));
    COptionBase* val = new COptionDVValue(name, nDVValue_field, valueDV, nDV_field, paramDV, design_variable);
    option_map.insert(pair<string, COptionBase *>(name, val));
  }
  
  void addFFDDefOption(const string name, unsigned short & nFFD_field, su2double** & coordFFD, string* & FFDTag) {
    assert(option_map.find(name) == option_map.end());
    all_options.insert(pair<string, bool>(name, true));
    COptionBase* val = new COptionFFDDef(name, nFFD_field, coordFFD, FFDTag);
    option_map.insert(pair<string, COptionBase *>(name, val));
  }
  
  void addFFDDegreeOption(const string name, unsigned short & nFFD_field, unsigned short** & degreeFFD) {
    assert(option_map.find(name) == option_map.end());
    all_options.insert(pair<string, bool>(name, true));
    COptionBase* val = new COptionFFDDegree(name, nFFD_field, degreeFFD);
    option_map.insert(pair<string, COptionBase *>(name, val));
  }
  
  void addStringDoubleListOption(const string name, unsigned short & list_size, string * & string_field,
                                 su2double* & double_field) {
    assert(option_map.find(name) == option_map.end());
    all_options.insert(pair<string, bool>(name, true));
    COptionBase* val = new COptionStringDoubleList(name, list_size, string_field, double_field);
    option_map.insert(pair<string, COptionBase *>(name, val));
  }
  
  void addInletOption(const string name, unsigned short & nMarker_Inlet, string * & Marker_Inlet,
                      su2double* & Ttotal, su2double* & Ptotal, su2double** & FlowDir) {
    assert(option_map.find(name) == option_map.end());
    all_options.insert(pair<string, bool>(name, true));
    COptionBase* val = new COptionInlet(name, nMarker_Inlet, Marker_Inlet, Ttotal, Ptotal, FlowDir);
    option_map.insert(pair<string, COptionBase *>(name, val));
  }
  
  template <class Tenum>
  void addRiemannOption(const string name, unsigned short & nMarker_Riemann, string * & Marker_Riemann, unsigned short* & option_field, const map<string, Tenum> & enum_map,
                        su2double* & var1, su2double* & var2, su2double** & FlowDir) {
    assert(option_map.find(name) == option_map.end());
    all_options.insert(pair<string, bool>(name, true));
    COptionBase* val = new COptionRiemann<Tenum>(name, nMarker_Riemann, Marker_Riemann, option_field, enum_map, var1, var2, FlowDir);
    option_map.insert(pair<string, COptionBase *>(name, val));
  }
  
  template <class Tenum>
  void addGilesOption(const string name, unsigned short & nMarker_Giles, string * & Marker_Giles, unsigned short* & option_field, const map<string, Tenum> & enum_map,
                     su2double* & var1, su2double* & var2, su2double** & FlowDir, su2double* & relaxfactor1, su2double* & relaxfactor2) {
    assert(option_map.find(name) == option_map.end());
    all_options.insert(pair<string, bool>(name, true));
    COptionBase* val = new COptionGiles<Tenum>(name, nMarker_Giles, Marker_Giles, option_field, enum_map, var1, var2, FlowDir, relaxfactor1, relaxfactor2);
    option_map.insert(pair<string, COptionBase *>(name, val));
  }
  
  void addExhaustOption(const string name, unsigned short & nMarker_Exhaust, string * & Marker_Exhaust,
                        su2double* & Ttotal, su2double* & Ptotal) {
    assert(option_map.find(name) == option_map.end());
    all_options.insert(pair<string, bool>(name, true));
    COptionBase* val = new COptionExhaust(name, nMarker_Exhaust, Marker_Exhaust, Ttotal, Ptotal);
    option_map.insert(pair<string, COptionBase *>(name, val));
  }
  
  void addPeriodicOption(const string & name, unsigned short & nMarker_PerBound,
                         string* & Marker_PerBound, string* & Marker_PerDonor,
                         su2double** & RotCenter, su2double** & RotAngles, su2double** & Translation) {
    assert(option_map.find(name) == option_map.end());
    all_options.insert(pair<string, bool>(name, true));
    COptionBase* val = new COptionPeriodic(name, nMarker_PerBound, Marker_PerBound, Marker_PerDonor, RotCenter, RotAngles, Translation);
    option_map.insert(pair<string, COptionBase *>(name, val));
  }
 
  void addTurboPerfOption(const string & name, unsigned short & nMarker_TurboPerf,
                    string* & Marker_TurboBoundIn, string* & Marker_TurboBoundOut) {
    assert(option_map.find(name) == option_map.end());
    all_options.insert(pair<string, bool>(name, true));
    COptionBase* val = new COptionTurboPerformance(name, nMarker_TurboPerf, Marker_TurboBoundIn, Marker_TurboBoundOut);
    option_map.insert(pair<string, COptionBase *>(name, val));
  }
  
  void addActDiskOption(const string & name,
                        unsigned short & nMarker_ActDiskInlet, unsigned short & nMarker_ActDiskOutlet, string* & Marker_ActDiskInlet, string* & Marker_ActDiskOutlet,
                        su2double** & ActDisk_PressJump, su2double** & ActDisk_TempJump, su2double** & ActDisk_Omega) {
    assert(option_map.find(name) == option_map.end());
    all_options.insert(pair<string, bool>(name, true));
    COptionBase* val = new COptionActDisk(name,
                                          nMarker_ActDiskInlet, nMarker_ActDiskOutlet, Marker_ActDiskInlet, Marker_ActDiskOutlet,
                                          ActDisk_PressJump, ActDisk_TempJump, ActDisk_Omega);
    option_map.insert(pair<string, COptionBase *>(name, val));
  }

  void addWallFunctionOption(const string &name,               unsigned short &list_size,
                             string* &string_field,            unsigned short* &val_Kind_WF,
                             unsigned short** &val_IntInfo_WF, su2double** &val_DoubleInfo_WF) {
    assert(option_map.find(name) == option_map.end());
    all_options.insert(pair<string, bool>(name, true));
    COptionBase* val = new COptionWallFunction(name, list_size, string_field, val_Kind_WF,
                                               val_IntInfo_WF, val_DoubleInfo_WF);
    option_map.insert(pair<string, COptionBase *>(name, val));
  }
  
  void addPythonOption(const string name) {
    assert(option_map.find(name) == option_map.end());
    all_options.insert(pair<string, bool>(name, true));
    COptionBase* val = new COptionPython(name);
    option_map.insert(pair<string, COptionBase *>(name, val));
  }
  
public:
  
  vector<string> fields; /*!< \brief Tags for the different fields in a restart file. */
  
  /*!
   * \brief Constructor of the class which reads the input file.
   */
  CConfig(char case_filename[MAX_STRING_SIZE], unsigned short val_software, unsigned short val_nZone, bool verb_high);
  
  /*!
   * \brief Constructor of the class which reads the input file and uses default options from another config.
   */
  CConfig(CConfig * config, char case_filename[MAX_STRING_SIZE], unsigned short val_software, unsigned short val_iZone, unsigned short val_nZone, bool verb_high);
  
  /*!
   * \brief Constructor of the class which reads the input file.
   */
  CConfig(char case_filename[MAX_STRING_SIZE], unsigned short val_software);
  
  /*!
   * \brief Constructor of the class which reads the input file.
   */
  CConfig(char case_filename[MAX_STRING_SIZE], CConfig *config);
  
  /*!
   * \brief Destructor of the class.
   */
  ~CConfig(void);
  
 void SetnZone();
 
 void SetnDim();
 
 void SetHeader(unsigned short val_software);
  /*!
   * \brief Get the MPI communicator of SU2.
   * \return MPI communicator of SU2.
   */
  SU2_MPI::Comm GetMPICommunicator();

  /*!
   * \brief Set the MPI communicator for SU2.
   * \param[in] Communicator - MPI communicator for SU2.
   */
  void SetMPICommunicator(SU2_MPI::Comm Communicator);

  /*!
   * \brief Gets the number of zones in the mesh file.
   * \param[in] val_mesh_filename - Name of the file with the grid information.
   * \param[in] val_format - Format of the file with the grid information.
   * \return Total number of zones in the grid file.
   */
  static unsigned short GetnZone(string val_mesh_filename, unsigned short val_format);
  
  /*!
   * \brief Gets the number of dimensions in the mesh file
   * \param[in] val_mesh_filename - Name of the file with the grid information.
   * \param[in] val_format - Format of the file with the grid information.
   * \return Total number of domains in the grid file.
   */
  static unsigned short GetnDim(string val_mesh_filename, unsigned short val_format);
  
  /*!
   * \brief Initializes pointers to null
   */
  void SetPointersNull(void);
  
  /*!
   * \brief breaks an input line from the config file into a set of tokens
   * \param[in] str - the input line string
   * \param[out] option_name - the name of the option found at the beginning of the line
   * \param[out] option_value - the tokens found after the "=" sign on the line
   * \returns false if the line is empty or a commment, true otherwise
   */
  bool TokenizeString(string & str, string & option_name,
                      vector<string> & option_value);
  
  /*!
   * \brief Get reference origin for moment computation.
   * \param[in] val_marker - the marker we are monitoring.
   * \return Reference origin (in cartesians coordinates) for moment computation.
   */
  su2double *GetRefOriginMoment(unsigned short val_marker);
  
  /*!
   * \brief Get reference origin x-coordinate for moment computation.
   * \param[in] val_marker - the marker we are monitoring.
   * \return Reference origin x-coordinate (in cartesians coordinates) for moment computation.
   */
  su2double GetRefOriginMoment_X(unsigned short val_marker);
  
  /*!
   * \brief Get reference origin y-coordinate for moment computation.
   * \param[in] val_marker - the marker we are monitoring.
   * \return Reference origin y-coordinate (in cartesians coordinates) for moment computation.
   */
  su2double GetRefOriginMoment_Y(unsigned short val_marker);
  
  /*!
   * \brief Get reference origin z-coordinate for moment computation.
   * \param[in] val_marker - the marker we are monitoring.
   * \return Reference origin z-coordinate (in cartesians coordinates) for moment computation.
   */
  su2double GetRefOriginMoment_Z(unsigned short val_marker);
  
  /*!
   * \brief Set reference origin x-coordinate for moment computation.
   * \param[in] val_marker - the marker we are monitoring.
   * \param[in] val_origin - New x-coordinate of the mesh motion origin.
   */
  void SetRefOriginMoment_X(unsigned short val_marker, su2double val_origin);
  
  /*!
   * \brief Set reference origin y-coordinate for moment computation.
   * \param[in] val_marker - the marker we are monitoring.
   * \param[in] val_origin - New y-coordinate of the mesh motion origin.
   */
  void SetRefOriginMoment_Y(unsigned short val_marker, su2double val_origin);
  
  /*!
   * \brief Set reference origin z-coordinate for moment computation.
   * \param[in] val_marker - the marker we are monitoring.
   * \param[in] val_origin - New z-coordinate of the mesh motion origin.
   */
  void SetRefOriginMoment_Z(unsigned short val_marker, su2double val_origin);
  
  /*!
   * \brief Get index of the upper and lower horizontal plane.
   * \param[in] index - 0 means upper surface, and 1 means lower surface.
   * \return Index of the upper and lower surface.
   */
  string GetPlaneTag(unsigned short index);
  
  /*!
   * \brief Get the integration limits for the equivalent area computation.
   * \param[in] index - 0 means x_min, and 1 means x_max.
   * \return Integration limits for the equivalent area computation.
   */
  su2double GetEA_IntLimit(unsigned short index);
  
  /*!
   * \brief Get the integration limits for the equivalent area computation.
   * \param[in] index - 0 means x_min, and 1 means x_max.
   * \return Integration limits for the equivalent area computation.
   */
  su2double GetEA_ScaleFactor(void);
  
  /*!
   * \brief Get the limit value for the adjoint variables.
   * \return Limit value for the adjoint variables.
   */
  su2double GetAdjointLimit(void);
  
  /*!
   * \brief Get the the coordinates where of the box where the grid is going to be deformed.
   * \return Coordinates where of the box where the grid is going to be deformed.
   */
  su2double *GetHold_GridFixed_Coord(void);
  
  /*!
   * \brief Get the the coordinates where of the box where a subsonic region is imposed.
   * \return Coordinates where of the box where the grid is going to be a subsonic region.
   */
  su2double *GetSubsonicEngine_Values(void);
  
  /*!
   * \brief Get the the coordinates where of the box where a subsonic region is imposed.
   * \return Coordinates where of the box where the grid is going to be a subsonic region.
   */
  su2double *GetSubsonicEngine_Cyl(void);
  
  /*!
   * \brief Get the the coordinates where of the box where a subsonic region is imposed.
   * \return Coordinates where of the box where the grid is going to be a subsonic region.
   */
  su2double *GetDistortionRack(void);
  
  /*!
   * \brief Get the power of the dual volume in the grid adaptation sensor.
   * \return Power of the dual volume in the grid adaptation sensor.
   */
  su2double GetDualVol_Power(void);
  
  /*!
   * \brief Get Information about if there is an analytical definition of the surface for doing the
   *        grid adaptation.
   * \return Definition of the surfaces. NONE implies that there isn't any analytical definition
   *         and it will use and interpolation.
   */
  unsigned short GetAnalytical_Surface(void);
  
  /*!
   * \brief Get Description of the geometry to be analyzed
   */
  unsigned short GetGeo_Description(void);
  
  /*!
   * \brief Creates a tecplot file to visualize the partition made by the DDC software.
   * \return <code>TRUE</code> if the partition is going to be plotted; otherwise <code>FALSE</code>.
   */
  bool GetExtraOutput(void);

  /*!
   * \brief Heat solver zone with extra screen output.
   * \return Heat solver zone with extra screen output.
   */
  long GetExtraHeatOutputZone(void);
  
  /*!
   * \brief Get the value of the Mach number (velocity divided by speed of sound).
   * \return Value of the Mach number.
   */
  su2double GetMach(void);
  
  /*!
   * \brief Get the value of the Gamma of fluid (ratio of specific heats).
   * \return Value of the constant: Gamma
   */
  su2double GetGamma(void);
  
  /*!
   * \brief Get the values of the CFL adapation.
   * \return Value of CFL adapation
   */
  su2double GetCFL_AdaptParam(unsigned short val_index);
  
  /*!
   * \brief Get the values of the CFL adapation.
   * \return Value of CFL adapation
   */
  bool GetCFL_Adapt(void);
  
  /*!
   * \brief Get the values of the CFL adapation.
   * \return Value of CFL adapation
   */
  su2double GetHTP_Axis(unsigned short val_index);
  
  /*!
   * \brief Get the value of the limits for the sections.
   * \return Value of the limits for the sections.
   */
  su2double GetStations_Bounds(unsigned short val_var);
  
  /*!
   * \brief Get the value of the vector that connects the cartesian axis with a sherical or cylindrical one.
   * \return Coordinate of the Axis.
   */
  su2double GetFFD_Axis(unsigned short val_var);
  
  /*!
   * \brief Get the value of the bulk modulus.
   * \return Value of the bulk modulus.
   */
  su2double GetBulk_Modulus(void);
  
  /*!
   * \brief Get the epsilon^2 multiplier for Beta in the incompressible preconditioner.
   * \return Value of the epsilon^2 multiplier for Beta in the incompressible preconditioner.
   */
  su2double GetBeta_Factor(void);
  
  /*!
   * \brief Get the value of specific gas constant.
   * \return Value of the constant: Gamma
   */
  su2double GetGas_Constant(void);
  
  /*!
   * \brief Get the value of specific gas constant.
   * \return Value of the constant: Gamma
   */
  su2double GetGas_ConstantND(void);
  
  /*!
   * \brief Get the value of the molecular weight for an incompressible ideal gas (g/mol).
   * \return Value of the molecular weight for an incompressible ideal gas (g/mol).
   */
  su2double GetMolecular_Weight(void);
  
  /*!
   * \brief Get the value of specific heat at constant pressure.
   * \return Value of the constant: Cp
   */
  su2double GetSpecific_Heat_Cp(void);

  /*!
   * \brief Get the value of the specific heat for solids.
   * \return Specific heat number (solid).
   */
  su2double GetSpecific_Heat_Cp_Solid(void);
  
  /*!
   * \brief Get the non-dimensional value of specific heat at constant pressure.
   * \return Value of the non-dim. constant: Cp
   */
  su2double GetSpecific_Heat_CpND(void);

  /*!
   * \brief Get the value of specific heat at constant volume.
   * \return Value of the constant: Cv
   */
  su2double GetSpecific_Heat_Cv(void);
  
  /*!
   * \brief Get the non-dimensional value of specific heat at constant volume.
   * \return Value of the non-dim. constant: Cv
   */
  su2double GetSpecific_Heat_CvND(void);

  /*!
   * \brief Get the coefficients of the Blottner viscosity model
   * \param[in] val_Species - Index of the species
   * \param[in] val_Coeff - Index of the coefficient (As, Bs, Cs)
   * \return Value of the Blottner coefficient
   */
  su2double GetBlottnerCoeff(unsigned short val_Species, unsigned short val_Coeff);
  
  /*!
   * \brief Get the p-norm for heat-flux objective functions (adjoint problem).
   * \return Value of the heat flux p-norm
   */
  su2double GetPnormHeat(void);
  
  /*!
   * \brief Get the value of wall temperature.
   * \return Value of the constant: Temperature
   */
  su2double GetWallTemperature(void);
  
  /*!
   * \brief Get the reference value for the specific gas constant.
   * \return Reference value for the specific gas constant.
   */
  su2double GetGas_Constant_Ref(void);
  
  /*!
   * \brief Get the reference value for the heat flux.
   * \return Reference value for the heat flux.
   */
  su2double GetHeat_Flux_Ref(void);

  /*!
   * \brief Get the value of the frestream temperature.
   * \return Freestream temperature.
   */
  su2double GetTemperature_FreeStream(void);
  
  /*!
   * \brief Get the value of the frestream temperature.
   * \return Freestream temperature.
   */
  su2double GetEnergy_FreeStream(void);
  
  /*!
   * \brief Get the value of the frestream temperature.
   * \return Freestream temperature.
   */
  su2double GetViscosity_FreeStream(void);
  
  /*!
   * \brief Get the value of the frestream temperature.
   * \return Freestream temperature.
   */
  su2double GetDensity_FreeStream(void);

  /*!
   * \brief Get the value of the solid density.
   * \return Solid density.
   */
  su2double GetDensity_Solid(void);
  
  /*!
   * \brief Get the value of the frestream temperature.
   * \return Freestream temperature.
   */
  su2double GetModVel_FreeStream(void);
  
  /*!
   * \brief Get the value of the frestream temperature.
   * \return Freestream temperature.
   */
  su2double GetModVel_FreeStreamND(void);
  
  /*!
   * \brief Get the value of the frestream vibrational-electronic temperature.
   * \return Freestream temperature.
   */
  su2double GetTemperature_ve_FreeStream(void);
  
  /*!
   * \brief Get the value of the laminar Prandtl number.
   * \return Laminar Prandtl number.
   */
  su2double GetPrandtl_Lam(void);
  
  /*!
   * \brief Get the value of the turbulent Prandtl number.
   * \return Turbulent Prandtl number.
   */
  su2double GetPrandtl_Turb(void);

  /*!
   * \brief Get the value of the thermal conductivity for solids.
   * \return Thermal conductivity (solid).
   */
  su2double GetThermalConductivity_Solid(void);

  /*!
   * \brief Get the value of the thermal diffusivity for solids.
   * \return Thermal conductivity (solid).
   */
  su2double GetThermalDiffusivity_Solid(void);

  /*!
   * \brief Get the temperature in solids at freestream conditions.
   * \return Freestream temperature (solid).
   */
  su2double GetTemperature_Freestream_Solid(void);
  
  /*!
   * \brief Get the value of the reference length for non-dimensionalization.
   *        This value should always be 1 internally, and is not user-specified.
   * \return Reference length for non-dimensionalization.
   */
  su2double GetLength_Ref(void);
  
  /*!
   * \brief Get the value of the reference pressure for non-dimensionalization.
   * \return Reference pressure for non-dimensionalization.
   */
  su2double GetPressure_Ref(void);
  
  /*!
   * \brief Get the value of the reference pressure for non-dimensionalization.
   * \return Reference pressure for non-dimensionalization.
   */
  su2double GetEnergy_Ref(void);
  
  /*!
   * \brief Get the value of the reference temperature for non-dimensionalization.
   * \return Reference temperature for non-dimensionalization.
   */
  su2double GetTemperature_Ref(void);
  
  /*!
   * \brief Get the value of the reference density for non-dimensionalization.
   * \return Reference density for non-dimensionalization.
   */
  su2double GetDensity_Ref(void);
  
  /*!
   * \brief Get the value of the reference velocity for non-dimensionalization.
   * \return Reference velocity for non-dimensionalization.
   */
  su2double GetVelocity_Ref(void);
  
  /*!
   * \brief Get the value of the reference time for non-dimensionalization.
   * \return Reference time for non-dimensionalization.
   */
  su2double GetTime_Ref(void);
  
  /*!
   * \brief Get the value of the reference viscosity for non-dimensionalization.
   * \return Reference viscosity for non-dimensionalization.
   */
  su2double GetViscosity_Ref(void);
  
  /*!
   * \brief Get the value of the reference viscosity for non-dimensionalization.
   * \return Reference viscosity for non-dimensionalization.
   */
  su2double GetHighlite_Area(void);
  
  /*!
   * \brief Get the value of the reference viscosity for non-dimensionalization.
   * \return Reference viscosity for non-dimensionalization.
   */
  su2double GetFan_Poly_Eff(void);
  
  /*!
   * \brief Get the value of the reference conductivity for non-dimensionalization.
   * \return Reference conductivity for non-dimensionalization.
   */
  su2double GetConductivity_Ref(void);
  
  /*!
   * \brief Get the value of the reference angular velocity for non-dimensionalization.
   * \return Reference angular velocity for non-dimensionalization.
   */
  su2double GetOmega_Ref(void);
  
  /*!
   * \brief Get the value of the reference force for non-dimensionalization.
   * \return Reference force for non-dimensionalization.
   */
  su2double GetForce_Ref(void);
  
  /*!
   * \brief Get the value of the non-dimensionalized freestream pressure.
   * \return Non-dimensionalized freestream pressure.
   */
  su2double GetPressure_FreeStream(void);
  
  /*!
   * \brief Get the value of the non-dimensionalized freestream pressure.
   * \return Non-dimensionalized freestream pressure.
   */
  su2double GetPressure_FreeStreamND(void);
  
  /*!
   * \brief Get the value of the thermodynamic pressure.
   * \return Thermodynamic pressure.
   */
  su2double GetPressure_Thermodynamic(void);
  
  /*!
   * \brief Get the value of the non-dimensionalized thermodynamic pressure.
   * \return Non-dimensionalized thermodynamic pressure.
   */
  su2double GetPressure_ThermodynamicND(void);

  /*!
   * \brief Get the vector of the dimensionalized freestream velocity.
   * \return Dimensionalized freestream velocity vector.
   */
  su2double* GetVelocity_FreeStream(void);
  
  /*!
   * \brief Get the value of the non-dimensionalized freestream temperature.
   * \return Non-dimensionalized freestream temperature.
   */
  su2double GetTemperature_FreeStreamND(void);
  
  /*!
   * \brief Get the value of the non-dimensionalized freestream density.
   * \return Non-dimensionalized freestream density.
   */
  su2double GetDensity_FreeStreamND(void);
  
  /*!
   * \brief Get the vector of the non-dimensionalized freestream velocity.
   * \return Non-dimensionalized freestream velocity vector.
   */
  su2double* GetVelocity_FreeStreamND(void);
  
  /*!
   * \brief Get the value of the non-dimensionalized freestream energy.
   * \return Non-dimensionalized freestream energy.
   */
  su2double GetEnergy_FreeStreamND(void);
  
  /*!
   * \brief Get the value of the non-dimensionalized freestream viscosity.
   * \return Non-dimensionalized freestream viscosity.
   */
  su2double GetViscosity_FreeStreamND(void);
  
  /*!
   * \brief Get the value of the non-dimensionalized freestream viscosity.
   * \return Non-dimensionalized freestream viscosity.
   */
  su2double GetTke_FreeStreamND(void);
  
  /*!
   * \brief Get the value of the non-dimensionalized freestream viscosity.
   * \return Non-dimensionalized freestream viscosity.
   */
  su2double GetOmega_FreeStreamND(void);
  
  /*!
   * \brief Get the value of the non-dimensionalized freestream viscosity.
   * \return Non-dimensionalized freestream viscosity.
   */
  su2double GetTke_FreeStream(void);
  
  /*!
   * \brief Get the value of the non-dimensionalized freestream viscosity.
   * \return Non-dimensionalized freestream viscosity.
   */
  su2double GetOmega_FreeStream(void);
  
  /*!
   * \brief Get the value of the non-dimensionalized freestream intermittency.
   * \return Non-dimensionalized freestream intermittency.
   */
  su2double GetIntermittency_FreeStream(void);
  
  /*!
   * \brief Get the value of the non-dimensionalized freestream turbulence intensity.
   * \return Non-dimensionalized freestream intensity.
   */
  su2double GetTurbulenceIntensity_FreeStream(void);
  
  /*!
   * \brief Get the value of the non-dimensionalized freestream turbulence intensity.
   * \return Non-dimensionalized freestream intensity.
   */
  su2double GetNuFactor_FreeStream(void);
  
  /*!
   * \brief Get the value of the non-dimensionalized engine turbulence intensity.
   * \return Non-dimensionalized engine intensity.
   */
  su2double GetNuFactor_Engine(void);
  
  /*!
   * \brief Get the value of the non-dimensionalized actuator disk turbulence intensity.
   * \return Non-dimensionalized actuator disk intensity.
   */
  su2double GetSecondaryFlow_ActDisk(void);
  
  /*!
   * \brief Get the value of the non-dimensionalized actuator disk turbulence intensity.
   * \return Non-dimensionalized actuator disk intensity.
   */
  su2double GetInitial_BCThrust(void);
  
  /*!
   * \brief Get the value of the non-dimensionalized actuator disk turbulence intensity.
   * \return Non-dimensionalized actuator disk intensity.
   */
  void SetInitial_BCThrust(su2double val_bcthrust);
  
  /*!
   * \brief Get the value of the turbulent to laminar viscosity ratio.
   * \return Ratio of turbulent to laminar viscosity ratio.
   */
  su2double GetTurb2LamViscRatio_FreeStream(void);
  
  /*!
   * \brief Get the vector of free stream mass fraction values.
   * \return Ratio of species mass to mixture mass.
   */
  su2double* GetMassFrac_FreeStream(void);
  
  /*!
   * \brief Get the value of the Reynolds length.
   * \return Reynolds length.
   */
  su2double GetLength_Reynolds(void);
  
  /*!
   * \brief Get the start up iterations using the fine grid, this works only for multigrid problems.
   * \return Start up iterations using the fine grid.
   */
  unsigned short GetnStartUpIter(void);
  
  /*!
   * \brief Get the reference area for non dimensional coefficient computation. If the value from the
   *        is 0 then, the code will compute the reference area using the projection of the shape into
   *        the z plane (3D) or the x plane (2D).
   * \return Value of the reference area for coefficient computation.
   */
  su2double GetRefArea(void);
  
  /*!
   * \brief Get the wave speed.
   * \return Value of the wave speed.
   */
  su2double GetThermalDiffusivity(void);
  
  /*!
   * \brief Get the thermal expansion coefficient.
   * \return Value of the thermal expansion coefficient.
   */
  su2double GetThermal_Expansion_Coeff(void);

  /*!
   * \brief Get the non-dim. thermal expansion coefficient.
   * \return Value of the non-dim. thermal expansion coefficient.
   */
  su2double GetThermal_Expansion_CoeffND(void);

  /*!
   * \brief Set the thermal expansion coefficient.
   * \param[in] val_thermal_expansion - thermal expansion coefficient
   */
  void SetThermal_Expansion_Coeff(su2double val_thermal_expansion);

  /*!
   * \brief Set the non-dim. thermal expansion coefficient.
   * \param[in] val_thermal_expansion - non-dim. thermal expansion coefficient
   */
  void SetThermal_Expansion_CoeffND(su2double val_thermal_expansionnd);

  /*!
   * \brief Get the value of the reference density for custom incompressible non-dimensionalization.
   * \return Reference density for custom incompressible non-dimensionalization.
   */
  su2double GetInc_Density_Ref(void);

  /*!
   * \brief Get the value of the reference velocity for custom incompressible non-dimensionalization.
   * \return Reference velocity for custom incompressible non-dimensionalization.
   */
  su2double GetInc_Velocity_Ref(void);

  /*!
   * \brief Get the value of the reference temperature for custom incompressible non-dimensionalization.
   * \return Reference temperature for custom incompressible non-dimensionalization.
   */
  su2double GetInc_Temperature_Ref(void);

  /*!
   * \brief Get the value of the initial density for incompressible flows.
   * \return Initial density for incompressible flows.
   */
  su2double GetInc_Density_Init(void);

  /*!
   * \brief Get the value of the initial velocity for incompressible flows.
   * \return Initial velocity for incompressible flows.
   */
  su2double* GetInc_Velocity_Init(void);

  /*!
   * \brief Get the value of the initial temperature for incompressible flows.
   * \return Initial temperature for incompressible flows.
   */
  su2double GetInc_Temperature_Init(void);

  /*!
   * \brief Get the initial value for a scalar transport.
   * \return Initial value for scalar transport.
   */
  su2double GetScalar_Init(void);
  
  /*!
   * \brief Get the laminar flame speed for combustion.
   * \return Laminar flame speed for combustion.
   */
  su2double GetLaminar_Flame_Speed(void);
  
  /*!
   * \brief Get the flame temperature for combustion.
   * \return Flame temperature for combustion.
   */
  su2double GetFlame_Temperature(void);
  
  /*!
   * \brief Get the flag for activating scalar transport clipping
   * \return Flag for scalar clipping
   */
  bool GetScalar_Clipping(void);
  
  /*!
   * \brief Get the maximum bound for scalar transport clipping
   * \return Maximum value for scalar clipping
   */
  su2double GetScalar_Clipping_Max(void);
  
  /*!
   * \brief Get the minimum bound for scalar transport clipping
   * \return Minimum value for scalar clipping
   */
  su2double GetScalar_Clipping_Min(void);
  
  /*!
   * \brief Get the Young's modulus of elasticity.
   * \return Value of the Young's modulus of elasticity.
   */
  su2double GetElasticyMod(unsigned short id_val);
  
  /*!
    * \brief Decide whether to apply DE effects to the model.
    * \return <code>TRUE</code> if the DE effects are to be applied, <code>FALSE</code> otherwise.
    */
  
  bool GetDE_Effects(void);
  
  /*!
    * \brief Decide whether to predict the DE effects for the next time step.
    * \return <code>TRUE</code> if the DE effects are to be applied, <code>FALSE</code> otherwise.
    */
  
  bool GetDE_Predicted(void);
  
  /*!
   * \brief Get the number of different electric constants.
   * \return Value of the DE modulus.
   */
  unsigned short GetnElectric_Constant(void);

  /*!
   * \brief Get the value of the DE modulus.
   * \return Value of the DE modulus.
   */
  su2double GetElectric_Constant(unsigned short iVar);

  /*!
   * \brief Get the value of the B constant in the Knowles material model.
   * \return Value of the B constant in the Knowles material model.
   */
  su2double GetKnowles_B(void);

  /*!
   * \brief Get the value of the N constant in the Knowles material model.
   * \return Value of the N constant in the Knowles material model.
   */
  su2double GetKnowles_N(void);

  /*!
   * \brief Get the kind of design variable for FEA.
   * \return Value of the DE voltage.
   */
  unsigned short GetDV_FEA(void);

  /*!
   * \brief Get the ID of the reference node.
   * \return Number of FSI subiters.
   */
  unsigned long GetRefNode_ID(void);

  /*!
   * \brief Get the values for the reference node displacement.
   * \param[in] val_coeff - Index of the displacement.
   */
  su2double GetRefNode_Displacement(unsigned short val_coeff);

  /*!
   * \brief Get the penalty weight value for the objective function.
   * \return  Penalty weight value for the reference geometry objective function.
   */
  su2double GetRefNode_Penalty(void);

  /*!
    * \brief Decide whether it's necessary to read a reference geometry.
    * \return <code>TRUE</code> if it's necessary to read a reference geometry, <code>FALSE</code> otherwise.
    */

  bool GetRefGeom(void);

  /*!
   * \brief Get the name of the file with the reference geometry of the structural problem.
   * \return Name of the file with the reference geometry of the structural problem.
   */
  string GetRefGeom_FEMFileName(void);

  /*!
   * \brief Get the format of the reference geometry file.
   * \return Format of the reference geometry file.
   */
  unsigned short GetRefGeom_FileFormat(void);

    /*!
   * \brief Formulation for 2D elasticity (plane stress - strain)
   * \return Flag to 2D elasticity model.
   */
  unsigned short GetElas2D_Formulation(void);
  
  /*!
   * \brief Decide whether it's necessary to read a reference geometry.
   * \return <code>TRUE</code> if it's necessary to read a reference geometry, <code>FALSE</code> otherwise.
   */
  
  bool GetPrestretch(void);
  
  /*!
    * \brief Decide whether it's necessary to add the cross term for adjoint FSI.
    * \return <code>TRUE</code> if it's necessary to add the cross term, <code>FALSE</code> otherwise.
    */
  
  bool Add_CrossTerm(void);
  
  /*!
    * \brief Set the boolean addCrossTerm to true or false.
    */
  
  void Set_CrossTerm(bool needCrossTerm);

  /*!
   * \brief Get the name of the file with the element properties for structural problems.
   * \return Name of the file with the element properties of the structural problem.
   */
  string GetFEA_FileName(void);

  /*!
   * \brief Get the name of the file with the reference geometry of the structural problem.
   * \return Name of the file with the reference geometry of the structural problem.
   */
  string GetPrestretch_FEMFileName(void);
  
  /*!
   * \brief Get the Poisson's ratio.
   * \return Value of the Poisson's ratio.
   */
  su2double GetPoissonRatio(unsigned short id_val);
  
  /*!
   * \brief Get the Material Density.
   * \return Value of the Material Density.
   */
  su2double GetMaterialDensity(unsigned short id_val);
  
  /*!
   * \brief Compressibility/incompressibility of the solids analysed using the structural solver.
   * \return Compressible or incompressible.
   */
  unsigned short GetMaterialCompressibility(void);
  
  /*!
   * \brief Compressibility/incompressibility of the solids analysed using the structural solver.
   * \return Compressible or incompressible.
   */
  unsigned short GetMaterialModel(void);
  
  /*!
   * \brief Geometric conditions for the structural solver.
   * \return Small or large deformation structural analysis.
   */
  unsigned short GetGeometricConditions(void);
  
  /*!
   * \brief Get the reference length for computing moment (the default value is 1).
   * \return Reference length for moment computation.
   */
  su2double GetRefLength(void);
  
  /*!
   * \brief Get the reference element length for computing the slope limiting epsilon.
   * \return Reference element length for slope limiting epsilon.
   */
  su2double GetRefElemLength(void);
  
  /*!
   * \brief Get the reference coefficient for detecting sharp edges.
   * \return Reference coefficient for detecting sharp edges.
   */
  su2double GetRefSharpEdges(void);
  
  /*!
   * \brief Get the volume of the whole domain using the fine grid, this value is common for all the grids
   *        in the multigrid method.
   * \return Volume of the whole domain.
   */
  su2double GetDomainVolume(void);
  
  /*!
   * \brief In case the <i>RefArea</i> is equal to 0 then, it is necessary to compute a reference area,
   *        with this function we set the value of the reference area.
   * \param[in] val_area - Value of the reference area for non dimensional coefficient computation.
   */
  void SetRefArea(su2double val_area);
  
  /*!
   * \brief In case the <i>SemiSpan</i> is equal to 0 then, it is necessary to compute the max y distance,
   *        with this function we set the value of the semi span.
   * \param[in] val_semispan - Value of the semispan.
   */
  void SetSemiSpan(su2double val_semispan);
  
  /*!
   * \brief Set the value of the domain volume computed on the finest grid.
   * \note This volume do not include the volume of the body that is being simulated.
   * \param[in] val_volume - Value of the domain volume computed on the finest grid.
   */
  void SetDomainVolume(su2double val_volume);
  
  /*!
   * \brief Set the finest mesh in a multigrid strategy.
   * \note If we are using a Full Multigrid Strategy or a start up with finest grid, it is necessary
   *       to change several times the finest grid.
   * \param[in] val_finestmesh - Index of the finest grid.
   */
  void SetFinestMesh(unsigned short val_finestmesh);
  
  /*!
   * \brief Set the kind of time integration scheme.
   * \note If we are solving different equations it will be necessary to change several
   *       times the kind of time integration, to choose the right scheme.
   * \param[in] val_kind_timeintscheme - Kind of time integration scheme.
   */
  void SetKind_TimeIntScheme(unsigned short val_kind_timeintscheme);
  
  /*!
   * \brief Set the parameters of the convective numerical scheme.
   * \note The parameters will change because we are solving different kind of equations.
   * \param[in] val_kind_convnumscheme - Center or upwind scheme.
   * \param[in] val_kind_centered - If centered scheme, kind of centered scheme (JST, etc.).
   * \param[in] val_kind_upwind - If upwind scheme, kind of upwind scheme (Roe, etc.).
   * \param[in] val_kind_slopelimit - If upwind scheme, kind of slope limit.
   * \param[in] val_muscl - Define if we apply a MUSCL scheme or not.
   * \param[in] val_kind_fem - If FEM, what kind of FEM discretization.
   */
  void SetKind_ConvNumScheme(unsigned short val_kind_convnumscheme, unsigned short val_kind_centered,
                             unsigned short val_kind_upwind,        unsigned short val_kind_slopelimit,
                             bool val_muscl,                        unsigned short val_kind_fem);

  /*!
   * \brief Get the value of limiter coefficient.
   * \return Value of the limiter coefficient.
   */
  su2double GetVenkat_LimiterCoeff(void);
  
  /*!
   * \brief Freeze the value of the limiter after a number of iterations.
   * \return Number of iterations.
   */
  unsigned long GetLimiterIter(void);
  
  /*!
   * \brief Get the value of sharp edge limiter.
   * \return Value of the sharp edge limiter coefficient.
   */
  su2double GetAdjSharp_LimiterCoeff(void);
  
  /*!
   * \brief Get the Reynolds number. Dimensionless number that gives a measure of the ratio of inertial forces
   *        to viscous forces and consequently quantifies the relative importance of these two types of forces
   *        for given flow condition.
   * \return Value of the Reynolds number.
   */
  su2double GetReynolds(void);
  
  /*!
   * \brief Get the Froude number for free surface problems.
   * \return Value of the Froude number.
   */
  su2double GetFroude(void);
  
  /*!
   * \brief Set the Froude number for free surface problems.
   * \return Value of the Froude number.
   */
  void SetFroude(su2double val_froude);
  
  /*!
   * \brief Set the Froude number for free surface problems.
   * \return Value of the Froude number.
   */
  void SetMach(su2double val_mach);
  
  /*!
   * \brief Set the Froude number for free surface problems.
   * \return Value of the Froude number.
   */
  void SetReynolds(su2double val_reynolds);
  
  /*!
   * \brief Set the Froude number for free surface problems.
   * \return Value of the Froude number.
   */
  void SetLength_Ref(su2double val_length_ref);
  
  /*!
   * \brief Set the Froude number for free surface problems.
   * \return Value of the Froude number.
   */
  void SetVelocity_Ref(su2double val_velocity_ref);
  
  /*!
   * \brief Set the Froude number for free surface problems.
   * \return Value of the Froude number.
   */
  void SetPressure_Ref(su2double val_pressure_ref);
  
  /*!
   * \brief Set the Froude number for free surface problems.
   * \return Value of the Froude number.
   */
  void SetDensity_Ref(su2double val_density_ref);
  
  /*!
   * \brief Set the reference temperature.
   * \return Value of the Froude number.
   */
  void SetTemperature_Ref(su2double val_temperature_ref);
  
  /*!
   * \brief Set the Froude number for free surface problems.
   * \return Value of the Froude number.
   */
  void SetTime_Ref(su2double val_time_ref);
  
  /*!
   * \brief Set the Froude number for free surface problems.
   * \return Value of the Froude number.
   */
  void SetEnergy_Ref(su2double val_energy_ref);
  
  /*!
   * \brief Set the Froude number for free surface problems.
   * \return Value of the Froude number.
   */
  void SetOmega_Ref(su2double val_omega_ref);
  
  /*!
   * \brief Set the Froude number for free surface problems.
   * \return Value of the Froude number.
   */
  void SetForce_Ref(su2double val_force_ref);
  
  /*!
   * \brief Set the Froude number for free surface problems.
   * \return Value of the Froude number.
   */
  void SetGas_Constant_Ref(su2double val_gas_constant_ref);
  
  /*!
   * \brief Set the Froude number for free surface problems.
   * \return Value of the Froude number.
   */
  void SetGas_Constant(su2double val_gas_constant);
  
  /*!
   * \brief Set the value of the specific heat at constant pressure (incompressible fluids with energy equation).
   * \param[in] val_specific_heat_cp - specific heat at constant pressure.
   */
  void SetSpecific_Heat_Cp(su2double val_specific_heat_cp);

  /*!
   * \brief Set the non-dimensional value of the specific heat at constant pressure (incompressible fluids with energy equation).
   * \param[in] val_specific_heat_cpnd - non-dim. specific heat at constant pressure.
   */
  void SetSpecific_Heat_CpND(su2double val_specific_heat_cpnd);

  /*!
   * \brief Set the value of the specific heat at constant volume (incompressible fluids with energy equation).
   * \param[in] val_specific_heat_cv - specific heat at constant volume.
   */
  void SetSpecific_Heat_Cv(su2double val_specific_heat_cv);

  /*!
   * \brief Set the non-dimensional value of the specific heat at constant volume (incompressible fluids with energy equation).
   * \param[in] val_specific_heat_cvnd - non-dim. specific heat at constant pressure.
   */
  void SetSpecific_Heat_CvND(su2double val_specific_heat_cvnd);

  /*!
   * \brief Set the heat flux reference value.
   * \return Value of the reference heat flux.
   */
  void SetHeat_Flux_Ref(su2double val_heat_flux_ref);

  /*!
   * \brief Set the Froude number for free surface problems.
   * \return Value of the Froude number.
   */
  void SetViscosity_Ref(su2double val_viscosity_ref);
  
  /*!
   * \brief Set the Froude number for free surface problems.
   * \return Value of the Froude number.
   */
  void SetConductivity_Ref(su2double val_conductivity_ref);
  
  /*!
   * \brief Set the Froude number for free surface problems.
   * \return Value of the Froude number.
   */
  void SetPressure_FreeStreamND(su2double val_pressure_freestreamnd);
  
  /*!
   * \brief Set the Froude number for free surface problems.
   * \return Value of the Froude number.
   */
  void SetPressure_FreeStream(su2double val_pressure_freestream);
  
  /*!
   * \brief Set the non-dimensionalized thermodynamic pressure for low Mach problems.
   * \return Value of the non-dimensionalized thermodynamic pressure.
   */
  void SetPressure_ThermodynamicND(su2double val_pressure_thermodynamicnd);
  
  /*!
   * \brief Set the thermodynamic pressure for low Mach problems.
   * \return Value of the thermodynamic pressure.
   */
  void SetPressure_Thermodynamic(su2double val_pressure_thermodynamic);

  /*!
   * \brief Set the Froude number for free surface problems.
   * \return Value of the Froude number.
   */
  void SetDensity_FreeStreamND(su2double val_density_freestreamnd);
  
  /*!
   * \brief Set the Froude number for free surface problems.
   * \return Value of the Froude number.
   */
  void SetDensity_FreeStream(su2double val_density_freestream);
  
  /*!
   * \brief Set the Froude number for free surface problems.
   * \return Value of the Froude number.
   */
  void SetViscosity_FreeStream(su2double val_viscosity_freestream);
  
  /*!
   * \brief Set the Froude number for free surface problems.
   * \return Value of the Froude number.
   */
  void SetModVel_FreeStream(su2double val_modvel_freestream);
  
  /*!
   * \brief Set the Froude number for free surface problems.
   * \return Value of the Froude number.
   */
  void SetModVel_FreeStreamND(su2double val_modvel_freestreamnd);
  
  /*!
   * \brief Set the Froude number for free surface problems.
   * \return Value of the Froude number.
   */
  void SetTemperature_FreeStream(su2double val_temperature_freestream);
  
  /*!
   * \brief Set the Froude number for free surface problems.
   * \return Value of the Froude number.
   */
  void SetTemperature_FreeStreamND(su2double val_temperature_freestreamnd);
  
  /*!
   * \brief Set the Froude number for free surface problems.
   * \return Value of the Froude number.
   */
  void SetGas_ConstantND(su2double val_gas_constantnd);
  
  /*!
   * \brief Set the free-stream velocity.
   * \param[in] val_velocity_freestream - Value of the free-stream velocity component.
   * \param[in] val_dim - Value of the current dimension.
   */
  void SetVelocity_FreeStream(su2double val_velocity_freestream, unsigned short val_dim);

  /*!
   * \brief Set the Froude number for free surface problems.
   * \return Value of the Froude number.
   */
  void SetVelocity_FreeStreamND(su2double val_velocity_freestreamnd, unsigned short val_dim);
  
  /*!
   * \brief Set the Froude number for free surface problems.
   * \return Value of the Froude number.
   */
  void SetViscosity_FreeStreamND(su2double val_viscosity_freestreamnd);
  
  /*!
   * \brief Set the Froude number for free surface problems.
   * \return Value of the Froude number.
   */
  void SetTke_FreeStreamND(su2double val_tke_freestreamnd);
  
  /*!
   * \brief Set the Froude number for free surface problems.
   * \return Value of the Froude number.
   */
  void SetOmega_FreeStreamND(su2double val_omega_freestreamnd);
  
  /*!
   * \brief Set the Froude number for free surface problems.
   * \return Value of the Froude number.
   */
  void SetTke_FreeStream(su2double val_tke_freestream);
  
  /*!
   * \brief Set the Froude number for free surface problems.
   * \return Value of the Froude number.
   */
  void SetOmega_FreeStream(su2double val_omega_freestream);
  
  /*!
   * \brief Set the Froude number for free surface problems.
   * \return Value of the Froude number.
   */
  void SetEnergy_FreeStreamND(su2double val_energy_freestreamnd);
  
  /*!
   * \brief Set the Froude number for free surface problems.
   * \return Value of the Froude number.
   */
  void SetEnergy_FreeStream(su2double val_energy_freestream);

  /*!
   * \brief Set the thermal diffusivity for solids.
   * \return Value of the Froude number.
   */
  void SetThermalDiffusivity_Solid(su2double val_thermal_diffusivity);
  
  /*!
   * \brief Set the Froude number for free surface problems.
   * \return Value of the Froude number.
   */
  void SetTotal_UnstTimeND(su2double val_total_unsttimend);
  
  /*!
   * \brief Get the angle of attack of the body. This is the angle between a reference line on a lifting body
   *        (often the chord line of an airfoil) and the vector representing the relative motion between the
   *        lifting body and the fluid through which it is moving.
   * \return Value of the angle of attack.
   */
  su2double GetAoA(void);
  
  /*!
   * \brief Get the off set angle of attack of the body. The solution and the geometry
   *        file are able to modifity the angle of attack in the config file
   * \return Value of the off set angle of attack.
   */
  su2double GetAoA_Offset(void);
  
  /*!
   * \brief Get the off set sideslip angle of the body. The solution and the geometry
   *        file are able to modifity the angle of attack in the config file
   * \return Value of the off set sideslip angle.
   */
  su2double GetAoS_Offset(void);
  
  /*!
   * \brief Get the functional sensitivity with respect to changes in the angle of attack.
   * \return Value of the angle of attack.
   */
  su2double GetAoA_Sens(void);
  
  /*!
   * \brief Set the angle of attack.
   * \param[in] val_AoA - Value of the angle of attack.
   */
  void SetAoA(su2double val_AoA);
  
  /*!
   * \brief Set the off set angle of attack.
   * \param[in] val_AoA - Value of the angle of attack.
   */
  void SetAoA_Offset(su2double val_AoA_offset);
  
  /*!
   * \brief Set the off set sideslip angle.
   * \param[in] val_AoA - Value of the off set sideslip angle.
   */
  void SetAoS_Offset(su2double val_AoS_offset);
  
  /*!
   * \brief Set the angle of attack.
   * \param[in] val_AoA - Value of the angle of attack.
   */
  void SetAoA_Sens(su2double val_AoA_sens);
  
  /*!
   * \brief Set the angle of attack.
   * \param[in] val_AoA - Value of the angle of attack.
   */
  void SetAoS(su2double val_AoS);
  
  /*!
   * \brief Get the angle of sideslip of the body. It relates to the rotation of the aircraft centerline from
   *        the relative wind.
   * \return Value of the angle of sideslip.
   */
  su2double GetAoS(void);
  
  /*!
   * \brief Get the charge coefficient that is used in the poissonal potential simulation.
   * \return Value of the charge coefficient.
   */
  su2double GetChargeCoeff(void);
  
  /*!
   * \brief Get the number of multigrid levels.
   * \return Number of multigrid levels (without including the original grid).
   */
  unsigned short GetnMGLevels(void);
  
  /*!
   * \brief Set the number of multigrid levels.
   * \param[in] val_nMGLevels - Index of the mesh were the CFL is applied
   */
  void SetMGLevels(unsigned short val_nMGLevels);
  
  /*!
   * \brief Get the index of the finest grid.
   * \return Index of the finest grid in a multigrid strategy, this is 0 unless we are
   performing a Full multigrid.
   */
  unsigned short GetFinestMesh(void);
  
  /*!
   * \brief Get the kind of multigrid (V or W).
   * \note This variable is used in a recursive way to perform the different kind of cycles
   * \return 0 or 1 depending of we are dealing with a V or W cycle.
   */
  unsigned short GetMGCycle(void);
  
  /*!
   * \brief Get the king of evaluation in the geometrical module.
   * \return 0 or 1 depending of we are dealing with a V or W cycle.
   */
  unsigned short GetGeometryMode(void);
  
  /*!
   * \brief Get the Courant Friedrich Levi number for each grid.
   * \param[in] val_mesh - Index of the mesh were the CFL is applied.
   * \return CFL number for each grid.
   */
  su2double GetCFL(unsigned short val_mesh);

  /*!
   * \brief Get the Courant Friedrich Levi number for solid solvers.
   * \param[in] val_mesh - Index of the mesh were the CFL is applied.
   * \return CFL number for each grid.
   */
  su2double GetCFL_Solid(void);
  
  /*!
   * \brief Get the Courant Friedrich Levi number for each grid.
   * \param[in] val_mesh - Index of the mesh were the CFL is applied.
   * \return CFL number for each grid.
   */
  void SetCFL(unsigned short val_mesh, su2double val_cfl);

  /*!
   * \brief Get the Courant Friedrich Levi number for unsteady simulations.
   * \return CFL number for unsteady simulations.
   */
  su2double GetUnst_CFL(void);

  /*!
   * \brief Get information about element reorientation
   * \return 	<code>TRUE</code> means that elements can be reoriented if suspected unhealthy
   */
  bool GetReorientElements(void);
  
  /*!
   * \brief Get the Courant Friedrich Levi number for unsteady simulations.
   * \return CFL number for unsteady simulations.
   */
  su2double GetMax_DeltaTime(void);
  
  /*!
   * \brief Get a parameter of the particular design variable.
   * \param[in] val_dv - Number of the design variable that we want to read.
   * \param[in] val_param - Index of the parameter that we want to read.
   * \return Design variable parameter.
   */
  su2double GetParamDV(unsigned short val_dv, unsigned short val_param);
  
  /*!
   * \brief Get the coordinates of the FFD corner points.
   * \param[in] val_ffd - Index of the FFD box.
   * \param[in] val_coord - Index of the coordinate that we want to read.
   * \return Value of the coordinate.
   */
  su2double GetCoordFFDBox(unsigned short val_ffd, unsigned short val_index);
  
  /*!
   * \brief Get the degree of the FFD corner points.
   * \param[in] val_ffd - Index of the FFD box.
   * \param[in] val_degree - Index (I,J,K) to obtain the degree.
   * \return Value of the degree in a particular direction.
   */
  unsigned short GetDegreeFFDBox(unsigned short val_ffd, unsigned short val_index);
  
  /*!
   * \brief Get the FFD Tag of a particular design variable.
   * \param[in] val_dv - Number of the design variable that we want to read.
   * \return Name of the FFD box.
   */
  string GetFFDTag(unsigned short val_dv);
  
  /*!
   * \brief Get the FFD Tag of a particular FFD box.
   * \param[in] val_ffd - Number of the FFD box that we want to read.
   * \return Name of the FFD box.
   */
  string GetTagFFDBox(unsigned short val_ffd);
  
  /*!
   * \brief Get the number of design variables.
   * \return Number of the design variables.
   */
  unsigned short GetnDV(void);
  
  /*!
   * \brief Get the number of design variables.
   * \return Number of the design variables.
   */
  unsigned short GetnDV_Value(unsigned short iDV);
  
  /*!
   * \brief Get the number of FFD boxes.
   * \return Number of FFD boxes.
   */
  unsigned short GetnFFDBox(void);
  
  /*!
   * \brief Get the required continuity level at the surface intersection with the FFD
   * \return Continuity level at the surface intersection.
   */
  unsigned short GetFFD_Continuity(void);
  
  /*!
   * \brief Get the coordinate system that we are going to use to define the FFD
   * \return Coordinate system (cartesian, spherical, etc).
   */
  unsigned short GetFFD_CoordSystem(void);
  
  /*!
   * \brief Get the kind of FFD Blending function.
   * \return Kind of FFD Blending function.
   */
  unsigned short GetFFD_Blending(void);
  
  /*!
   * \brief Get the kind BSpline Order in i,j,k direction.
   * \return The kind BSpline Order in i,j,k direction.
   */
  su2double* GetFFD_BSplineOrder();
  
  /*!
   * \brief Get the number of Runge-Kutta steps.
   * \return Number of Runge-Kutta steps.
   */
  unsigned short GetnRKStep(void);

  /*!
   * \brief Get the number of time levels for time accurate local time stepping.
   * \return Number of time levels.
   */
  unsigned short GetnLevels_TimeAccurateLTS(void);

  /*!
   * \brief Set the number of time levels for time accurate local time stepping.
   * \param[in] val_nLevels - The number of time levels to be set.
   */
  void SetnLevels_TimeAccurateLTS(unsigned short val_nLevels);

  /*!
   * \brief Get the number time DOFs for ADER-DG.
   * \return Number of time DOFs used in ADER-DG.
   */
  unsigned short GetnTimeDOFsADER_DG(void);

  /*!
   * \brief Get the location of the time DOFs for ADER-DG on the interval [-1..1].
   * \return The location of the time DOFs used in ADER-DG.
   */
  su2double *GetTimeDOFsADER_DG(void);

  /*!
   * \brief Get the number time integration points for ADER-DG.
   * \return Number of time integration points used in ADER-DG.
   */
  unsigned short GetnTimeIntegrationADER_DG(void);

  /*!
   * \brief Get the location of the time integration points for ADER-DG on the interval [-1..1].
   * \return The location of the time integration points used in ADER-DG.
   */
  su2double *GetTimeIntegrationADER_DG(void);

  /*!
   * \brief Get the weights of the time integration points for ADER-DG.
   * \return The weights of the time integration points used in ADER-DG.
   */
  su2double *GetWeightsIntegrationADER_DG(void);

  /*!
   * \brief Get the total number of boundary markers.
   * \return Total number of boundary markers.
   */
  unsigned short GetnMarker_All(void);
  
  /*!
   * \brief Get the total number of boundary markers.
   * \return Total number of boundary markers.
   */
  unsigned short GetnMarker_Max(void);
  
  /*!
   * \brief Get the total number of boundary markers.
   * \return Total number of boundary markers.
   */
  unsigned short GetnMarker_EngineInflow(void);
  
  /*!
   * \brief Get the total number of boundary markers.
   * \return Total number of boundary markers.
   */
  unsigned short GetnMarker_EngineExhaust(void);
  
  /*!
   * \brief Get the total number of boundary markers.
   * \return Total number of boundary markers.
   */
  unsigned short GetnMarker_NearFieldBound(void);
  
  /*!
   * \brief Get the total number of boundary markers.
   * \return Total number of boundary markers.
   */
  unsigned short GetnMarker_Fluid_InterfaceBound(void);
  
  /*!
   * \brief Get the total number of boundary markers.
   * \return Total number of boundary markers.
   */
  unsigned short GetnMarker_ActDiskInlet(void);
  
  /*!
   * \brief Get the total number of boundary markers.
   * \return Total number of boundary markers.
   */
  unsigned short GetnMarker_ActDiskOutlet(void);
  
  /*!
   * \brief Get the total number of boundary markers.
   * \return Total number of boundary markers.
   */
  unsigned short GetnMarker_Outlet(void);
  
  /*!
   * \brief Get the total number of monitoring markers.
   * \return Total number of monitoring markers.
   */
  unsigned short GetnMarker_Monitoring(void);
  
  /*!
   * \brief Get the total number of DV markers.
   * \return Total number of DV markers.
   */
  unsigned short GetnMarker_DV(void);
  
  /*!
   * \brief Get the total number of moving markers.
   * \return Total number of moving markers.
   */
  unsigned short GetnMarker_Moving(void);

  /*!
   * \brief Get the total number of Python customizable markers.
   * \return Total number of Python customizable markers.
   */
  unsigned short GetnMarker_PyCustom(void);
  
  /*!
   * \brief Get the total number of moving markers.
   * \return Total number of moving markers.
   */
  unsigned short GetnMarker_Analyze(void);

  /*!
   * \brief Get the total number of periodic markers.
   * \return Total number of periodic markers.
   */
  unsigned short GetnMarker_Periodic(void);

  /*!
   * \brief Get the total number of heat flux markers.
   * \return Total number of heat flux markers.
   */
  unsigned short GetnMarker_HeatFlux(void);
  
  /*!
   * \brief Get the total number of objectives in kind_objective list
   * \return Total number of objectives in kind_objective list
   */
  unsigned short GetnObj(void);
  
  /*!
   * \brief Stores the number of marker in the simulation.
   * \param[in] val_nmarker - Number of markers of the problem.
   */
  void SetnMarker_All(unsigned short val_nmarker);
  
  /*!
   * \brief Get the number of external iterations.
   * \return Number of external iterations.
   */
  unsigned long GetnExtIter(void);
  
  /*!
   * \brief Get the number of internal iterations.
   * \return Number of internal iterations.
   */
  unsigned long GetUnst_nIntIter(void);
  
  /*!
   * \brief Get the number of internal iterations for the Newton-Raphson Method in nonlinear structural applications.
   * \return Number of internal iterations.
   */
  unsigned long GetDyn_nIntIter(void);
  
  /*!
   * \brief Get the restart iteration number for unsteady simulations.
   * \return Restart iteration number for unsteady simulations.
   */
  long GetUnst_RestartIter(void);
  
  /*!
   * \brief Get the starting direct iteration number for the unsteady adjoint (reverse time integration).
   * \return Starting direct iteration number for the unsteady adjoint.
   */
  long GetUnst_AdjointIter(void);
  
  /*!
   * \brief Number of iterations to average (reverse time integration).
   * \return Starting direct iteration number for the unsteady adjoint.
   */
  unsigned long GetIter_Avg_Objective(void);
  
  /*!
   * \brief Get the restart iteration number for dynamic structural simulations.
   * \return Restart iteration number for dynamic structural simulations.
   */
  long GetDyn_RestartIter(void);

  /*!
   * \brief Retrieves the number of periodic time instances for Harmonic Balance.
   * \return: Number of periodic time instances for Harmonic Balance.
   */
  unsigned short GetnTimeInstances(void);
  
  /*!
   * \brief Retrieves the period of oscillations to be used with Harmonic Balance.
   * \return: Period for Harmonic Balance.
   */
  su2double GetHarmonicBalance_Period(void);
  
  /*!
   * \brief Set the number of external iterations.
   * \note This is important in no time depending methods, where only
   *       one external iteration is needed.
   * \param[in] val_niter - Set the number of external iterations.
   */
  void SetnExtIter(unsigned long val_niter);
  
  /*!
   * \brief Set the current external iteration number.
   * \param[in] val_iter - Current external iteration number.
   */
  void SetExtIter(unsigned long val_iter);
  
  /*!
   * \brief Set the current external iteration number.
   * \param[in] val_iter - Current external iteration number.
   */
  void SetExtIter_OffSet(unsigned long val_iter);
  
  /*!
   * \brief Set the current FSI iteration number.
   * \param[in] val_iter - Current FSI iteration number.
   */
  void SetOuterIter(unsigned long val_iter);
  
  /*!
   * \brief Set the current internal iteration number.
   * \param[in] val_iter - Current external iteration number.
   */
  void SetIntIter(unsigned long val_iter);
  
  /*!
   * \brief Get the current external iteration number.
   * \return Current external iteration.
   */
  unsigned long GetExtIter(void);
  
  /*!
   * \brief Get the current internal iteration number.
   * \return Current external iteration.
   */
  unsigned long GetExtIter_OffSet(void);
  
  /*!
   * \brief Get the current FSI iteration number.
   * \return Current FSI iteration.
   */
  unsigned long GetOuterIter(void);
  
  /*!
   * \brief Get the current internal iteration number.
   * \return Current internal iteration.
   */
  unsigned long GetIntIter(void);

  /*!
   * \brief Set the current physical time.
   * \param[in] val_t - Current physical time.
   */
  void SetPhysicalTime(su2double val_t);
  
  /*!
   * \brief Get the current physical time.
   * \return Current physical time.
   */
  su2double GetPhysicalTime(void);
  
  /*!
   * \brief Get the frequency for writing the solution file.
   * \return It writes the solution file with this frequency.
   */
  unsigned long GetWrt_Sol_Freq(void);
  
  /*!
   * \brief Get the frequency for writing the solution file in Dual Time.
   * \return It writes the solution file with this frequency.
   */
  unsigned long GetWrt_Sol_Freq_DualTime(void);
  
  /*!
   * \brief Get the frequency for writing the convergence file.
   * \return It writes the convergence file with this frequency.
   */
  unsigned long GetWrt_Con_Freq(void);
  
  /*!
   * \brief Set the frequency for writing the convergence file.
   * \return It writes the convergence file with this frequency.
   */
  void SetWrt_Con_Freq(unsigned long val_freq);

  /*!
   * \brief Get the frequency for writing the convergence file in Dual Time.
   * \return It writes the convergence file with this frequency.
   */
  unsigned long GetWrt_Con_Freq_DualTime(void);
  
  /*!
   * \brief Get information about writing unsteady headers and file extensions.
   * \return 	<code>TRUE</code> means that unsteady solution files will be written.
   */
  bool GetWrt_Unsteady(void);

  /*!
   * \brief Get information about writing output files.
   * \return <code>TRUE</code> means that output files will be written.
   */
  bool GetWrt_Output(void);

  /*!
   * \brief Get information about writing a volume solution file.
   * \return <code>TRUE</code> means that a volume solution file will be written.
   */
  bool GetWrt_Vol_Sol(void);
  
  /*!
   * \brief Get information about writing a volume solution file.
   * \return <code>TRUE</code> means that a volume solution file will be written.
   */
  bool GetLow_MemoryOutput(void);
  
  /*!
   * \brief Get information about writing a surface solution file.
   * \return <code>TRUE</code> means that a surface solution file will be written.
   */
  bool GetWrt_Srf_Sol(void);
  
  /*!
   * \brief Get information about writing a surface comma-separated values (CSV) solution file.
   * \return <code>TRUE</code> means that a surface comma-separated values (CSV) solution file will be written.
   */
  bool GetWrt_Csv_Sol(void);
  
  /*!
   * \brief Get information about writing a binary coordinates file.
   * \return <code>TRUE</code> means that a binary coordinates file will be written.
   */
  bool GetWrt_Crd_Sol(void);
  
  /*!
   * \brief Get information about writing residuals to volume solution file.
   * \return <code>TRUE</code> means that residuals will be written to the solution file.
   */
  bool GetWrt_Residuals(void);
  
  /*!
   * \brief Get information about writing residuals to volume solution file.
   * \return <code>TRUE</code> means that residuals will be written to the solution file.
   */
  bool GetWrt_Limiters(void);
  
  /*!
   * \brief Write solution at each surface.
   * \return <code>TRUE</code> means that the solution at each surface will be written.
   */
  bool GetWrt_Surface(void);
  
  /*!
   * \brief Get information about writing residuals to volume solution file.
   * \return <code>TRUE</code> means that residuals will be written to the solution file.
   */
  bool GetWrt_SharpEdges(void);
  
  /*!
   * \brief Get information about writing rind layers to the solution files.
   * \return <code>TRUE</code> means that rind layers will be written to the solution file.
   */
  bool GetWrt_Halo(void);

  /*!
   * \brief Get information about writing the performance summary at the end of a calculation.
   * \return <code>TRUE</code> means that the performance summary will be written at the end of a calculation.
   */
  bool GetWrt_Performance(void);
  
  /*!
   * \brief Get information about writing a template inlet profile file.
   * \return <code>TRUE</code> means that a template inlet profile file will be written.
   */
  bool GetWrt_InletFile(void);

  /*!
   * \brief Set information about writing a template inlet profile file.
   * \param[in] val_wrt_inletfile - flag for whether to write a template inlet profile file.
   */
  void SetWrt_InletFile(bool val_wrt_inletfile);

  /*!
   * \brief Get information about writing a 1D slice of a 2D cartesian solution.
   * \return <code>TRUE</code> means that a 1D slice of a 2D cartesian solution will be written.
   */
  bool GetWrt_Slice(void);

  /*!
   * \brief Get information about writing projected sensitivities on surfaces to an ASCII file with rows as x, y, z, dJ/dx, dJ/dy, dJ/dz for each vertex.
   * \return <code>TRUE</code> means that projected sensitivities on surfaces in an ASCII file with rows as x, y, z, dJ/dx, dJ/dy, dJ/dz for each vertex will be written.
   */
  bool GetWrt_Projected_Sensitivity(void);
  
  /*!
   * \brief Get information about the format for the input volume sensitvities.
   * \return Format of the input volume sensitivities.
   */
  unsigned short GetSensitivity_Format(void);
  
  /*!
   * \brief Get information about writing sectional force files.
   * \return <code>TRUE</code> means that sectional force files will be written for specified markers.
   */
  bool GetPlot_Section_Forces(void);
  
  /*!
   * \brief Get the alpha (convective) coefficients for the Runge-Kutta integration scheme.
   * \param[in] val_step - Index of the step.
   * \return Alpha coefficient for the Runge-Kutta integration scheme.
   */
  su2double Get_Alpha_RKStep(unsigned short val_step);
  
  /*!
   * \brief Get the index of the surface defined in the geometry file.
   * \param[in] val_marker - Value of the marker in which we are interested.
   * \return Value of the index that is in the geometry file for the surface that
   *         has the marker <i>val_marker</i>.
   */
  string GetMarker_All_TagBound(unsigned short val_marker);
  
  /*!
   * \brief Get the index of the surface defined in the geometry file.
   * \param[in] val_marker - Value of the marker in which we are interested.
   * \return Value of the index that is in the geometry file for the surface that
   *         has the marker <i>val_marker</i>.
   */
  string GetMarker_ActDiskInlet_TagBound(unsigned short val_marker);
  
  /*!
   * \brief Get the index of the surface defined in the geometry file.
   * \param[in] val_marker - Value of the marker in which we are interested.
   * \return Value of the index that is in the geometry file for the surface that
   *         has the marker <i>val_marker</i>.
   */
  string GetMarker_ActDiskOutlet_TagBound(unsigned short val_marker);
  
  /*!
   * \brief Get the index of the surface defined in the geometry file.
   * \param[in] val_marker - Value of the marker in which we are interested.
   * \return Value of the index that is in the geometry file for the surface that
   *         has the marker <i>val_marker</i>.
   */
  string GetMarker_Outlet_TagBound(unsigned short val_marker);
  
  /*!
   * \brief Get the index of the surface defined in the geometry file.
   * \param[in] val_marker - Value of the marker in which we are interested.
   * \return Value of the index that is in the geometry file for the surface that
   *         has the marker <i>val_marker</i>.
   */
  string GetMarker_EngineInflow_TagBound(unsigned short val_marker);
  
  /*!
   * \brief Get the index of the surface defined in the geometry file.
   * \param[in] val_marker - Value of the marker in which we are interested.
   * \return Value of the index that is in the geometry file for the surface that
   *         has the marker <i>val_marker</i>.
   */
  string GetMarker_EngineExhaust_TagBound(unsigned short val_marker);
  
  /*!
   * \brief Get the name of the surface defined in the geometry file.
   * \param[in] val_marker - Value of the marker in which we are interested.
   * \return Name that is in the geometry file for the surface that
   *         has the marker <i>val_marker</i>.
   */
  string GetMarker_Monitoring_TagBound(unsigned short val_marker);

  /*!
   * \brief Get the name of the surface defined in the geometry file.
   * \param[in] val_marker - Value of the marker in which we are interested.
   * \return Name that is in the geometry file for the surface that
   *         has the marker <i>val_marker</i>.
   */
  string GetMarker_HeatFlux_TagBound(unsigned short val_marker);
  
  /*!
   * \brief Get the tag if the iMarker defined in the geometry file.
   * \param[in] val_tag - Value of the tag in which we are interested.
   * \return Value of the marker <i>val_marker</i> that is in the geometry file
   *         for the surface that has the tag.
   */
  short GetMarker_All_TagBound(string val_tag);
  
  /*!
   * \brief Get the kind of boundary for each marker.
   * \param[in] val_marker - Index of the marker in which we are interested.
   * \return Kind of boundary for the marker <i>val_marker</i>.
   */
  unsigned short GetMarker_All_KindBC(unsigned short val_marker);
  
  /*!
   * \brief Set the value of the boundary <i>val_boundary</i> (read from the config file)
   *        for the marker <i>val_marker</i>.
   * \param[in] val_marker - Index of the marker in which we are interested.
   * \param[in] val_boundary - Kind of boundary read from config file.
   */
  void SetMarker_All_KindBC(unsigned short val_marker, unsigned short val_boundary);
  
  /*!
   * \brief Set the value of the index <i>val_index</i> (read from the geometry file) for
   *        the marker <i>val_marker</i>.
   * \param[in] val_marker - Index of the marker in which we are interested.
   * \param[in] val_index - Index of the surface read from geometry file.
   */
  void SetMarker_All_TagBound(unsigned short val_marker, string val_index);
  
  /*!
   * \brief Set if a marker <i>val_marker</i> is going to be monitored <i>val_monitoring</i>
   *        (read from the config file).
   * \note This is important for non dimensional coefficient computation.
   * \param[in] val_marker - Index of the marker in which we are interested.
   * \param[in] val_monitoring - 0 or 1 depending if the the marker is going to be monitored.
   */
  void SetMarker_All_Monitoring(unsigned short val_marker, unsigned short val_monitoring);
  
  /*!
   * \brief Set if a marker <i>val_marker</i> is going to be monitored <i>val_monitoring</i>
   *        (read from the config file).
   * \note This is important for non dimensional coefficient computation.
   * \param[in] val_marker - Index of the marker in which we are interested.
   * \param[in] val_monitoring - 0 or 1 depending if the the marker is going to be monitored.
   */
  void SetMarker_All_GeoEval(unsigned short val_marker, unsigned short val_geoeval);
  
  /*!
   * \brief Set if a marker <i>val_marker</i> is going to be designed <i>val_designing</i>
   *        (read from the config file).
   * \note This is important for non dimensional coefficient computation.
   * \param[in] val_marker - Index of the marker in which we are interested.
   * \param[in] val_monitoring - 0 or 1 depending if the the marker is going to be designed.
   */
  void SetMarker_All_Designing(unsigned short val_marker, unsigned short val_designing);
  
  /*!
   * \brief Set if a marker <i>val_marker</i> is going to be plot <i>val_plotting</i>
   *        (read from the config file).
   * \param[in] val_marker - Index of the marker in which we are interested.
   * \param[in] val_plotting - 0 or 1 depending if the the marker is going to be plot.
   */
  void SetMarker_All_Plotting(unsigned short val_marker, unsigned short val_plotting);
  
  /*!
   * \brief Set if a marker <i>val_marker</i> is going to be plot <i>val_plotting</i>
   *        (read from the config file).
   * \param[in] val_marker - Index of the marker in which we are interested.
   * \param[in] val_plotting - 0 or 1 depending if the the marker is going to be plot.
   */
  void SetMarker_All_Analyze(unsigned short val_marker, unsigned short val_analyze);
  
  /*!
   * \brief Set if a marker <i>val_marker</i> is part of the FSI interface <i>val_plotting</i>
   *        (read from the config file).
   * \param[in] val_marker - Index of the marker in which we are interested.
   * \param[in] val_plotting - 0 or 1 depending if the the marker is part of the FSI interface.
   */
  void SetMarker_All_ZoneInterface(unsigned short val_marker, unsigned short val_fsiinterface);
 
  /*!
   * \brief Set if a marker <i>val_marker</i> is part of the Turbomachinery (read from the config file).
   * \param[in] val_marker - Index of the marker in which we are interested.
   * \param[in] val_turboperf - 0 if not part of Turbomachinery or greater than 1 if it is part.
   */
  void SetMarker_All_Turbomachinery(unsigned short val_marker, unsigned short val_turbo);

  /*!
   * \brief Set a flag to the marker <i>val_marker</i> part of the Turbomachinery (read from the config file).
   * \param[in] val_marker - Index of the marker in which we are interested.
   * \param[in] val_turboperflag - 0 if is not part of the Turbomachinery, flag INFLOW or OUTFLOW if it is part.
   */
  void SetMarker_All_TurbomachineryFlag(unsigned short val_marker, unsigned short val_turboflag);

  /*!
   * \brief Set if a marker <i>val_marker</i> is part of the MixingPlane interface (read from the config file).
   * \param[in] val_marker - Index of the marker in which we are interested.
   * \param[in] val_turboperf - 0 if not part of the MixingPlane interface or greater than 1 if it is part.
   */
  void SetMarker_All_MixingPlaneInterface(unsigned short val_marker, unsigned short val_mixplan_interface);
   
  /*!
   * \brief Set if a marker <i>val_marker</i> is going to be affected by design variables <i>val_moving</i>
   *        (read from the config file).
   * \param[in] val_marker - Index of the marker in which we are interested.
   * \param[in] val_DV - 0 or 1 depending if the the marker is affected by design variables.
   */
  void SetMarker_All_DV(unsigned short val_marker, unsigned short val_DV);
  
  /*!
   * \brief Set if a marker <i>val_marker</i> is going to be moved <i>val_moving</i>
   *        (read from the config file).
   * \param[in] val_marker - Index of the marker in which we are interested.
   * \param[in] val_moving - 0 or 1 depending if the the marker is going to be moved.
   */
  void SetMarker_All_Moving(unsigned short val_marker, unsigned short val_moving);

  /*!
   * \brief Set if a marker <i>val_marker</i> is going to be customized in Python <i>val_PyCustom</i>
   *        (read from the config file).
   * \param[in] val_marker - Index of the marker in which we are interested.
   * \param[in] val_PyCustom - 0 or 1 depending if the the marker is going to be customized in Python.
   */
  void SetMarker_All_PyCustom(unsigned short val_marker, unsigned short val_PyCustom);
  
  /*!
   * \brief Set if a marker <i>val_marker</i> is going to be periodic <i>val_perbound</i>
   *        (read from the config file).
   * \param[in] val_marker - Index of the marker in which we are interested.
   * \param[in] val_perbound - Index of the surface with the periodic boundary.
   */
  void SetMarker_All_PerBound(unsigned short val_marker, short val_perbound);
  
  /*!
   * \brief Set if a marker <i>val_marker</i> is going to be sent or receive <i>val_index</i>
   *        from another domain.
   * \param[in] val_marker - 0 or 1 depending if the the marker is going to be moved.
   * \param[in] val_index - Index of the surface read from geometry file.
   */
  void SetMarker_All_SendRecv(unsigned short val_marker, short val_index);
  
  /*!
   * \brief Get the send-receive information for a marker <i>val_marker</i>.
   * \param[in] val_marker - 0 or 1 depending if the the marker is going to be moved.
   * \return If positive, the information is sended to that domain, in case negative
   *         the information is receive from that domain.
   */
  short GetMarker_All_SendRecv(unsigned short val_marker);
  
  /*!
   * \brief Get an internal index that identify the periodic boundary conditions.
   * \param[in] val_marker - Value of the marker that correspond with the periodic boundary.
   * \return The internal index of the periodic boundary condition.
   */
  short GetMarker_All_PerBound(unsigned short val_marker);
  
  /*!
   * \brief Get the monitoring information for a marker <i>val_marker</i>.
   * \param[in] val_marker - 0 or 1 depending if the the marker is going to be monitored.
   * \return 0 or 1 depending if the marker is going to be monitored.
   */
  unsigned short GetMarker_All_Monitoring(unsigned short val_marker);
  
  /*!
   * \brief Get the monitoring information for a marker <i>val_marker</i>.
   * \param[in] val_marker - 0 or 1 depending if the the marker is going to be monitored.
   * \return 0 or 1 depending if the marker is going to be monitored.
   */
  unsigned short GetMarker_All_GeoEval(unsigned short val_marker);
  
  /*!
   * \brief Get the design information for a marker <i>val_marker</i>.
   * \param[in] val_marker - 0 or 1 depending if the the marker is going to be monitored.
   * \return 0 or 1 depending if the marker is going to be monitored.
   */
  unsigned short GetMarker_All_Designing(unsigned short val_marker);
  
  /*!
   * \brief Get the plotting information for a marker <i>val_marker</i>.
   * \param[in] val_marker - 0 or 1 depending if the the marker is going to be moved.
   * \return 0 or 1 depending if the marker is going to be plotted.
   */
  unsigned short GetMarker_All_Plotting(unsigned short val_marker);
  
  /*!
   * \brief Get the plotting information for a marker <i>val_marker</i>.
   * \param[in] val_marker - 0 or 1 depending if the the marker is going to be moved.
   * \return 0 or 1 depending if the marker is going to be plotted.
   */
  unsigned short GetMarker_All_Analyze(unsigned short val_marker);
  
  /*!
   * \brief Get the FSI interface information for a marker <i>val_marker</i>.
   * \param[in] val_marker - 0 or 1 depending if the the marker is going to be moved.
   * \return 0 or 1 depending if the marker is part of the FSI interface.
   */
  unsigned short GetMarker_All_ZoneInterface(unsigned short val_marker);
  
  /*!
	 * \brief Get the MixingPlane interface information for a marker <i>val_marker</i>.
	 * \param[in] val_marker value of the marker on the grid.
	 * \return 0 if is not part of the MixingPlane Interface and greater than 1 if it is part.
	 */
	unsigned short GetMarker_All_MixingPlaneInterface(unsigned short val_marker);

	/*!
	 * \brief Get the Turbomachinery information for a marker <i>val_marker</i>.
	 * \param[in] val_marker value of the marker on the grid.
	 * \return 0 if is not part of the Turbomachinery and greater than 1 if it is part.
	 */
	unsigned short GetMarker_All_Turbomachinery(unsigned short val_marker);

	/*!
	 * \brief Get the Turbomachinery flag information for a marker <i>val_marker</i>.
	 * \param[in] val_marker value of the marker on the grid.
	 * \return 0 if is not part of the Turbomachinery, flag INFLOW or OUTFLOW if it is part.
	 */
	unsigned short GetMarker_All_TurbomachineryFlag(unsigned short val_marker);

	/*!
   * \brief Get the number of FSI interface markers <i>val_marker</i>.
   * \param[in] void.
   * \return Number of markers belonging to the FSI interface.
   */
  unsigned short GetMarker_n_ZoneInterface(void);
  
  /*!
   * \brief Get the DV information for a marker <i>val_marker</i>.
   * \param[in] val_marker - 0 or 1 depending if the the marker is going to be affected by design variables.
   * \return 0 or 1 depending if the marker is going to be affected by design variables.
   */
  unsigned short GetMarker_All_DV(unsigned short val_marker);
  
  /*!
   * \brief Get the motion information for a marker <i>val_marker</i>.
   * \param[in] val_marker - 0 or 1 depending if the the marker is going to be moved.
   * \return 0 or 1 depending if the marker is going to be moved.
   */
  unsigned short GetMarker_All_Moving(unsigned short val_marker);

  /*!
   * \brief Get the Python customization for a marker <i>val_marker</i>.
   * \param[in] val_marker - Index of the marker in which we are interested.
   * \return 0 or 1 depending if the marker is going to be customized in Python.
   */
  unsigned short GetMarker_All_PyCustom(unsigned short val_marker);
  
  /*!
   * \brief Get the airfoil sections in the slicing process.
   * \param[in] val_section - Index of the section.
   * \return Coordinate of the airfoil to slice.
   */
  su2double GetLocationStations(unsigned short val_section);
  
  /*!
   * \brief Get the defintion of the nacelle location.
   * \param[in] val_index - Index of the section.
   * \return Coordinate of the nacelle location.
   */
  su2double GetNacelleLocation(unsigned short val_index);
  
  /*!
   * \brief Get the number of pre-smoothings in a multigrid strategy.
   * \param[in] val_mesh - Index of the grid.
   * \return Number of smoothing iterations.
   */
  unsigned short GetMG_PreSmooth(unsigned short val_mesh);
  
  /*!
   * \brief Get the number of post-smoothings in a multigrid strategy.
   * \param[in] val_mesh - Index of the grid.
   * \return Number of smoothing iterations.
   */
  unsigned short GetMG_PostSmooth(unsigned short val_mesh);
  
  /*!
   * \brief Get the number of implicit Jacobi smoothings of the correction in a multigrid strategy.
   * \param[in] val_mesh - Index of the grid.
   * \return Number of implicit smoothing iterations.
   */
  unsigned short GetMG_CorrecSmooth(unsigned short val_mesh);
  
  /*!
   * \brief plane of the FFD (I axis) that should be fixed.
   * \param[in] val_index - Index of the arrray with all the planes in the I direction that should be fixed.
   * \return Index of the plane that is going to be freeze.
   */
  short GetFFD_Fix_IDir(unsigned short val_index);
  
  /*!
   * \brief plane of the FFD (J axis) that should be fixed.
   * \param[in] val_index - Index of the arrray with all the planes in the J direction that should be fixed.
   * \return Index of the plane that is going to be freeze.
   */
  short GetFFD_Fix_JDir(unsigned short val_index);
  
  /*!
   * \brief plane of the FFD (K axis) that should be fixed.
   * \param[in] val_index - Index of the arrray with all the planes in the K direction that should be fixed.
   * \return Index of the plane that is going to be freeze.
   */
  short GetFFD_Fix_KDir(unsigned short val_index);
  
  /*!
   * \brief Get the number of planes to fix in the I direction.
   * \return Number of planes to fix in the I direction.
   */
  unsigned short GetnFFD_Fix_IDir(void);
  
  /*!
   * \brief Get the number of planes to fix in the J direction.
   * \return Number of planes to fix in the J direction.
   */
  unsigned short GetnFFD_Fix_JDir(void);
  
  /*!
   * \brief Get the number of planes to fix in the K direction.
   * \return Number of planes to fix in the K direction.
   */
  unsigned short GetnFFD_Fix_KDir(void);
  
  /*!
   * \brief Governing equations of the flow (it can be different from the run time equation).
   * \param[in] val_zone - Zone where the soler is applied.
   * \return Governing equation that we are solving.
   */
  unsigned short GetKind_Solver(void);
  
  /*!
   * \brief Governing equations of the flow (it can be different from the run time equation).
   * \param[in] val_zone - Zone where the soler is applied.
   * \return Governing equation that we are solving.
   */
  void SetKind_Solver(unsigned short val_solver);
  
  /*!
   * \brief Kind of Multizone Solver.
   * \return Governing equation that we are solving.
   */
  unsigned short GetKind_MZSolver(void);

  
  /*!
   * \brief Governing equations of the flow (it can be different from the run time equation).
   * \param[in] val_zone - Zone where the soler is applied.
   * \return Governing equation that we are solving.
   */
  unsigned short GetKind_Regime(void);
  
  /*!
   * \brief Governing equations of the flow (it can be different from the run time equation).
   * \param[in] val_zone - Zone where the soler is applied.
   * \return Governing equation that we are solving.
   */
  unsigned short GetSystemMeasurements(void);
  
  /*!
   * \brief Gas model that we are using.
   * \return Gas model that we are using.
   */
  unsigned short GetKind_GasModel(void);
  
  /*!
   * \brief Fluid model that we are using.
   * \return Fluid model that we are using.
   */
  unsigned short GetKind_FluidModel(void);
  
  /*!
   * \brief Option to define the density model for incompressible flows.
   * \return Density model option
   */
  unsigned short GetKind_DensityModel(void);
  
  /*!
   * \brief Flag for whether to solve the energy equation for incompressible flows.
   * \return Flag for energy equation
   */
  bool GetEnergy_Equation(void);

  /*!
   * \brief free stream option to initialize the solution
   * \return free stream option
   */
  unsigned short GetKind_FreeStreamOption(void);
  
  /*!
   * \brief free stream option to initialize the solution
   * \return free stream option
   */
  unsigned short GetKind_InitOption(void);
  /*!
   * \brief Get the value of the critical pressure.
   * \return Critical pressure.
   */
  su2double GetPressure_Critical(void);
  
  /*!
   * \brief Get the value of the critical temperature.
   * \return Critical temperature.
   */
  su2double GetTemperature_Critical(void);
  
  /*!
   * \brief Get the value of the critical pressure.
   * \return Critical pressure.
   */
  su2double GetAcentric_Factor(void);
  
  /*!
   * \brief Get the value of the viscosity model.
   * \return Viscosity model.
   */
  unsigned short GetKind_ViscosityModel(void);
  
  /*!
   * \brief Get the value of the thermal conductivity model.
   * \return Conductivity model.
   */
  unsigned short GetKind_ConductivityModel(void);
  
  /*!
<<<<<<< HEAD
   * \brief Get the value of the mass diffusivity model.
   * \return Mass diffusivity model.
   */
  unsigned short GetKind_DiffusivityModel(void);
=======
   * \brief Get the value of the turbulent thermal conductivity model.
   * \return Turbulent conductivity model.
   */
  unsigned short GetKind_ConductivityModel_Turb(void);
>>>>>>> 27f3875c
  
  /*!
   * \brief Get the value of the constant viscosity.
   * \return Constant viscosity.
   */
  su2double GetMu_Constant(void);

  /*!
   * \brief Get the value of the non-dimensional constant viscosity.
   * \return Non-dimensional constant viscosity.
   */
  su2double GetMu_ConstantND(void);

  /*!
   * \brief Get the value of the thermal conductivity.
   * \return Thermal conductivity.
   */
  su2double GetKt_Constant(void);
  
  /*!
   * \brief Get the value of the non-dimensional thermal conductivity.
   * \return Non-dimensional thermal conductivity.
   */
  su2double GetKt_ConstantND(void);
  
  /*!
   * \brief Get the value of the constant mass diffusivity for scalar transport.
   * \return Constant mass diffusivity.
   */
  su2double GetDiffusivity_Constant(void);
  
  /*!
   * \brief Get the value of the non-dimensional constant mass diffusivity.
   * \return Non-dimensional constant mass diffusivity.
   */
  su2double GetDiffusivity_ConstantND(void);
  
  /*!
   * \brief Get the value of the laminar Schmidt number for scalar transport.
   * \return Laminar Schmidt number for scalar transport.
   */
  su2double GetSchmidt_Lam(void);
  
  /*!
   * \brief Get the value of the turbulent Schmidt number for scalar transport.
   * \return Turbulent Schmidt number for scalar transport.
   */
  su2double GetSchmidt_Turb(void);
  
  /*!
   * \brief Get the value of the reference viscosity for Sutherland model.
   * \return The reference viscosity.
   */
  su2double GetMu_Ref(void);

  /*!
   * \brief Get the value of the non-dimensional reference viscosity for Sutherland model.
   * \return The non-dimensional reference viscosity.
   */
  su2double GetMu_RefND(void);
  
  /*!
   * \brief Get the value of the reference temperature for Sutherland model.
   * \return The reference temperature.
   */
  su2double GetMu_Temperature_Ref(void);

  /*!
   * \brief Get the value of the non-dimensional reference temperature for Sutherland model.
   * \return The non-dimensional reference temperature.
   */
  su2double GetMu_Temperature_RefND(void);
  
  /*!
   * \brief Get the value of the reference S for Sutherland model.
   * \return The reference S.
   */
  su2double GetMu_S(void);

  /*!
   * \brief Get the value of the non-dimensional reference S for Sutherland model.
   * \return The non-dimensional reference S.
   */
  su2double GetMu_SND(void);
  
  /*!
   * \brief Get the number of coefficients in the temperature polynomial models.
   * \return The the number of coefficients in the temperature polynomial models.
   */
  unsigned short GetnPolyCoeffs(void);
  
  /*!
   * \brief Get the temperature polynomial coefficient for specific heat Cp.
   * \param[in] val_index - Index of the array with all polynomial coefficients.
   * \return Temperature polynomial coefficient for specific heat Cp.
   */
  su2double GetCp_PolyCoeff(unsigned short val_index);

  /*!
   * \brief Get the temperature polynomial coefficient for specific heat Cp.
   * \param[in] val_index - Index of the array with all polynomial coefficients.
   * \return Temperature polynomial coefficient for specific heat Cp.
   */
  su2double GetCp_PolyCoeffND(unsigned short val_index);
  
  /*!
   * \brief Get the temperature polynomial coefficient for viscosity.
   * \param[in] val_index - Index of the array with all polynomial coefficients.
   * \return Temperature polynomial coefficient for viscosity.
   */
  su2double GetMu_PolyCoeff(unsigned short val_index);
  
  /*!
   * \brief Get the temperature polynomial coefficient for viscosity.
   * \param[in] val_index - Index of the array with all polynomial coefficients.
   * \return Non-dimensional temperature polynomial coefficient for viscosity.
   */
  su2double GetMu_PolyCoeffND(unsigned short val_index);
  
  /*!
   * \brief Get the temperature polynomial coefficients for viscosity.
   * \return Non-dimensional temperature polynomial coefficients for viscosity.
   */
  su2double* GetMu_PolyCoeffND(void);
  
  /*!
   * \brief Get the temperature polynomial coefficient for thermal conductivity.
   * \param[in] val_index - Index of the array with all polynomial coefficients.
   * \return Temperature polynomial coefficient for thermal conductivity.
   */
  su2double GetKt_PolyCoeff(unsigned short val_index);
  
  /*!
   * \brief Get the temperature polynomial coefficient for thermal conductivity.
   * \param[in] val_index - Index of the array with all polynomial coefficients.
   * \return Non-dimensional temperature polynomial coefficient for thermal conductivity.
   */
  su2double GetKt_PolyCoeffND(unsigned short val_index);
  
  /*!
   * \brief Get the temperature polynomial coefficients for thermal conductivity.
   * \return Non-dimensional temperature polynomial coefficients for thermal conductivity.
   */
  su2double* GetKt_PolyCoeffND(void);
  
  /*!
   * \brief Set the value of the non-dimensional constant viscosity.
   */
  void SetMu_ConstantND(su2double mu_const);
  
  /*!
   * \brief Set the value of the non-dimensional thermal conductivity.
   */
  void SetKt_ConstantND(su2double kt_const);
  
  /*!
   * \brief Set the value of the non-dimensional constant mass diffusivity.
   */
  void SetDiffusivity_ConstantND(su2double diffusivity_const);
  
  /*!
   * \brief Set the value of the reference mass diffusivity.
   */
  void SetDiffusivity_Ref(su2double diffusivity_ref);
  
  /*!
   * \brief Set the value of the non-dimensional reference viscosity for Sutherland model.
   */
  void SetMu_RefND(su2double mu_ref);
  
  /*!
   * \brief Set the value of the non-dimensional reference temperature for Sutherland model.
   */
  void SetMu_Temperature_RefND(su2double mu_Tref);
  
  /*!
   * \brief Set the value of the non-dimensional S for Sutherland model.
   */
  void SetMu_SND(su2double mu_s);
  
  /*!
   * \brief Set the temperature polynomial coefficient for specific heat Cp.
   * \param[in] val_coeff - Temperature polynomial coefficient for specific heat Cp.
   * \param[in] val_index - Index of the array with all polynomial coefficients.
   */
  void SetCp_PolyCoeffND(su2double val_coeff, unsigned short val_index);
  
  /*!
   * \brief Set the temperature polynomial coefficient for viscosity.
   * \param[in] val_coeff - Non-dimensional temperature polynomial coefficient for viscosity.
   * \param[in] val_index - Index of the array with all polynomial coefficients.
   */
  void SetMu_PolyCoeffND(su2double val_coeff, unsigned short val_index);
  
  /*!
   * \brief Set the temperature polynomial coefficient for thermal conductivity.
   * \param[in] val_coeff - Non-dimensional temperature polynomial coefficient for thermal conductivity.
   * \param[in] val_index - Index of the array with all polynomial coefficients.
   */
  void SetKt_PolyCoeffND(su2double val_coeff, unsigned short val_index);
  
  /*!
   * \brief Get the kind of method for computation of spatial gradients.
   * \return Numerical method for computation of spatial gradients.
   */
  unsigned short GetKind_Gradient_Method(void);
  
  /*!
   * \brief Get the kind of solver for the implicit solver.
   * \return Numerical solver for implicit formulation (solving the linear system).
   */
  unsigned short GetKind_Linear_Solver(void);
  
  
  /*!
   * \brief Get the kind of preconditioner for the implicit solver.
   * \return Numerical preconditioner for implicit formulation (solving the linear system).
   */
  unsigned short GetKind_Linear_Solver_Prec(void);
  
  /*!
   * \brief Get the kind of solver for the implicit solver.
   * \return Numerical solver for implicit formulation (solving the linear system).
   */
  unsigned short GetKind_Deform_Linear_Solver(void);
  
  /*!
   * \brief Set the kind of preconditioner for the implicit solver.
   * \return Numerical preconditioner for implicit formulation (solving the linear system).
   */
  void SetKind_Deform_Linear_Solver_Prec(unsigned short val_kind_prec);
  
  /*!
   * \brief Set the kind of preconditioner for the implicit solver.
   * \return Numerical preconditioner for implicit formulation (solving the linear system).
   */
  void SetKind_Linear_Solver_Prec(unsigned short val_kind_prec);
  
  /*!
   * \brief Get min error of the linear solver for the implicit formulation.
   * \return Min error of the linear solver for the implicit formulation.
   */
  su2double GetLinear_Solver_Error(void);
  
  /*!
   * \brief Get min error of the linear solver for the implicit formulation.
   * \return Min error of the linear solver for the implicit formulation.
   */
  su2double GetDeform_Linear_Solver_Error(void);
  
  /*!
   * \brief Get max number of iterations of the linear solver for the implicit formulation.
   * \return Max number of iterations of the linear solver for the implicit formulation.
   */
  unsigned long GetLinear_Solver_Iter(void);
  
  /*!
   * \brief Get max number of iterations of the linear solver for the implicit formulation.
   * \return Max number of iterations of the linear solver for the implicit formulation.
   */
  unsigned long GetDeform_Linear_Solver_Iter(void);
  
  /*!
   * \brief Get the ILU fill-in level for the linear solver.
   * \return Fill in level of the ILU preconditioner for the linear solver.
   */
  unsigned short GetLinear_Solver_ILU_n(void);

  /*!
   * \brief Get restart frequency of the linear solver for the implicit formulation.
   * \return Restart frequency of the linear solver for the implicit formulation.
   */
  unsigned long GetLinear_Solver_Restart_Frequency(void);
  
  /*!
   * \brief Get the relaxation factor for iterative linear smoothers.
   * \return Relaxation factor.
   */
  su2double GetLinear_Solver_Smoother_Relaxation(void) const;
  
  /*!
   * \brief Get the relaxation coefficient of the linear solver for the implicit formulation.
   * \return relaxation coefficient of the linear solver for the implicit formulation.
   */
  su2double GetRelaxation_Factor_Flow(void);
  
  /*!
   * \brief Get the relaxation coefficient of the linear solver for the implicit formulation.
   * \return relaxation coefficient of the linear solver for the implicit formulation.
   */
  su2double GetRelaxation_Factor_AdjFlow(void);
  
  /*!
   * \brief Get the relaxation coefficient of the linear solver for the implicit formulation.
   * \return relaxation coefficient of the linear solver for the implicit formulation.
   */
  su2double GetRelaxation_Factor_Turb(void);

  /*!
   * \brief Get the relaxation coefficient of the linear solver for the implicit formulation.
   * \return relaxation coefficient of the linear solver for the implicit formulation.
   */
  su2double GetRelaxation_Factor_Scalar(void);
  
  /*!
   * \brief Get the relaxation coefficient of the CHT coupling.
   * \return relaxation coefficient of the CHT coupling.
   */
  su2double GetRelaxation_Factor_CHT(void);
  
  /*!
   * \brief Get the relaxation coefficient of the linear solver for the implicit formulation.
   * \return relaxation coefficient of the linear solver for the implicit formulation.
   */
  su2double GetRoe_Kappa(void);
  
  /*!
   * \brief Get the wing semi span.
   * \return value of the wing semi span.
   */
  su2double GetSemiSpan(void);
  
  /*!
   * \brief Get the kind of solver for the implicit solver.
   * \return Numerical solver for implicit formulation (solving the linear system).
   */
  unsigned short GetKind_AdjTurb_Linear_Solver(void);
  
  /*!
   * \brief Get the kind of preconditioner for the implicit solver.
   * \return Numerical preconditioner for implicit formulation (solving the linear system).
   */
  unsigned short GetKind_AdjTurb_Linear_Prec(void);
  
  /*!
   * \brief Get the kind of solver for the implicit solver.
   * \return Numerical solver for implicit formulation (solving the linear system).
   */
  unsigned short GetKind_DiscAdj_Linear_Solver(void);
  
  /*!
   * \brief Get the kind of preconditioner for the implicit solver.
   * \return Numerical preconditioner for implicit formulation (solving the linear system).
   */
  unsigned short GetKind_DiscAdj_Linear_Prec(void);
  
  /*!
   * \brief Get the kind of preconditioner for the implicit solver.
   * \return Numerical preconditioner for implicit formulation (solving the linear system).
   */
  unsigned short GetKind_Deform_Linear_Solver_Prec(void);
  
  /*!
   * \brief Set the kind of preconditioner for the implicit solver.
   * \return Numerical preconditioner for implicit formulation (solving the linear system).
   */
  void SetKind_AdjTurb_Linear_Prec(unsigned short val_kind_prec);
  
  /*!
   * \brief Get min error of the linear solver for the implicit formulation.
   * \return Min error of the linear solver for the implicit formulation.
   */
  su2double GetAdjTurb_Linear_Error(void);
  
  /*!
   * \brief Get the entropy fix.
   * \return Vaule of the entropy fix.
   */
  su2double GetEntropyFix_Coeff(void);
  
  /*!
   * \brief Get max number of iterations of the linear solver for the implicit formulation.
   * \return Max number of iterations of the linear solver for the implicit formulation.
   */
  unsigned short GetAdjTurb_Linear_Iter(void);
  
  /*!
   * \brief Get CFL reduction factor for adjoint turbulence model.
   * \return CFL reduction factor.
   */
  su2double GetCFLRedCoeff_AdjTurb(void);
  
  /*!
   * \brief Get the number of linear smoothing iterations for mesh deformation.
   * \return Number of linear smoothing iterations for mesh deformation.
   */
  unsigned long GetGridDef_Linear_Iter(void);
  
  /*!
   * \brief Get the number of nonlinear increments for mesh deformation.
   * \return Number of nonlinear increments for mesh deformation.
   */
  unsigned long GetGridDef_Nonlinear_Iter(void);
  
  /*!
   * \brief Get information about writing grid deformation residuals to the console.
   * \return <code>TRUE</code> means that grid deformation residuals will be written to the console.
   */
  bool GetDeform_Output(void);
  
  /*!
   * \brief Get factor to multiply smallest volume for deform tolerance.
   * \return Factor to multiply smallest volume for deform tolerance.
   */
  su2double GetDeform_Coeff(void);
  
  /*!
   * \brief Get limit for the volumetric deformation.
   * \return Distance to the surface to be deformed.
   */
  su2double GetDeform_Limit(void);
  
  /*!
   * \brief Get Young's modulus for deformation (constant stiffness deformation)
   */
  su2double GetDeform_ElasticityMod(void);
  
  /*!
   * \brief Get Poisson's ratio for deformation (constant stiffness deformation)
   * \
   */
  su2double GetDeform_PoissonRatio(void);
  
  /*!
   * \brief Get the type of stiffness to impose for FEA mesh deformation.
   * \return type of stiffness to impose for FEA mesh deformation.
   */
  unsigned short GetDeform_Stiffness_Type(void);
  
  /*!
   * \brief Creates a tecplot file to visualize the volume deformation deformation made by the DEF software.
   * \return <code>TRUE</code> if the deformation is going to be plotted; otherwise <code>FALSE</code>.
   */
  bool GetVisualize_Volume_Def(void);
  
  /*!
   * \brief Creates a teot file to visualize the surface deformation deformation made by the DEF software.
   * \return <code>TRUE</code> if the deformation is going to be plotted; otherwise <code>FALSE</code>.
   */
  bool GetVisualize_Surface_Def(void);
  
  /*!
   * \brief Define the FFD box with a symetry plane.
   * \return <code>TRUE</code> if there is a symmetry plane in the FFD; otherwise <code>FALSE</code>.
   */
  bool GetFFD_Symmetry_Plane(void);
  
  /*!
   * \brief Get the kind of SU2 software component.
   * \return Kind of the SU2 software component.
   */
  unsigned short GetKind_SU2(void);
  
  /*!
   * \brief Get the kind of non-dimensionalization.
   * \return Kind of non-dimensionalization.
   */
  unsigned short GetRef_NonDim(void);
  
  /*!
   * \brief Get the kind of incompressible non-dimensionalization.
   * \return Kind of incompressible non-dimensionalization.
   */
  unsigned short GetRef_Inc_NonDim(void);

  /*!
   * \brief Get the kind of SU2 software component.
   * \return Kind of the SU2 software component.
   */
  void SetKind_SU2(unsigned short val_kind_su2);
  
  /*!
   * \brief Get the kind of the turbulence model.
   * \return Kind of the turbulence model.
   */
  unsigned short GetKind_Turb_Model(void);
  
  /*!
   * \brief Get the kind of the transition model.
   * \return Kind of the transion model.
   */
  unsigned short GetKind_Trans_Model(void);

  /*!
   * \brief Get the kind of the subgrid scale model.
   * \return Kind of the subgrid scale model.
   */
  unsigned short GetKind_SGS_Model(void);

  /*!
   * \brief Get the kind of the scalar transport model.
   * \return Kind of the scalar transport model.
   */
  unsigned short GetKind_Scalar_Model(void);
  
  /*!
   * \brief Get the kind of adaptation technique.
   * \return Kind of adaptation technique.
   */
  unsigned short GetKind_Adaptation(void);
  
  /*!
   * \brief Get the number of new elements added in the adaptation process.
   * \return percentage of new elements that are going to be added in the adaptation.
   */
  su2double GetNew_Elem_Adapt(void);
  
  /*!
   * \brief Get the kind of time integration method.
   * \note This is the information that the code will use, the method will
   *       change in runtime depending of the specific equation (direct, adjoint,
   *       linearized) that is being solved.
   * \return Kind of time integration method.
   */
  unsigned short GetKind_TimeIntScheme(void);
  
  /*!
   * \brief Get the kind of convective numerical scheme.
   * \note This is the information that the code will use, the method will
   *       change in runtime depending of the specific equation (direct, adjoint,
   *       linearized) that is being solved.
   * \return Kind of the convective scheme.
   */
  unsigned short GetKind_ConvNumScheme(void);
  
  /*!
   * \brief Get kind of center scheme for the convective terms.
   * \note This is the information that the code will use, the method will
   *       change in runtime depending of the specific equation (direct, adjoint,
   *       linearized) that is being solved.
   * \return Kind of center scheme for the convective terms.
   */
  unsigned short GetKind_Centered(void);
  
  /*!
   * \brief Get kind of upwind scheme for the convective terms.
   * \note This is the information that the code will use, the method will
   *       change in runtime depending of the specific equation (direct, adjoint,
   *       linearized) that is being solved.
   * \return Kind of upwind scheme for the convective terms.
   */
  unsigned short GetKind_Upwind(void);
  
  /*!
   * \brief Get if the upwind scheme used MUSCL or not.
   * \note This is the information that the code will use, the method will
   *       change in runtime depending of the specific equation (direct, adjoint,
   *       linearized) that is being solved.
   * \return MUSCL scheme.
   */
  bool GetMUSCL(void);
  
  /*!
   * \brief Get if the upwind scheme used MUSCL or not.
   * \note This is the information that the code will use, the method will
   *       change in runtime depending of the specific equation (direct, adjoint,
   *       linearized) that is being solved.
   * \return MUSCL scheme.
   */
  bool GetMUSCL_Flow(void);
  
  /*!
   * \brief Get if the upwind scheme used MUSCL or not.
   * \note This is the information that the code will use, the method will
   *       change in runtime depending of the specific equation (direct, adjoint,
   *       linearized) that is being solved.
   * \return MUSCL scheme.
   */
  bool GetMUSCL_Heat(void);

  /*!
   * \brief Get if the upwind scheme used MUSCL or not.
   * \note This is the information that the code will use, the method will
   *       change in runtime depending of the specific equation (direct, adjoint,
   *       linearized) that is being solved.
   * \return MUSCL scheme.
   */
  bool GetMUSCL_Turb(void);
  
  /*!
   * \brief Get if the upwind scheme used MUSCL or not.
   * \note This is the information that the code will use, the method will
   *       change in runtime depending of the specific equation (direct, adjoint,
   *       linearized) that is being solved.
   * \return MUSCL scheme.
   */
  bool GetMUSCL_Scalar(void);
  
  /*!
   * \brief Get if the upwind scheme used MUSCL or not.
   * \note This is the information that the code will use, the method will
   *       change in runtime depending of the specific equation (direct, adjoint,
   *       linearized) that is being solved.
   * \return MUSCL scheme.
   */
  bool GetMUSCL_AdjFlow(void);
  
  /*!
   * \brief Get if the upwind scheme used MUSCL or not.
   * \note This is the information that the code will use, the method will
   *       change in runtime depending of the specific equation (direct, adjoint,
   *       linearized) that is being solved.
   * \return MUSCL scheme.
   */
  bool GetMUSCL_AdjTurb(void);
  
  /*!
   * \brief Get whether to "Use Accurate Jacobians" for AUSM+up(2) and SLAU(2).
   * \return yes/no.
   */
  inline bool GetUse_Accurate_Jacobians(void) { return Use_Accurate_Jacobians; }

  /*!
   * \brief Get the kind of integration scheme (explicit or implicit)
   *        for the flow equations.
   * \note This value is obtained from the config file, and it is constant
   *       during the computation.
   * \return Kind of integration scheme for the flow equations.
   */
  unsigned short GetKind_TimeIntScheme_Flow(void);

  /*!
   * \brief Get the kind of scheme (aliased or non-aliased) to be used in the
   *        predictor step of ADER-DG.
   * \return Kind of scheme used in the predictor step of ADER-DG.
   */
  unsigned short GetKind_ADER_Predictor(void);

  /*!
   * \brief Get the kind of integration scheme (explicit or implicit)
   *        for the flow equations.
   * \note This value is obtained from the config file, and it is constant
   *       during the computation.
   * \return Kind of integration scheme for the plasma equations.
   */
  unsigned short GetKind_TimeIntScheme_Heat(void);
  
  /*!
   * \brief Get the kind of time stepping
   *        for the heat equation.
   * \note This value is obtained from the config file, and it is constant
   *       during the computation.
   * \return Kind of time stepping for the heat equation.
   */
  unsigned short GetKind_TimeStep_Heat(void);
  
  /*!
   * \brief Get the kind of integration scheme (explicit or implicit)
   *        for the flow equations.
   * \note This value is obtained from the config file, and it is constant
   *       during the computation.
   * \return Kind of integration scheme for the plasma equations.
   */
  unsigned short GetKind_TimeIntScheme_FEA(void);
  
  /*!
   * \brief Get the kind of integration scheme (explicit or implicit)
   *        for the template equations.
   * \note This value is obtained from the config file, and it is constant
   *       during the computation.
   * \return Kind of integration scheme for the plasma equations.
   */
  unsigned short GetKind_TimeIntScheme_Template(void);
  
  /*!
   * \brief Get the kind of integration scheme (explicit or implicit)
   *        for the flow equations.
   * \note This value is obtained from the config file, and it is constant
   *       during the computation.
   * \return Kind of integration scheme for the plasma equations.
   */
  unsigned short GetKind_SpaceIteScheme_FEA(void);
  
  /*!
   * \brief Get the kind of convective numerical scheme for the flow
   *        equations (centered or upwind).
   * \note This value is obtained from the config file, and it is constant
   *       during the computation.
   * \return Kind of convective numerical scheme for the flow equations.
   */
  unsigned short GetKind_ConvNumScheme_Flow(void);

  /*!
   * \brief Get the kind of convective numerical scheme for the flow
   *        equations (finite element).
   * \note This value is obtained from the config file, and it is constant
   *       during the computation.
   * \return Kind of convective numerical scheme for the flow equations.
   */
  unsigned short GetKind_ConvNumScheme_FEM_Flow(void);

  /*!
   * \brief Get the kind of convective numerical scheme for the template
   *        equations (centered or upwind).
   * \note This value is obtained from the config file, and it is constant
   *       during the computation.
   * \return Kind of convective numerical scheme for the flow equations.
   */
  unsigned short GetKind_ConvNumScheme_Template(void);
  
  /*!
   * \brief Get the kind of center convective numerical scheme for the flow equations.
   * \note This value is obtained from the config file, and it is constant
   *       during the computation.
   * \return Kind of center convective numerical scheme for the flow equations.
   */
  unsigned short GetKind_Centered_Flow(void);
  
  /*!
   * \brief Get the kind of center convective numerical scheme for the plasma equations.
   * \note This value is obtained from the config file, and it is constant
   *       during the computation.
   * \return Kind of center convective numerical scheme for the flow equations.
   */
  unsigned short GetKind_Centered_Template(void);
  
  /*!
   * \brief Get the kind of upwind convective numerical scheme for the flow equations.
   * \note This value is obtained from the config file, and it is constant
   *       during the computation.
   * \return Kind of upwind convective numerical scheme for the flow equations.
   */
  unsigned short GetKind_Upwind_Flow(void);

  /*!
   * \brief Get the kind of finite element convective numerical scheme for the flow equations.
   * \note This value is obtained from the config file, and it is constant
   *       during the computation.
   * \return Kind of finite element convective numerical scheme for the flow equations.
   */
  unsigned short GetKind_FEM_Flow(void);

  /*!
   * \brief Get the kind of shock capturing method in FEM DG solver.
   * \note This value is obtained from the config file, and it is constant
   *       during the computation.
   * \return Kind of shock capturing method in FEM DG solver.
   */
  unsigned short GetKind_FEM_DG_Shock(void);

  /*!
   * \brief Get the kind of matrix coloring used for the sparse Jacobian computation.
   * \note This value is obtained from the config file, and it is constant
   *       during the computation.
   * \return Kind of matrix coloring used.
   */
  unsigned short GetKind_Matrix_Coloring(void);

  /*!
   * \brief Get the method for limiting the spatial gradients.
   * \return Method for limiting the spatial gradients.
   */
  unsigned short GetKind_SlopeLimit(void);
  
  /*!
   * \brief Get the method for limiting the spatial gradients.
   * \return Method for limiting the spatial gradients solving the flow equations.
   */
  unsigned short GetKind_SlopeLimit_Flow(void);
  
  /*!
   * \brief Get the method for limiting the spatial gradients.
   * \return Method for limiting the spatial gradients solving the turbulent equation.
   */
  unsigned short GetKind_SlopeLimit_Turb(void);
  
  /*!
   * \brief Get the method for limiting the spatial gradients.
   * \return Method for limiting the spatial gradients solving the scalar transport equations.
   */
  unsigned short GetKind_SlopeLimit_Scalar(void);
  
  /*!
   * \brief Get the method for limiting the spatial gradients.
   * \return Method for limiting the spatial gradients solving the adjoint turbulent equation.
   */
  unsigned short GetKind_SlopeLimit_AdjTurb(void);
  
  /*!
   * \brief Get the method for limiting the spatial gradients.
   * \return Method for limiting the spatial gradients solving the adjoint flow equation.
   */
  unsigned short GetKind_SlopeLimit_AdjFlow(void);
  
  /*!
   * \brief Value of the calibrated constant for the Lax method (center scheme).
   * \note This constant is used in coarse levels and with first order methods.
   * \return Calibrated constant for the Lax method.
   */
  su2double GetKappa_1st_Flow(void);
  
  /*!
   * \brief Value of the calibrated constant for the JST method (center scheme).
   * \return Calibrated constant for the JST method for the flow equations.
   */
  su2double GetKappa_2nd_Flow(void);
  
  /*!
   * \brief Value of the calibrated constant for the JST method (center scheme).
   * \return Calibrated constant for the JST method for the flow equations.
   */
  su2double GetKappa_4th_Flow(void);

  /*!
   * \brief Value of the calibrated constant for the JST method (center scheme).
   * \return Calibrated constant for the JST-like method for the heat equations.
   */
  su2double GetKappa_2nd_Heat(void);

  /*!
   * \brief Value of the calibrated constant for the JST-like method (center scheme).
   * \return Calibrated constant for the JST-like method for the heat equation.
   */
  su2double GetKappa_4th_Heat(void);
  
  /*!
   * \brief Factor by which to multiply the dissipation contribution to Jacobians of central schemes.
   * \return The factor.
   */
  inline su2double GetCent_Jac_Fix_Factor(void) { return Cent_Jac_Fix_Factor; }
  
  /*!
   * \brief Get the kind of integration scheme (explicit or implicit)
   *        for the adjoint flow equations.
   * \note This value is obtained from the config file, and it is constant
   *       during the computation.
   * \return Kind of integration scheme for the adjoint flow equations.
   */
  unsigned short GetKind_TimeIntScheme_AdjFlow(void);
  
  /*!
   * \brief Get the kind of convective numerical scheme for the adjoint flow
   *        equations (centered or upwind).
   * \note This value is obtained from the config file, and it is constant
   *       during the computation.
   * \return Kind of convective numerical scheme for the adjoint flow equations.
   */
  unsigned short GetKind_ConvNumScheme_AdjFlow(void);
  
  /*!
   * \brief Get the kind of center convective numerical scheme for the adjoint flow equations.
   * \note This value is obtained from the config file, and it is constant
   *       during the computation.
   * \return Kind of center convective numerical scheme for the adjoint flow equations.
   */
  unsigned short GetKind_Centered_AdjFlow(void);
  
  /*!
   * \brief Get the kind of upwind convective numerical scheme for the adjoint flow equations.
   * \note This value is obtained from the config file, and it is constant
   *       during the computation.
   * \return Kind of upwind convective numerical scheme for the adjoint flow equations.
   */
  unsigned short GetKind_Upwind_AdjFlow(void);
  
  /*!
   * \brief Value of the calibrated constant for the high order method (center scheme).
   * \return Calibrated constant for the high order center method for the adjoint flow equations.
   */
  su2double GetKappa_2nd_AdjFlow(void);
  
  /*!
   * \brief Value of the calibrated constant for the high order method (center scheme).
   * \return Calibrated constant for the high order center method for the adjoint flow equations.
   */
  su2double GetKappa_4th_AdjFlow(void);
  
  /*!
   * \brief Value of the calibrated constant for the low order method (center scheme).
   * \return Calibrated constant for the low order center method for the adjoint flow equations.
   */
  su2double GetKappa_1st_AdjFlow(void);
  
  /*!
   * \brief Get the kind of integration scheme (implicit)
   *        for the scalar transport equations.
   * \note This value is obtained from the config file, and it is constant
   *       during the computation.
   * \return Kind of integration scheme for the scalar transport equations.
   */
  unsigned short GetKind_TimeIntScheme_Scalar(void);
  
  /*!
   * \brief Get the kind of convective numerical scheme for the scalar transport equations (upwind).
   * \note This value is obtained from the config file, and it is constant
   *       during the computation.
   * \return Kind of convective numerical scheme for the scalar transport equations.
   */
  unsigned short GetKind_ConvNumScheme_Scalar(void);
  
  /*!
   * \brief Get the kind of center convective numerical scheme for the scalar transport equations.
   * \note This value is obtained from the config file, and it is constant
   *       during the computation.
   * \return Kind of center convective numerical scheme for the scalar transport equations.
   */
  unsigned short GetKind_Centered_Scalar(void);
  
  /*!
   * \brief Get the kind of upwind convective numerical scheme for the scalar transport equations.
   * \note This value is obtained from the config file, and it is constant
   *       during the computation.
   * \return Kind of upwind convective numerical scheme for the scalar transport equations.
   */
  unsigned short GetKind_Upwind_Scalar(void);
  
  /*!
   * \brief Get the kind of integration scheme (implicit)
   *        for the turbulence equations.
   * \note This value is obtained from the config file, and it is constant
   *       during the computation.
   * \return Kind of integration scheme for the turbulence equations.
   */
  unsigned short GetKind_TimeIntScheme_Turb(void);
  
  /*!
   * \brief Get the kind of convective numerical scheme for the turbulence
   *        equations (upwind).
   * \note This value is obtained from the config file, and it is constant
   *       during the computation.
   * \return Kind of convective numerical scheme for the turbulence equations.
   */
  unsigned short GetKind_ConvNumScheme_Turb(void);
  
  /*!
   * \brief Get the kind of center convective numerical scheme for the turbulence equations.
   * \note This value is obtained from the config file, and it is constant
   *       during the computation.
   * \return Kind of center convective numerical scheme for the turbulence equations.
   */
  unsigned short GetKind_Centered_Turb(void);
  
  /*!
   * \brief Get the kind of upwind convective numerical scheme for the turbulence equations.
   * \note This value is obtained from the config file, and it is constant
   *       during the computation.
   * \return Kind of upwind convective numerical scheme for the turbulence equations.
   */
  unsigned short GetKind_Upwind_Turb(void);
  
  /*!
   * \brief Get the kind of integration scheme (explicit or implicit)
   *        for the adjoint turbulence equations.
   * \note This value is obtained from the config file, and it is constant
   *       during the computation.
   * \return Kind of integration scheme for the adjoint turbulence equations.
   */
  unsigned short GetKind_TimeIntScheme_AdjTurb(void);
  
  /*!
   * \brief Get the kind of convective numerical scheme for the adjoint turbulence
   *        equations (centered or upwind).
   * \note This value is obtained from the config file, and it is constant
   *       during the computation.
   * \return Kind of convective numerical scheme for the adjoint turbulence equations.
   */
  unsigned short GetKind_ConvNumScheme_AdjTurb(void);
  
  /*!
   * \brief Get the kind of convective numerical scheme for the heat equation.
   * \note This value is obtained from the config file, and it is constant
   *       during the computation.
   * \return Kind of convective numerical scheme for the heat equation.
   */
  unsigned short GetKind_ConvNumScheme_Heat(void);

  /*!
   * \brief Get the kind of center convective numerical scheme for the adjoint turbulence equations.
   * \note This value is obtained from the config file, and it is constant
   *       during the computation.
   * \return Kind of center convective numerical scheme for the adjoint turbulence equations.
   */
  unsigned short GetKind_Centered_AdjTurb(void);
  
  /*!
   * \brief Get the kind of upwind convective numerical scheme for the adjoint turbulence equations.
   * \note This value is obtained from the config file, and it is constant
   *       during the computation.
   * \return Kind of upwind convective numerical scheme for the adjoint turbulence equations.
   */
  unsigned short GetKind_Upwind_AdjTurb(void);
  
  /*!
   * \brief Provides information about the way in which the turbulence will be treated by the
   *        cont. adjoint method.
   * \return <code>FALSE</code> means that the adjoint turbulence equations will be used.
   */
  bool GetFrozen_Visc_Cont(void);
  
  /*!
   * \brief Provides information about the way in which the turbulence will be treated by the
   *        disc. adjoint method.
   * \return <code>FALSE</code> means that the adjoint turbulence equations will be used.
   */
  bool GetFrozen_Visc_Disc(void);
  
  /*!
   * \brief Provides information about using an inconsistent (primal/dual) discrete adjoint formulation
   * \return <code>FALSE</code> means that the adjoint use the same numerical methods than the primal problem.
   */
  bool GetInconsistent_Disc(void);

  /*!
   * \brief Provides information about the way in which the limiter will be treated by the
   *        disc. adjoint method.
   * \return <code>FALSE</code> means that the limiter computation is included.
   */
  bool GetFrozen_Limiter_Disc(void);
  
  /*!
   * \brief Write convergence file for FSI problems
   * \return <code>FALSE</code> means no file is written.
   */
  bool GetWrite_Conv_FSI(void);
  
  /*!
   * \brief Provides information about if the sharp edges are going to be removed from the sensitivity.
   * \return <code>FALSE</code> means that the sharp edges will be removed from the sensitivity.
   */
  bool GetSens_Remove_Sharp(void);
  
  /*!
   * \brief Get the kind of inlet boundary condition treatment (total conditions or mass flow).
   * \return Kind of inlet boundary condition.
   */
  unsigned short GetKind_Inlet(void);
  
  /*!
   * \brief Check if the inlet profile(s) are specified in an input file
   * \return True if an input file is to be used for the inlet profile(s)
   */
  bool GetInlet_Profile_From_File(void);

  /*!
   * \brief Get name of the input file for the specified inlet profile.
   * \return Name of the input file for the specified inlet profile.
   */
  string GetInlet_FileName(void);

  /*!
   * \brief Get the tolerance used for matching two points on a specified inlet
   * \return Tolerance used for matching a point to a specified inlet
   */
  su2double GetInlet_Profile_Matching_Tolerance(void);
  
  /*!
   * \brief Get the type of incompressible inlet from the list.
   * \return Kind of the incompressible inlet.
   */
  unsigned short GetKind_Inc_Inlet(string val_marker);

  /*!
   * \brief Get the total number of types in Kind_Inc_Inlet list
   * \return Total number of types in Kind_Inc_Inlet list
   */
  unsigned short GetnInc_Inlet(void);

  /*!
   * \brief Flag for whether the local boundary normal is used as the flow direction for an incompressible pressure inlet.
   * \return <code>FALSE</code> means the prescribed flow direction is used.
   */
  bool GetInc_Inlet_UseNormal(void);

  /*!
   * \brief Get the type of incompressible outlet from the list.
   * \return Kind of the incompressible outlet.
   */
  unsigned short GetKind_Inc_Outlet(string val_marker);
  
  /*!
   * \brief Get the damping factor applied to velocity updates at incompressible pressure inlets.
   * \return Damping factor applied to velocity updates at incompressible pressure inlets.
   */
  su2double GetInc_Inlet_Damping(void);
  
  /*!
   * \brief Get the damping factor applied to pressure updates at incompressible mass flow outlet.
   * \return Damping factor applied to pressure updates at incompressible mass flow outlet.
   */
  su2double GetInc_Outlet_Damping(void);
  
  /*!
   * \brief Get the kind of mixing process for averaging quantities at the boundaries.
   * \return Kind of mixing process.
   */
  unsigned short GetKind_AverageProcess(void);

  /*!
   * \brief Get the kind of mixing process for averaging quantities at the boundaries.
   * \return Kind of mixing process.
   */
  unsigned short GetKind_PerformanceAverageProcess(void);

  /*!
   * \brief Set the kind of mixing process for averaging quantities at the boundaries.
   * \return Kind of mixing process.
   */
  void SetKind_AverageProcess(unsigned short new_AverageProcess);

  /*!
   * \brief Set the kind of mixing process for averaging quantities at the boundaries.
   * \return Kind of mixing process.
   */
  void SetKind_PerformanceAverageProcess(unsigned short new_AverageProcess);

  /*!
   * \brief Get coeff for Rotating Frame Ramp.
   * \return coeff Ramp Rotating Frame.
   */
  su2double GetRampRotatingFrame_Coeff(unsigned short iCoeff);

  /*!
   * \brief Get Rotating Frame Ramp option.
   * \return Ramp Rotating Frame option.
   */
  bool GetRampRotatingFrame(void);

  /*!
   * \brief Get coeff for Outlet Pressure Ramp.
   * \return coeff Ramp Outlet Pressure.
   */
  su2double GetRampOutletPressure_Coeff(unsigned short iCoeff);

  /*!
   * \brief Get final Outlet Pressure value for the ramp.
   * \return final Outlet Pressure value.
   */
  su2double GetFinalOutletPressure(void);

  /*!
   * \brief Get final Outlet Pressure value for the ramp.
   * \return Monitor Outlet Pressure value.
   */
  su2double GetMonitorOutletPressure(void);

  /*!
   * \brief Set Monitor Outlet Pressure value for the ramp.
   */
  void SetMonitotOutletPressure(su2double newMonPres);

  /*!
   * \brief Get Outlet Pressure Ramp option.
   * \return Ramp Outlet pressure option.
   */
  bool GetRampOutletPressure(void);

  /*!
   * \brief Get mixedout coefficients.
   * \return mixedout coefficient.
   */
  su2double GetMixedout_Coeff(unsigned short iCoeff);

  /*!
   * \brief Get extra relaxation factor coefficients for the Giels BC.
   * \return mixedout coefficient.
   */
  su2double GetExtraRelFacGiles(unsigned short iCoeff);

  /*!
   * \brief Get mach limit for average massflow-based procedure .
   * \return mach limit.
   */
  su2double GetAverageMachLimit(void);

  /*!
   * \brief Get the kind of mixing process for averaging quantities at the boundaries.
   * \return Kind of mixing process.
   */
  unsigned short GetKind_MixingPlaneInterface(void);

  /*!
   * \brief Get the kind of turbomachinery architecture.
   * \return Kind of turbomachinery architecture.
   */
  unsigned short GetKind_TurboMachinery(unsigned short val_iZone);

  /*!
   * \brief Get the kind of turbomachinery architecture.
   * \return Kind of turbomachinery architecture.
   */
  unsigned short GetKind_SpanWise(void);
  
  /*!
   * \brief Verify if there is mixing plane interface specified from config file.
   * \return boolean.
   */
  bool GetBoolMixingPlaneInterface(void);

  /*!
   * \brief Verify if there is mixing plane interface specified from config file.
   * \return boolean.
   */
  bool GetBoolTurbMixingPlane(void);

  /*!
   * \brief Verify if there is mixing plane interface specified from config file.
   * \return boolean.
   */
  bool GetSpatialFourier(void);

  /*!
   * \brief number mixing plane interface specified from config file.
   * \return number of bound.
   */
  unsigned short GetnMarker_MixingPlaneInterface(void);
  
  /*!
   * \brief Verify if there is Turbomachinery performance option specified from config file.
   * \return boolean.
   */
  bool GetBoolTurbomachinery(void);

  /*!
   * \brief Verify if there are zone specific solvers entered in the config file.
   * \return boolean.
   */
  bool GetBoolZoneSpecific(void);
  
  /*!
   * \brief number Turbomachinery blades computed using the pitch information.
   * \return nBlades.
   */
  su2double GetnBlades(unsigned short val_iZone);

  /*!
   * \brief number Turbomachinery blades computed using the pitch information.
   * \return nBlades.
   */
  void SetnBlades(unsigned short val_iZone, su2double nblades);

  /*!
   * \brief Verify if there is any Giles Boundary Condition option specified from config file.
   * \return boolean.
   */
  bool GetBoolGiles(void);
  
  /*!
   * \brief Verify if there is any Riemann Boundary Condition option specified from config file.
   * \return boolean.
   */
  bool GetBoolRiemann(void);

  /*!
   * \brief number Turbomachinery performance option specified from config file.
   * \return number of bound.
   */
  unsigned short GetnMarker_Turbomachinery(void);

  /*!
   * \brief Get number of shroud markers.
   * \return number of marker shroud.
   */
  unsigned short GetnMarker_Shroud(void);

  /*!
   * \brief Get the marker shroud.
   * \return marker shroud.
   */
  string GetMarker_Shroud(unsigned short val_marker);

  /*!
   * \brief number Turbomachinery performance option specified from config file.
   * \return number of bound.
   */
  unsigned short GetnMarker_TurboPerformance(void);

  /*!
   * \brief number span-wise sections to compute 3D BC and performance for turbomachinery specified by the user.
   * \return number of span-wise sections.
   */
  unsigned short Get_nSpanWiseSections_User(void);

  /*!
   * \brief number span-wise sections to compute 3D BC and performance for turbomachinery.
   * \return number of span-wise sections.
   */
  unsigned short GetnSpanWiseSections(void);

  /*!
   * \brief set number of maximum span-wise sections among all zones .
   */
  void SetnSpanMaxAllZones(unsigned short val_nSpna_max);

  /*!
   * \brief number span-wise sections to compute performance for turbomachinery.
   * \return number of max span-wise sections.
   */
  unsigned short GetnSpanMaxAllZones(void);
	
  /*!
   * \brief set number span-wise sections to compute 3D BC and performance for turbomachinery.
   */
  void SetnSpanWiseSections(unsigned short nSpan);

  /*!
   * \brief set number span-wise sections to compute 3D BC and performance for turbomachinery.
   */
  unsigned short GetnSpan_iZones(unsigned short iZone);

  /*!
   * \brief set number span-wise sections to compute 3D BC and performance for turbomachinery.
   */
  void SetnSpan_iZones(unsigned short nSpan, unsigned short iZone);

  /*!
   * \brief get inlet bounds name for Turbomachinery performance calculation.
   * \return name of the bound.
   */
  string GetMarker_TurboPerf_BoundIn(unsigned short index);
  
  /*!
   * \brief get outlet bounds name for Turbomachinery performance calculation.
   * \return name of the bound.
   */
  string GetMarker_TurboPerf_BoundOut(unsigned short index);
  
  /*!
   * \brief get marker kind for Turbomachinery performance calculation.
   * \return kind index.
   */
  unsigned short GetKind_TurboPerf(unsigned short index);
  
  /*!
   * \brief get outlet bounds name for Turbomachinery performance calculation.
   * \return name of the bound.
   */
  string GetMarker_PerBound(unsigned short val_marker);
  
  /*!
   * \brief Get the kind of inlet boundary condition treatment (total conditions or mass flow).
   * \return Kind of inlet boundary condition.
   */
  unsigned short GetKind_Engine_Inflow(void);
  
  /*!
   * \brief Get the kind of inlet boundary condition treatment (total conditions or mass flow).
   * \return Kind of inlet boundary condition.
   */
  unsigned short GetKind_ActDisk(void);
  
  /*!
   * \brief Get the number of sections.
   * \return Number of sections
   */
  unsigned short GetnLocationStations(void);
  
  /*!
   * \brief Get the number of sections for computing internal volume.
   * \return Number of sections for computing internal volume.
   */
  unsigned short GetnWingStations(void);
  
  /*!
   * \brief Get the location of the waterline.
   * \return Z location of the waterline.
   */
  su2double GetGeo_Waterline_Location(void);
  
  /*!
   * \brief Provides information about the the nodes that are going to be moved on a deformation
   *        volumetric grid deformation.
   * \return <code>TRUE</code> means that only the points on the FFD box will be moved.
   */
  bool GetHold_GridFixed(void);
  
  /*!
   * \brief Get the kind of objective function. There are several options: Drag coefficient,
   *        Lift coefficient, efficiency, etc.
   * \note The objective function will determine the boundary condition of the adjoint problem.
   * \return Kind of objective function.
   */
  unsigned short GetKind_ObjFunc(void);
  
  /*!
   * \author H. Kline
   * \brief Get the kind of objective function. There are several options: Drag coefficient,
   *        Lift coefficient, efficiency, etc.
   * \note The objective function will determine the boundary condition of the adjoint problem.
   * \return Kind of objective function.
   */
  unsigned short GetKind_ObjFunc(unsigned short val_obj);
  
  /*!
   * \author H. Kline
   * \brief Get the weight of objective function. There are several options: Drag coefficient,
   *        Lift coefficient, efficiency, etc.
   * \note The objective function will determine the boundary condition of the adjoint problem.
   * \return Weight of objective function.
   */
  su2double GetWeight_ObjFunc(unsigned short val_obj);
  
  /*!
   * \author H. Kline
   * \brief Set the weight of objective function. There are several options: Drag coefficient,
   *        Lift coefficient, efficiency, etc.
   * \note The objective function will determine the boundary condition of the adjoint problem.
   * \return Weight of objective function.
   */
  void SetWeight_ObjFunc(unsigned short val_obj, su2double val);
  
  /*!
   * \author H. Kline
   * \brief Get the coefficients of the objective defined by the chain rule with primitive variables.
   * \note This objective is only applicable to gradient calculations. Objective value must be
   * calculated using the area averaged outlet values of density, velocity, and pressure.
   * Gradients are w.r.t density, velocity[3], and pressure. when 2D gradient w.r.t. 3rd component of velocity set to 0.
   */
  su2double GetCoeff_ObjChainRule(unsigned short iVar);
  
  /*!
   * \author H. Kline
   * \brief Get the flag indicating whether to comput a combined objective.
   */
  bool GetComboObj(void);
  
  /*!
   * \brief Get the kind of sensitivity smoothing technique.
   * \return Kind of sensitivity smoothing technique.
   */
  unsigned short GetKind_SensSmooth(void);
  
  /*!
   * \brief Provides information about the time integration, and change the write in the output
   *        files information about the iteration.
   * \return The kind of time integration: Steady state, time stepping method (unsteady) or
   *         dual time stepping method (unsteady).
   */
  unsigned short GetUnsteady_Simulation(void);
  
  /*!
   * \brief Provides the number of chemical reactions in the chemistry model
   * \return: The number of chemical reactions, read from input file
   */
  unsigned short GetnReactions(void);
  
  /*!
   * \brief Provides the number of chemical reactions in the chemistry model
   * \return: The number of chemical reactions, read from input file
   */
  su2double GetArrheniusCoeff(unsigned short iReaction);
  
  /*!
   * \brief Provides the number of chemical reactions in the chemistry model
   * \return: The number of chemical reactions, read from input file
   */
  su2double GetArrheniusEta(unsigned short iReaction);
  
  /*!
   * \brief Provides the number of chemical reactions in the chemistry model
   * \return: The number of chemical reactions, read from input file
   */
  su2double GetArrheniusTheta(unsigned short iReaction);
  
  /*!
   * \brief Provides the rate controlling temperature exponents for chemistry.
   * \return: Rate controlling temperature exponents.
   */
  su2double* GetRxnTcf_a(void);
  
  /*!
   * \brief Provides the rate controlling temperature exponents for chemistry.
   * \return: Rate controlling temperature exponents.
   */
  su2double* GetRxnTcf_b(void);
  
  /*!
   * \brief Provides the rate controlling temperature exponents for chemistry.
   * \return: Rate controlling temperature exponents.
   */
  su2double* GetRxnTcb_a(void);
  
  /*!
   * \brief Provides the rate controlling temperature exponents for chemistry.
   * \return: Rate controlling temperature exponents.
   */
  su2double* GetRxnTcb_b(void);
  
  /*!
   * \brief Dissociation potential of species.
   * \return: Dissociation potential.
   */
  su2double* GetDissociationPot(void);
  
  /*!
   * \brief Provides the number of rotational modes of energy storage
   * \return: Vector of rotational mode count
   */
  su2double* GetRotationModes(void);
  
  /*!
   * \brief Provides the characteristic vibrational temperature for calculating e_vib
   * \return: Vector of characteristic vibrational temperatures [K]
   */
  su2double* GetCharVibTemp(void);
  
  /*!
   * \brief Provides the characteristic electronic temperature for calculating e_el
   * \return: Vector of characteristic vibrational temperatures [K]
   */
  su2double** GetCharElTemp(void);
  
  /*!
   * \brief Provides the degeneracy of electron states for calculating e_el
   * \return: Vector of characteristic vibrational temperatures [K]
   */
  su2double** GetElDegeneracy(void);
  
  /*!
   * \brief Provides number electron states for calculating e_el
   * \return: Vector of number of electron states for each species
   */
  unsigned short* GetnElStates(void);
  
  
  /*!
   * \brief Provides the thermodynamic reference temperatures from the JANAF tables
   * \return: Vector of reference temperatures [K]
   */
  su2double* GetRefTemperature(void);
  
  /*!
   * \brief Provides the characteristic vibrational temperature for calculating e_vib
   * \return: The number of chemical reactions, read from input file
   */
  su2double GetCharVibTemp(unsigned short iSpecies);
  
  /*!
   * \brief Provides the molar mass of each species present in multi species fluid
   * \return: Vector of molar mass of each species in kg/kmol
   */
  su2double* GetMolar_Mass(void);
  
  /*!
   * \brief Provides the molar mass of each species present in multi species fluid
   * \return: Mass of each species in Kg
   */
  su2double GetMolar_Mass(unsigned short iSpecies);
  
  /*!
   * \brief Retrieves the number of monatomic species in the multicomponent gas.
   * \return: Number of monatomic species.
   */
  unsigned short GetnMonatomics(void);
  
  /*!
   * \brief Retrieves the number of monatomic species in the multicomponent gas.
   * \return: Number of monatomic species.
   */
  unsigned short GetnDiatomics(void);
  
  /*!
   * \brief Provides the molar mass of each species present in multi species fluid
   * \return: Molar mass of the specified gas consituent [kg/kmol]
   */
  su2double GetInitial_Gas_Composition(unsigned short iSpecies);
  
  /*!
   * \brief Provides the formation enthalpy of the specified species at standard conditions
   * \return: Enthalpy of formation
   */
  su2double* GetEnthalpy_Formation(void);
  
  /*!
   * \brief Provides the formation enthalpy of the specified species at standard conditions
   * \return: Enthalpy of formation
   */
  su2double GetEnthalpy_Formation(unsigned short iSpecies);
  
  /*!
   * \brief Provides the restart information.
   * \return Restart information, if <code>TRUE</code> then the code will use the solution as restart.
   */
  bool GetRestart(void);

  /*!
   * \brief Flag for whether binary SU2 native restart files are written.
   * \return Flag for whether binary SU2 native restart files are written, if <code>TRUE</code> then the code will output binary restart files.
   */
  bool GetWrt_Binary_Restart(void);

  /*!
   * \brief Flag for whether binary SU2 native restart files are read.
   * \return Flag for whether binary SU2 native restart files are read, if <code>TRUE</code> then the code will load binary restart files.
   */
  bool GetRead_Binary_Restart(void);

  /*!
   * \brief Provides the number of varaibles.
   * \return Number of variables.
   */
  unsigned short GetnVar(void);
  
  /*!
   * \brief Provides the number of varaibles.
   * \return Number of variables.
   */
  unsigned short GetnZone(void);
  
  /*!
   * \brief Provides the number of varaibles.
   * \return Number of variables.
   */
  unsigned short GetiZone(void);
  
  /*!
   * \brief For some problems like adjoint or the linearized equations it
   *		  is necessary to restart the flow solution.
   * \return Flow restart information, if <code>TRUE</code> then the code will restart the flow solution.
   */
  
  bool GetRestart_Flow(void);
  
  /*!
   * \brief Indicates whether electron gas is present in the gas mixture.
   */
  bool GetIonization(void);
  
  /*!
   * \brief Information about computing and plotting the equivalent area distribution.
   * \return <code>TRUE</code> or <code>FALSE</code>  depending if we are computing the equivalent area.
   */
  bool GetEquivArea(void);
  
  /*!
   * \brief Information about computing and plotting the equivalent area distribution.
   * \return <code>TRUE</code> or <code>FALSE</code>  depending if we are computing the equivalent area.
   */
  bool GetInvDesign_Cp(void);
  
  /*!
   * \brief Information about computing and plotting the equivalent area distribution.
   * \return <code>TRUE</code> or <code>FALSE</code>  depending if we are computing the equivalent area.
   */
  bool GetInvDesign_HeatFlux(void);
  
  /*!
   * \brief Get name of the input grid.
   * \return File name of the input grid.
   */
  string GetMesh_FileName(void);
  
  /*!
   * \brief Get name of the output grid, this parameter is important for grid
   *        adaptation and deformation.
   * \return File name of the output grid.
   */
  string GetMesh_Out_FileName(void);
  
  /*!
   * \brief Get the name of the file with the solution of the flow problem.
   * \return Name of the file with the solution of the flow problem.
   */
  string GetSolution_FlowFileName(void);
  
  /*!
   * \brief Get the name of the file with the solution of the adjoint flow problem
   *		  with drag objective function.
   * \return Name of the file with the solution of the adjoint flow problem with
   *         drag objective function.
   */
  string GetSolution_AdjFileName(void);
  
  /*!
   * \brief Get the name of the file with the solution of the structural problem.
   * \return Name of the file with the solution of the structural problem.
   */
  string GetSolution_FEMFileName(void);
  
  /*!
   * \brief Get the name of the file with the solution of the adjoint structural problem.
   * \return Name of the file with the solution of the structural problem.
   */
  string GetSolution_AdjFEMFileName(void);
  
  /*!
   * \brief Get the name of the file with the residual of the problem.
   * \return Name of the file with the residual of the problem.
   */
  string GetResidual_FileName(void);
  
  /*!
   * \brief Get the format of the input/output grid.
   * \return Format of the input/output grid.
   */
  unsigned short GetMesh_FileFormat(void);
  
  /*!
   * \brief Get the format of the output solution.
   * \return Format of the output solution.
   */
  unsigned short GetOutput_FileFormat(void);
  
  /*!
   * \brief Get the format of the output solution.
   * \return Format of the output solution.
   */
  unsigned short GetActDisk_Jump(void);
  
  /*!
   * \brief Get the name of the file with the convergence history of the problem.
   * \return Name of the file with convergence history of the problem.
   */
  string GetConv_FileName(void);
  
  /*!
   * \brief Get the name of the file with the convergence history of the problem for FSI applications.
   * \return Name of the file with convergence history of the problem.
   */
  string GetConv_FileName_FSI(void);
  
  /*!
   * \brief Get the name of the file with the forces breakdown of the problem.
   * \return Name of the file with forces breakdown of the problem.
   */
  string GetBreakdown_FileName(void);
  
  /*!
   * \brief Get the name of the file with the flow variables.
   * \return Name of the file with the primitive variables.
   */
  string GetFlow_FileName(void);
  
  /*!
   * \brief Get the name of the file with the structure variables.
   * \return Name of the file with the structure variables.
   */
  string GetStructure_FileName(void);
  
  /*!
   * \brief Get the name of the file with the structure variables.
   * \return Name of the file with the structure variables.
   */
  string GetSurfStructure_FileName(void);
  
  /*!
   * \brief Get the name of the file with the adjoint structure variables.
   * \return Name of the file with the adjoint structure variables.
   */
  string GetAdjStructure_FileName(void);
  
  /*!
   * \brief Get the name of the file with the adjoint structure variables.
   * \return Name of the file with the adjoint structure variables.
   */
  string GetAdjSurfStructure_FileName(void);
  
  /*!
   * \brief Get the name of the file with the structure variables.
   * \return Name of the file with the structure variables.
   */
  string GetSurfHeat_FileName(void);
  
  /*!
   * \brief Get the name of the file with the wave variables.
   * \return Name of the file with the wave variables.
   */
  string GetHeat_FileName(void);
  
  /*!
   * \brief Get the name of the restart file for the heat variables.
   * \return Name of the restart file for the flow variables.
   */
  string GetRestart_HeatFileName(void);
  
  /*!
   * \brief Append the zone index to the restart or the solution files.
   * \return Name of the restart file for the flow variables.
   */
  string GetMultizone_FileName(string val_filename, int val_iZone);

  /*!
   * \brief Append the zone index to the restart or the solution files.
   * \return Name of the restart file for the flow variables.
   */
  string GetMultizone_HistoryFileName(string val_filename, int val_iZone);
  
  /*!
   * \brief Append the instance index to the restart or the solution files.
   * \return Name of the restart file for the flow variables.
   */
  string GetMultiInstance_FileName(string val_filename, int val_iInst);

  /*!
   * \brief Append the instance index to the restart or the solution files.
   * \return Name of the restart file for the flow variables.
   */
  string GetMultiInstance_HistoryFileName(string val_filename, int val_iInst);

  /*!
   * \brief Get the name of the restart file for the flow variables.
   * \return Name of the restart file for the flow variables.
   */
  string GetRestart_FlowFileName(void);
  
  /*!
   * \brief Get the name of the restart file for the adjoint variables (drag objective function).
   * \return Name of the restart file for the adjoint variables (drag objective function).
   */
  string GetRestart_AdjFileName(void);
  
  /*!
   * \brief Get the name of the restart file for the structural variables.
   * \return Name of the restart file for the structural variables.
   */
  string GetRestart_FEMFileName(void);
  
  /*!
   * \brief Get the name of the restart file for the structural adjoint variables.
   * \return Name of the restart file for the structural adjoint variables.
   */
  string GetRestart_AdjFEMFileName(void);
  
  /*!
   * \brief Get the name of the file with the adjoint variables.
   * \return Name of the file with the adjoint variables.
   */
  string GetAdj_FileName(void);
  
  /*!
   * \brief Get the name of the file with the gradient of the objective function.
   * \return Name of the file with the gradient of the objective function.
   */
  string GetObjFunc_Grad_FileName(void);
  
  /*!
   * \brief Get the name of the file with the gradient of the objective function.
   * \return Name of the file with the gradient of the objective function.
   */
  string GetObjFunc_Value_FileName(void);
  
  /*!
   * \brief Get the name of the file with the surface information for the flow problem.
   * \return Name of the file with the surface information for the flow problem.
   */
  string GetSurfFlowCoeff_FileName(void);
  
  /*!
   * \brief Get the name of the file with the surface information for the adjoint problem.
   * \return Name of the file with the surface information for the adjoint problem.
   */
  string GetSurfAdjCoeff_FileName(void);
  
  /*!
   * \brief Get the name of the file with the surface sensitivity (discrete adjoint).
   * \return Name of the file with the surface sensitivity (discrete adjoint).
   */
  string GetSurfSens_FileName(void);
  
  /*!
   * \brief Get the name of the file with the volume sensitivity (discrete adjoint).
   * \return Name of the file with the volume sensitivity (discrete adjoint).
   */
  string GetVolSens_FileName(void);
  
  /*!
   * \brief Augment the input filename with the iteration number for an unsteady file.
   * \param[in] val_filename - String value of the base filename.
   * \param[in] val_iter - Unsteady iteration number or time instance.
   * \return Name of the file with the iteration number for an unsteady solution file.
   */
  string GetUnsteady_FileName(string val_filename, int val_iter);
  
  /*!
   * \brief Append the input filename string with the appropriate objective function extension.
   * \param[in] val_filename - String value of the base filename.
   * \return Name of the file with the appropriate objective function extension.
   */
  string GetObjFunc_Extension(string val_filename);
  
  /*!
   * \brief Get the criteria for structural residual (relative/absolute).
   * \return Relative/Absolute criteria for structural convergence.
   */
  unsigned short GetResidual_Criteria_FEM(void);
  
  /*!
   * \brief Get functional that is going to be used to evaluate the residual flow convergence.
   * \return Functional that is going to be used to evaluate the residual flow convergence.
   */
  unsigned short GetResidual_Func_Flow(void);
  
  /*!
   * \brief Get functional that is going to be used to evaluate the flow convergence.
   * \return Functional that is going to be used to evaluate the flow convergence.
   */
  unsigned short GetCauchy_Func_Flow(void);
  
  /*!
   * \brief Get functional that is going to be used to evaluate the adjoint flow convergence.
   * \return Functional that is going to be used to evaluate the adjoint flow convergence.
   */
  unsigned short GetCauchy_Func_AdjFlow(void);
  
  /*!
   * \brief Get the number of iterations that are considered in the Cauchy convergence criteria.
   * \return Number of elements in the Cauchy criteria.
   */
  unsigned short GetCauchy_Elems(void);
  
  /*!
   * \brief Get the number of iterations that are not considered in the convergence criteria.
   * \return Number of iterations before starting with the convergence criteria.
   */
  unsigned long GetStartConv_Iter(void);
  
  /*!
   * \brief Get the value of convergence criteria for the Cauchy method in the direct,
   *        adjoint or linearized problem.
   * \return Value of the convergence criteria.
   */
  su2double GetCauchy_Eps(void);
  
  /*!
   * \brief If we are prforming an unsteady simulation, there is only
   *        one value of the time step for the complete simulation.
   * \return Value of the time step in an unsteady simulation (non dimensional).
   */
  su2double GetDelta_UnstTimeND(void);
  
  /*!
   * \brief If we are prforming an unsteady simulation, there is only
   *        one value of the time step for the complete simulation.
   * \return Value of the time step in an unsteady simulation (non dimensional).
   */
  su2double GetTotal_UnstTimeND(void);
  
  /*!
   * \brief If we are prforming an unsteady simulation, there is only
   *        one value of the time step for the complete simulation.
   * \return Value of the time step in an unsteady simulation.
   */
  su2double GetDelta_UnstTime(void);
  
  /*!
   * \brief Set the value of the unsteadty time step using the CFL number.
   * \param[in] val_delta_unsttimend - Value of the unsteady time step using CFL number.
   */
  void SetDelta_UnstTimeND(su2double val_delta_unsttimend);
  
  /*!
   * \brief If we are performing an unsteady simulation, this is the
   * 	value of max physical time for which we run the simulation
   * \return Value of the physical time in an unsteady simulation.
   */
  su2double GetTotal_UnstTime(void);
  
  /*!
   * \brief If we are performing an unsteady simulation, this is the
   * 	value of current time.
   * \return Value of the physical time in an unsteady simulation.
   */
  su2double GetCurrent_UnstTime(void);
  
  /*!
   * \brief Divide the rectbles and hexahedron.
   * \return <code>TRUE</code> if the elements must be divided; otherwise <code>FALSE</code>.
   */
  bool GetSubsonicEngine(void);
  
  /*!
   * \brief Actuator disk defined with a double surface.
   * \return <code>TRUE</code> if the elements must be divided; otherwise <code>FALSE</code>.
   */
  bool GetActDisk_DoubleSurface(void);
  
  /*!
   * \brief Only halg of the engine is in the compputational grid.
   * \return <code>TRUE</code> if the engine is complete; otherwise <code>FALSE</code>.
   */
  bool GetEngine_HalfModel(void);
  
  /*!
   * \brief Actuator disk defined with a double surface.
   * \return <code>TRUE</code> if the elements must be divided; otherwise <code>FALSE</code>.
   */
  bool GetActDisk_SU2_DEF(void);
  
  /*!
   * \brief Value of the design variable step, we use this value in design problems.
   * \param[in] val_dv - Number of the design variable that we want to read.
   * \param[in] val_value - Value of the design variable that we want to read.
   * \return Design variable step.
   */
  su2double GetDV_Value(unsigned short val_dv, unsigned short val_val = 0);
  
  /*!
   * \brief Set the value of the design variable step, we use this value in design problems.
   * \param[in] val_dv - Number of the design variable that we want to read.
   * \param[in] val    - Value of the design variable.
   */
  void SetDV_Value(unsigned short val_dv, unsigned short val_ind, su2double val);
  
  /*!
   * \brief Get information about the grid movement.
   * \return <code>TRUE</code> if there is a grid movement; otherwise <code>FALSE</code>.
   */
  bool GetGrid_Movement(void);
  
  /*!
   * \brief Get information about the volumetric movement.
   * \return <code>TRUE</code> if there is a volumetric movement is required; otherwise <code>FALSE</code>.
   */
  bool GetVolumetric_Movement(void);
  
  /*!
   * \brief Get information about deforming markers.
   * \param[in] kind_movement - Kind of surface movement.
   * \return <code>TRUE</code> at least one surface of kind_movement moving; otherwise <code>FALSE</code>.
   */
  bool GetSurface_Movement(unsigned short kind_movement);

  /*!
   * \brief Set a surface movement marker.
   * \param[in] iMarker - Moving marker.
   * \param[in] kind_movement - Kind of surface movement.
   * \return <code>TRUE</code> at least one surface of kind_movement moving; otherwise <code>FALSE</code>.
   */
  void SetSurface_Movement(unsigned short iMarker, unsigned short kind_movement);
  
  /*!
   * \brief Get the type of dynamic mesh motion. Each zone gets a config file.
   * \return Type of dynamic mesh motion.
   */
  unsigned short GetKind_GridMovement();
  
  /*!
   * \brief Set the type of dynamic mesh motion.
   * \param[in] val_iZone - Number for the current zone in the mesh (each zone has independent motion).
   * \param[in] motion_Type - Specify motion type.
   */
  void SetKind_GridMovement(unsigned short motion_Type);
  
  /*!
   * \brief Get the type of surface motion.
   * \param[in] iMarkerMoving -  Index of the moving marker (as specified in Marker_Moving).
   * \return Type of surface motion.
   */
  unsigned short GetKind_SurfaceMovement(unsigned short iMarkerMoving);
  
  /*!
   * \brief Get the mach number based on the mesh velocity and freestream quantities.
   * \return Mach number based on the mesh velocity and freestream quantities.
   */
  su2double GetMach_Motion(void);
  
  /*!
   * \brief Get the mesh motion origin.
   * \param[in] iDim - spatial component
   * \return The mesh motion origin.
   */
  su2double GetMotion_Origin(unsigned short iDim);
  
  /*!
   * \brief Set the mesh motion origin.
   * \param[in] val - new value of the origin 
   * \return The mesh motion origin.
   */
  void SetMotion_Origin(su2double* val);
  
  /*!
   * \brief Get the mesh motion origin.
   * \param[in] iMarkerMoving -  Index of the moving marker (as specified in Marker_Moving) 
   * \param[in] iDim - spatial component
   * \return The motion origin of the marker.
   */
  su2double GetMarkerMotion_Origin(unsigned short iMarkerMoving, unsigned short iDim);
  
  /*!
   * \brief Set the mesh motion origin.
   * \param[in] val - new value of the origin
   * \param[in] iMarkerMoving -  Index of the moving marker (as specified in Marker_Moving) 
   */
  void SetMarkerMotion_Origin (su2double* val, unsigned short iMarkerMoving);
  
  /*!
   * \brief Get the translational velocity of the mesh.
   * \param[in] iDim - spatial component
   * \return Translational velocity of the mesh.
   */
  su2double GetTranslation_Rate(unsigned short iDim);
  
  /*!
   * \brief Get the translational velocity of the marker.
   * \param[in] iMarkerMoving -  Index of the moving marker (as specified in Marker_Moving) 
   * \param[in] iDim - spatial component    
   * \return Translational velocity of the marker.
   */
  su2double GetMarkerTranslationRate(unsigned short iMarkerMoving, unsigned short iDim);
  
  /*!
   * \brief Get the rotation rate of the mesh.
   * \param[in] iDim - spatial component
   * \return Translational velocity of the mesh.
   */
  su2double GetRotation_Rate(unsigned short iDim);
  
  /*!
   * \brief Get the rotation rate of the mesh.
   * \param[in] iDim - spatial component
   * \param[in] val - new value of the rotation rate.
   * \return Translational velocity of the mesh.
   */
  void SetRotation_Rate(unsigned short iDim, su2double val);
  
  /*!
   * \brief Get the rotation rate of the marker.
   *  \param[in] iMarkerMoving -  Index of the moving marker (as specified in Marker_Moving) 
   * \param[in] iDim - spatial component   
   * \return Rotation velocity of the marker.
   */
  su2double GetMarkerRotationRate(unsigned short iMarkerMoving, unsigned short iDim);
  
  /*!
   * \brief Get the pitching rate of the mesh.
   * \param[in] iDim - spatial component
   * \return Angular frequency of the mesh pitching.
   */
  su2double GetPitching_Omega(unsigned short iDim);
  
  /*!
   * \brief Get pitching rate of the marker.
   * \param[in] iMarkerMoving - Index of the moving marker (as specified in Marker_Moving) 
   * \param[in] iDim - spatial component  
   * \return  Angular frequency of the marker pitching.
   */
  su2double GetMarkerPitching_Omega(unsigned short iMarkerMoving, unsigned short iDim);
  
  /*!
   * \brief Get the pitching amplitude of the mesh.
   * \param[in] iDim - spatial component   
   * \return pitching amplitude of the mesh.
   */
  su2double GetPitching_Ampl(unsigned short iDim);

  /*!
   * \brief Get pitching amplitude of the marker.
   * \param[in] iMarkerMoving -  Index of the moving marker (as specified in Marker_Moving) 
   * \param[in] iDim - spatial component
   * \return  pitching amplitude of the marker.
   */
  su2double GetMarkerPitching_Ampl(unsigned short iMarkerMoving, unsigned short iDim);

  /*!
   * \brief Get the pitching phase of the mesh.
   * \param[in] val_iZone - Number for the current zone in the mesh (each zone has independent motion).
   * \return pitching phase of the mesh.
   */
  su2double GetPitching_Phase(unsigned short iDim);
  
  /*!
   * \brief Get pitching phase of the marker.
   * \param[in] iMarkerMoving -  Index of the moving marker (as specified in Marker_Moving) \
   * \param[in] iDim - spatial component
   * \return pitching phase of the marker.
   */
  su2double GetMarkerPitching_Phase(unsigned short iMarkerMoving, unsigned short iDim);
  
  /*!
   * \brief Get the plunging rate of the mesh.
   * \param[in] iDim - spatial component
   * \return Angular frequency of the mesh plunging.
   */
  su2double GetPlunging_Omega(unsigned short iDim);
  
  /*!
   * \brief Get plunging rate of the marker.
   * \param[in] iMarkerMoving -  Index of the moving marker (as specified in Marker_Moving) 
   * \param[in] iDim - spatial component
   * \return Angular frequency of the marker plunging.
   */
  su2double GetMarkerPlunging_Omega(unsigned short iMarkerMoving, unsigned short iDim);
  
  /*!
   * \brief Get the plunging amplitude of the mesh.
   * \param[in] val_iZone - Number for the current zone in the mesh (each zone has independent motion).
   * \param[in] iDim - spatial component
   * \return Plunging amplitude of the mesh.
   */
  su2double GetPlunging_Ampl(unsigned short iDim);
  
  /*!
   * \brief Get plunging amplitude of the marker.
   * \param[in] iMarkerMoving -  Index of the moving marker (as specified in Marker_Moving) 
   * \param[in] iDim - spatial component
   * \return Plunging amplitude of the marker.
   */
  su2double GetMarkerPlunging_Ampl(unsigned short iMarkerMoving, unsigned short iDim);
  
  /*!
   * \brief Get the angular velocity of the mesh about the z-axis.
   * \return Angular velocity of the mesh about the z-axis.
   */
  su2double GetFinalRotation_Rate_Z();
  
  /*!
   * \brief Set the angular velocity of the mesh about the z-axis.
   * \param[in] newRotation_Rate_Z - new rotation rate after computing the ramp value.
   */
  void SetRotation_Rate_Z(su2double newRotation_Rate_Z);
  
  /*!
   * \brief Get the Harmonic Balance frequency pointer.
   * \return Harmonic Balance Frequency pointer.
   */
  su2double* GetOmega_HB(void);
	
  /*!
   * \brief Get if harmonic balance source term is to be preconditioned
   * \return yes or no to harmonic balance preconditioning
   */
  bool GetHB_Precondition(void);
  
  /*!
   * \brief Get if we should update the motion origin.
   * \param[in] val_marker - Value of the marker in which we are interested.
   * \return yes or no to update motion origin.
   */
  unsigned short GetMoveMotion_Origin(unsigned short val_marker);
  
  /*!
   * \brief Get the minimum value of Beta for Roe-Turkel preconditioner
   * \return the minimum value of Beta for Roe-Turkel preconditioner
   */
  su2double GetminTurkelBeta();
  
  /*!
   * \brief Get the minimum value of Beta for Roe-Turkel preconditioner
   * \return the minimum value of Beta for Roe-Turkel preconditioner
   */
  su2double GetmaxTurkelBeta();
  
  /*!
   * \brief Get information about the adibatic wall condition
   * \return <code>TRUE</code> if it is a adiabatic wall condition; otherwise <code>FALSE</code>.
   */
  bool GetAdiabaticWall(void);
  
  /*!
   * \brief Get information about the isothermal wall condition
   * \return <code>TRUE</code> if it is a isothermal wall condition; otherwise <code>FALSE</code>.
   */
  bool GetIsothermalWall(void);
  
  /*!
   * \brief Get information about the Low Mach Preconditioning
   * \return <code>TRUE</code> if we are using low Mach preconditioner; otherwise <code>FALSE</code>.
   */
  bool Low_Mach_Preconditioning(void);
  
  /*!
   * \brief Get information about the Low Mach Correction
   * \return <code>TRUE</code> if we are using low Mach correction; otherwise <code>FALSE</code>.
   */
  bool Low_Mach_Correction(void);
  
  /*!
   * \brief Get information about the poisson solver condition
   * \return <code>TRUE</code> if it is a poisson solver condition; otherwise <code>FALSE</code>.
   */
  bool GetPoissonSolver(void);
  
  /*!
   * \brief Get information about the gravity force.
   * \return <code>TRUE</code> if it uses the gravity force; otherwise <code>FALSE</code>.
   */
  bool GetGravityForce(void);

  /*!
   * \brief Get information about the body force.
   * \return <code>TRUE</code> if it uses a body force; otherwise <code>FALSE</code>.
   */
  bool GetBody_Force(void);

  /*!
   * \brief Get a pointer to the body force vector.
   * \return A pointer to the body force vector.
   */
  su2double* GetBody_Force_Vector(void);

  /*!
   * \brief Get information about the rotational frame.
   * \return <code>TRUE</code> if there is a rotational frame; otherwise <code>FALSE</code>.
   */
  bool GetRotating_Frame(void);
  
  /*!
   * \brief Get information about the axisymmetric frame.
   * \return <code>TRUE</code> if there is a rotational frame; otherwise <code>FALSE</code>.
   */
  bool GetAxisymmetric(void);
    
  /*!
   * \brief Get information about the axisymmetric frame.
   * \return <code>TRUE</code> if there is a rotational frame; otherwise <code>FALSE</code>.
   */
  bool GetDebugMode(void);
  
  /*!
   * \brief Get information about there is a smoothing of the grid coordinates.
   * \return <code>TRUE</code> if there is smoothing of the grid coordinates; otherwise <code>FALSE</code>.
   */
  bool GetAdaptBoundary(void);
  
  /*!
   * \brief Get information about there is a smoothing of the grid coordinates.
   * \return <code>TRUE</code> if there is smoothing of the grid coordinates; otherwise <code>FALSE</code>.
   */
  bool GetSmoothNumGrid(void);
  
  /*!
   * \brief Set information about there is a smoothing of the grid coordinates.
   * \param[in] val_smoothnumgrid - <code>TRUE</code> if there is smoothing of the grid coordinates; otherwise <code>FALSE</code>.
   */
  void SetSmoothNumGrid(bool val_smoothnumgrid);
  
  /*!
   * \brief Subtract one to the index of the finest grid (full multigrid strategy).
   * \return Change the index of the finest grid.
   */
  void SubtractFinestMesh(void);
  
  /*!
   * \brief Obtain the kind of design variable.
   * \param[in] val_dv - Number of the design variable that we want to read.
   * \return Design variable identification.
   */
  unsigned short GetDesign_Variable(unsigned short val_dv);
    
  /*!
   * \brief Provides the buffet monitoring information.
   * \return Buffet monitoring information, if <code>TRUE</code> then the code will compute the buffet sensor.
   */
  bool GetBuffet_Monitoring(void);
    
  /*!
   * \brief Get the buffet sensor sharpness coefficient.
   * \return Sharpness coefficient for buffet sensor.
   */
  su2double GetBuffet_k(void);
    
  /*!
   * \brief Get the buffet sensor offset parameter.
   * \return Offset parameter for buffet sensor.
   */
  su2double GetBuffet_lambda(void);
  
  /*!
   * \brief Obtain the kind of convergence criteria to establish the convergence of the CFD code.
   * \return Kind of convergence criteria.
   */
  unsigned short GetConvCriteria(void);
  
  /*!
   * \brief Get the index in the config information of the marker <i>val_marker</i>.
   * \note When we read the config file, it stores the markers in a particular vector.
   * \return Index in the config information of the marker <i>val_marker</i>.
   */
  unsigned short GetMarker_CfgFile_TagBound(string val_marker);
  
  /*!
   * \brief Get the name in the config information of the marker number <i>val_marker</i>.
   * \note When we read the config file, it stores the markers in a particular vector.
   * \return Name of the marker in the config information of the marker <i>val_marker</i>.
   */
  string GetMarker_CfgFile_TagBound(unsigned short val_marker);
  
  /*!
   * \brief Get the boundary information (kind of boundary) in the config information of the marker <i>val_marker</i>.
   * \return Kind of boundary in the config information of the marker <i>val_marker</i>.
   */
  unsigned short GetMarker_CfgFile_KindBC(string val_marker);
  
  /*!
   * \brief Get the monitoring information from the config definition for the marker <i>val_marker</i>.
   * \return Monitoring information of the boundary in the config information for the marker <i>val_marker</i>.
   */
  unsigned short GetMarker_CfgFile_Monitoring(string val_marker);
  
  /*!
   * \brief Get the monitoring information from the config definition for the marker <i>val_marker</i>.
   * \return Monitoring information of the boundary in the config information for the marker <i>val_marker</i>.
   */
  unsigned short GetMarker_CfgFile_GeoEval(string val_marker);
  
  /*!
   * \brief Get the monitoring information from the config definition for the marker <i>val_marker</i>.
   * \return Monitoring information of the boundary in the config information for the marker <i>val_marker</i>.
   */
  unsigned short GetMarker_CfgFile_Designing(string val_marker);
  
  /*!
   * \brief Get the plotting information from the config definition for the marker <i>val_marker</i>.
   * \return Plotting information of the boundary in the config information for the marker <i>val_marker</i>.
   */
  unsigned short GetMarker_CfgFile_Plotting(string val_marker);
  
  /*!
   * \brief Get the plotting information from the config definition for the marker <i>val_marker</i>.
   * \return Plotting information of the boundary in the config information for the marker <i>val_marker</i>.
   */
  unsigned short GetMarker_CfgFile_Analyze(string val_marker);
  
  /*!
   * \brief Get the FSI interface information from the config definition for the marker <i>val_marker</i>.
   * \return Plotting information of the boundary in the config information for the marker <i>val_marker</i>.
   */
  unsigned short GetMarker_CfgFile_ZoneInterface(string val_marker);
  
  /*!
   * \brief Get the TurboPerformance information from the config definition for the marker <i>val_marker</i>.
   * \return TurboPerformance information of the boundary in the config information for the marker <i>val_marker</i>.
   */
  unsigned short GetMarker_CfgFile_Turbomachinery(string val_marker);

  /*!
   * \brief Get the TurboPerformance flag information from the config definition for the marker <i>val_marker</i>.
   * \return TurboPerformance flag information of the boundary in the config information for the marker <i>val_marker</i>.
   */
  unsigned short GetMarker_CfgFile_TurbomachineryFlag(string val_marker);

  /*!
   * \brief Get the MixingPlane interface information from the config definition for the marker <i>val_marker</i>.
   * \return Plotting information of the boundary in the config information for the marker <i>val_marker</i>.
   */
  unsigned short GetMarker_CfgFile_MixingPlaneInterface(string val_marker);
  
  /*!
   * \brief Get the DV information from the config definition for the marker <i>val_marker</i>.
   * \return DV information of the boundary in the config information for the marker <i>val_marker</i>.
   */
  unsigned short GetMarker_CfgFile_DV(string val_marker);
  
  /*!
   * \brief Get the motion information from the config definition for the marker <i>val_marker</i>.
   * \return Motion information of the boundary in the config information for the marker <i>val_marker</i>.
   */
  unsigned short GetMarker_CfgFile_Moving(string val_marker);

  /*!
   * \brief Get the Python customization information from the config definition for the marker <i>val_marker</i>.
   * \return Python customization information of the boundary in the config information for the marker <i>val_marker</i>.
   */
  unsigned short GetMarker_CfgFile_PyCustom(string val_marker);
  
  /*!
   * \brief Get the periodic information from the config definition of the marker <i>val_marker</i>.
   * \return Periodic information of the boundary in the config information of the marker <i>val_marker</i>.
   */
  unsigned short GetMarker_CfgFile_PerBound(string val_marker);
  
  /*!
   * \brief  Get the name of the marker <i>val_marker</i>.
   * \return The interface which owns that marker <i>val_marker</i>.
   */
  int GetMarker_ZoneInterface(string val_marker);
  
  /*!
   * \brief  Get the name of the marker <i>val_iMarker</i>.
   * \return The name of the marker in the interface
   */
  string GetMarkerTag_ZoneInterface(unsigned short val_iMarker);

  /*!
   * \brief  Get the number of markers in the multizone interface.
   * \return The number markers in the multizone interface
   */
  unsigned short GetnMarker_ZoneInterface(void);

  
  /*!
   * \brief Determines whether a marker with index iMarker is a solid boundary.
   * \param iMarker
   * \return <TRUE> it marker with index iMarker is a solid boundary.
   */
  bool GetSolid_Wall(unsigned short iMarker);
  
  /*!
   * \brief Determines whether a marker with index iMarker is a viscous no-slip boundary.
   * \param iMarker
   * \return <TRUE> it marker with index iMarker is a viscous no-slip boundary.
   */
  bool GetViscous_Wall(unsigned short iMarker);

  /*!
   * \brief Determines if problem is adjoint
   * \return true if Adjoint
   */
  bool GetContinuous_Adjoint(void);
  
  /*!
   * \brief Determines if problem is viscous
   * \return true if Viscous
   */
  bool GetViscous(void);
  
  /*!
   * \brief Provides the index of the solution in the container.
   * \param[in] val_eqsystem - Equation that is being solved.
   * \return Index on the solution container.
   */
  unsigned short GetContainerPosition(unsigned short val_eqsystem);
  
  /*!
   * \brief Value of the order of magnitude reduction of the residual.
   * \return Value of the order of magnitude reduction of the residual.
   */
  su2double GetOrderMagResidual(void);
  
  /*!
   * \brief Value of the minimum residual value (log10 scale).
   * \return Value of the minimum residual value (log10 scale).
   */
  su2double GetMinLogResidual(void);
  
  /*!
   * \brief Value of the order of magnitude reduction of the residual for FSI applications.
   * \return Value of the order of magnitude reduction of the residual.
   */
  su2double GetOrderMagResidualFSI(void);
  
  /*!
   * \brief Value of the minimum residual value for FSI applications (log10 scale).
   * \return Value of the minimum residual value (log10 scale).
   */
  su2double GetMinLogResidualFSI(void);
  
  /*!
   * \brief Value of the order of magnitude reduction of the flow residual for BGS applications.
   * \return Value of the order of magnitude reduction of the residual.
   */
  su2double GetOrderMagResidual_BGS_F(void);
  
  /*!
   * \brief Value of the minimum flow residual value for BGS applications (log10 scale).
   * \return Value of the minimum residual value (log10 scale).
   */
  su2double GetMinLogResidual_BGS_F(void);
  
  /*!
   * \brief Value of the order of magnitude reduction of the flow residual for BGS applications.
   * \return Value of the order of magnitude reduction of the residual.
   */
  su2double GetOrderMagResidual_BGS_S(void);
  
  /*!
   * \brief Value of the minimum flow residual value for BGS applications (log10 scale).
   * \return Value of the minimum residual value (log10 scale).
   */
  su2double GetMinLogResidual_BGS_S(void);
  
  /*!
   * \brief Value of the displacement tolerance UTOL for FEM structural analysis (log10 scale).
   * \return Value of Res_FEM_UTOL (log10 scale).
   */
  su2double GetResidual_FEM_UTOL(void);
  
  /*!
   * \brief Value of the displacement tolerance UTOL for FEM structural analysis (log10 scale).
   * \return Value of Res_FEM_UTOL (log10 scale).
   */
  su2double GetResidual_FEM_RTOL(void);
  
  /*!
   * \brief Value of the displacement tolerance UTOL for FEM structural analysis (log10 scale).
   * \return Value of Res_FEM_UTOL (log10 scale).
   */
  su2double GetResidual_FEM_ETOL(void);
  
  /*!
   * \brief Value of the maximum objective function for FEM elasticity adjoint (log10 scale).
   * \return Value of Res_FEM_ADJ (log10 scale).
   */
  su2double GetCriteria_FEM_ADJ(void);
  
  /*!
   * \brief Value of the damping factor for the engine inlet bc.
   * \return Value of the damping factor.
   */
  su2double GetDamp_Engine_Inflow(void);
  
  /*!
   * \brief Value of the damping factor for the engine exhaust inlet bc.
   * \return Value of the damping factor.
   */
  su2double GetDamp_Engine_Exhaust(void);
  
  /*!
   * \brief Value of the damping factor for the residual restriction.
   * \return Value of the damping factor.
   */
  su2double GetDamp_Res_Restric(void);
  
  /*!
   * \brief Value of the damping factor for the correction prolongation.
   * \return Value of the damping factor.
   */
  su2double GetDamp_Correc_Prolong(void);
  
  /*!
   * \brief Value of the position of the Near Field (y coordinate for 2D, and z coordinate for 3D).
   * \return Value of the Near Field position.
   */
  su2double GetPosition_Plane(void);
  
  /*!
   * \brief Value of the weight of the drag coefficient in the Sonic Boom optimization.
   * \return Value of the weight of the drag coefficient in the Sonic Boom optimization.
   */
  su2double GetWeightCd(void);
  
  /*!
   * \brief Value of the weight of the CD, CL, CM optimization.
   * \return Value of the weight of the CD, CL, CM optimization.
   */
  void SetdNetThrust_dBCThrust(su2double val_dnetthrust_dbcthrust);
  
  /*!
   * \brief Value of the azimuthal line to fix due to a misalignments of the nearfield.
   * \return Azimuthal line to fix due to a misalignments of the nearfield.
   */
  su2double GetFixAzimuthalLine(void);
  
  /*!
   * \brief Value of the weight of the CD, CL, CM optimization.
   * \return Value of the weight of the CD, CL, CM optimization.
   */
  su2double GetdCD_dCMy(void);
  
  /*!
   * \brief Value of the weight of the CD, CL, CM optimization.
   * \return Value of the weight of the CD, CL, CM optimization.
   */
  su2double GetCM_Target(void);
  
  /*!
   * \brief Value of the weight of the CD, CL, CM optimization.
   * \return Value of the weight of the CD, CL, CM optimization.
   */
  su2double GetdCD_dCL(void);
  
  /*!
   * \brief Value of the weight of the CD, CL, CM optimization.
   * \return Value of the weight of the CD, CL, CM optimization.
   */
  void SetdCD_dCL(su2double val_dcd_dcl);
  
  /*!
   * \brief Value of the weight of the CD, CL, CM optimization.
   * \return Value of the weight of the CD, CL, CM optimization.
   */
  su2double GetdCMx_dCL(void);
  
  /*!
   * \brief Value of the weight of the CD, CL, CM optimization.
   * \return Value of the weight of the CD, CL, CM optimization.
   */
  void SetdCMx_dCL(su2double val_dcmx_dcl);
  
  /*!
   * \brief Value of the weight of the CD, CL, CM optimization.
   * \return Value of the weight of the CD, CL, CM optimization.
   */
  su2double GetdCMy_dCL(void);
  
  /*!
   * \brief Value of the weight of the CD, CL, CM optimization.
   * \return Value of the weight of the CD, CL, CM optimization.
   */
  void SetdCMy_dCL(su2double val_dcmy_dcl);
  
  /*!
   * \brief Value of the weight of the CD, CL, CM optimization.
   * \return Value of the weight of the CD, CL, CM optimization.
   */
  su2double GetdCMz_dCL(void);
  
  /*!
   * \brief Value of the weight of the CD, CL, CM optimization.
   * \return Value of the weight of the CD, CL, CM optimization.
   */
  void SetdCMz_dCL(su2double val_dcmz_dcl);
  
  /*!
   * \brief Value of the weight of the CD, CL, CM optimization.
   * \return Value of the weight of the CD, CL, CM optimization.
   */
  void SetdCL_dAlpha(su2double val_dcl_dalpha);
  
  /*!
   * \brief Value of the weight of the CD, CL, CM optimization.
   * \return Value of the weight of the CD, CL, CM optimization.
   */
  void SetdCM_diH(su2double val_dcm_dhi);
  
  /*!
   * \brief Value of the weight of the CD, CL, CM optimization.
   * \return Value of the weight of the CD, CL, CM optimization.
   */
  void SetdCD_dCMy(su2double val_dcd_dcmy);
  
  /*!
   * \brief Value of the weight of the CD, CL, CM optimization.
   * \return Value of the weight of the CD, CL, CM optimization.
   */
  su2double GetCL_Target(void);
  
  /*!
   * \brief Set the global parameters of each simulation for each runtime system.
   * \param[in] val_solver - Solver of the simulation.
   * \param[in] val_system - Runtime system that we are solving.
   */
  void SetGlobalParam(unsigned short val_solver, unsigned short val_system, unsigned long val_extiter);
  
  /*!
   * \brief Center of rotation for a rotational periodic boundary.
   */
  su2double *GetPeriodicRotCenter(string val_marker);
  
  /*!
   * \brief Angles of rotation for a rotational periodic boundary.
   */
  su2double *GetPeriodicRotAngles(string val_marker);
  
  /*!
   * \brief Translation vector for a rotational periodic boundary.
   */
  su2double *GetPeriodicTranslation(string val_marker);
  
  /*!
   * \brief Get the rotationally periodic donor marker for boundary <i>val_marker</i>.
   * \return Periodic donor marker from the config information for the marker <i>val_marker</i>.
   */
  unsigned short GetMarker_Periodic_Donor(string val_marker);
  
  /*!
   * \brief Get the origin of the actuator disk.
   */
  su2double GetActDisk_NetThrust(string val_marker);
  
  /*!
   * \brief Get the origin of the actuator disk.
   */
  su2double GetActDisk_Power(string val_marker);
  
  /*!
   * \brief Get the origin of the actuator disk.
   */
  su2double GetActDisk_MassFlow(string val_marker);
  /*!
   * \brief Get the origin of the actuator disk.
   */
  su2double GetActDisk_Mach(string val_marker);
  /*!
   * \brief Get the origin of the actuator disk.
   */
  su2double GetActDisk_Force(string val_marker);
  
  /*!
   * \brief Get the origin of the actuator disk.
   */
  su2double GetActDisk_BCThrust(string val_marker);
  
  /*!
   * \brief Get the origin of the actuator disk.
   */
  su2double GetActDisk_BCThrust_Old(string val_marker);
  
  /*!
   * \brief Get the tip radius of th actuator disk.
   */
  su2double GetActDisk_Area(string val_marker);
  
  /*!
   * \brief Get the tip radius of th actuator disk.
   */
  su2double GetActDisk_ReverseMassFlow(string val_marker);
  
  /*!
   * \brief Get the thrust corffient of the actuator disk.
   */
  su2double GetActDisk_PressJump(string val_marker, unsigned short val_index);
  
  /*!
   * \brief Get the thrust corffient of the actuator disk.
   */
  su2double GetActDisk_TempJump(string val_marker, unsigned short val_index);
  
  /*!
   * \brief Get the rev / min of the actuator disk.
   */
  su2double GetActDisk_Omega(string val_marker, unsigned short val_index);
  
  /*!
   * \brief Get Actuator Disk Outlet for boundary <i>val_marker</i> (actuator disk inlet).
   * \return Actuator Disk Outlet from the config information for the marker <i>val_marker</i>.
   */
  unsigned short GetMarker_CfgFile_ActDiskOutlet(string val_marker);
  
  /*!
   * \brief Get Actuator Disk Outlet for boundary <i>val_marker</i> (actuator disk inlet).
   * \return Actuator Disk Outlet from the config information for the marker <i>val_marker</i>.
   */
  unsigned short GetMarker_CfgFile_EngineExhaust(string val_marker);
  
  /*!
   * \brief Get the internal index for a moving boundary <i>val_marker</i>.
   * \return Internal index for a moving boundary <i>val_marker</i>.
   */
  unsigned short GetMarker_Moving(string val_marker);
  
  /*!
   * \brief Get the name of the surface defined in the geometry file.
   * \param[in] val_marker - Value of the marker in which we are interested.
   * \return Name that is in the geometry file for the surface that
   *         has the marker <i>val_marker</i>.
   */
  string GetMarker_Moving_TagBound(unsigned short val_marker);

  /*!
   * \brief Get the name of the surface defined in the geometry file.
   * \param[in] val_marker - Value of the marker in which we are interested.
   * \return Name that is in the geometry file for the surface that
   *         has the marker <i>val_marker</i>.
   */
  string GetMarker_PyCustom_TagBound(unsigned short val_marker);
  
  /*!
   * \brief Get the name of the surface defined in the geometry file.
   * \param[in] val_marker - Value of the marker in which we are interested.
   * \return Name that is in the geometry file for the surface that
   *         has the marker <i>val_marker</i>.
   */
  string GetMarker_Analyze_TagBound(unsigned short val_marker);
  
  /*!
   * \brief Get the total temperature at a nacelle boundary.
   * \param[in] val_index - Index corresponding to the inlet boundary.
   * \return The total temperature.
   */
  su2double GetExhaust_Temperature_Target(string val_index);
  
  /*!
   * \brief Get the total temperature at an inlet boundary.
   * \param[in] val_index - Index corresponding to the inlet boundary.
   * \return The total temperature.
   */
  su2double GetInlet_Ttotal(string val_index);
  
  /*!
   * \brief Get the temperature at a supersonic inlet boundary.
   * \param[in] val_index - Index corresponding to the inlet boundary.
   * \return The inlet density.
   */
  su2double GetInlet_Temperature(string val_index);
  
  /*!
   * \brief Get the pressure at a supersonic inlet boundary.
   * \param[in] val_index - Index corresponding to the inlet boundary.
   * \return The inlet pressure.
   */
  su2double GetInlet_Pressure(string val_index);
  
  /*!
   * \brief Get the velocity vector at a supersonic inlet boundary.
   * \param[in] val_index - Index corresponding to the inlet boundary.
   * \return The inlet velocity vector.
   */
  su2double* GetInlet_Velocity(string val_index);
  
  /*!
   * \brief Get the fixed value at the Dirichlet boundary.
   * \param[in] val_index - Index corresponding to the Dirichlet boundary.
   * \return The total temperature.
   */
  su2double GetDirichlet_Value(string val_index);
  
  /*!
   * \brief Get whether this is a Dirichlet or a Neumann boundary.
   * \param[in] val_index - Index corresponding to the Dirichlet boundary.
   * \return Yes or No.
   */
  bool GetDirichlet_Boundary(string val_index);
  
  /*!
   * \brief Get the total pressure at an inlet boundary.
   * \param[in] val_index - Index corresponding to the inlet boundary.
   * \return The total pressure.
   */
  su2double GetInlet_Ptotal(string val_index);

  /*!
   * \brief Set the total pressure at an inlet boundary.
   * \param[in] val_pressure - Pressure value at the inlet boundary.
   * \param[in] val_index - Index corresponding to the inlet boundary.
   */
  void SetInlet_Ptotal(su2double val_pressure, string val_marker);

  /*!
   * \brief Get the total pressure at an nacelle boundary.
   * \param[in] val_index - Index corresponding to the inlet boundary.
   * \return The total pressure.
   */
  su2double GetExhaust_Pressure_Target(string val_index);
  
  /*!
   * \brief Value of the CFL reduction in turbulence problems.
   * \return Value of the CFL reduction in turbulence problems.
   */
  su2double GetCFLRedCoeff_Turb(void);
  
  /*!
   * \brief Value of the CFL reduction for scalar transport equations.
   * \return Value of the CFL reduction for scalar transport equations.
   */
  su2double GetCFLRedCoeff_Scalar(void);
  
  /*!
   * \brief Get the flow direction unit vector at an inlet boundary.
   * \param[in] val_index - Index corresponding to the inlet boundary.
   * \return The flow direction vector.
   */
  su2double* GetInlet_FlowDir(string val_index);
  
  /*!
   * \brief Get the back pressure (static) at an outlet boundary.
   * \param[in] val_index - Index corresponding to the outlet boundary.
   * \return The outlet pressure.
   */
  su2double GetOutlet_Pressure(string val_index);

  /*!
   * \brief Set the back pressure (static) at an outlet boundary.
   * \param[in] val_pressure - Pressure value at the outlet boundary.
   * \param[in] val_index - Index corresponding to the outlet boundary.
   */
  void SetOutlet_Pressure(su2double val_pressure, string val_marker);

  /*!
   * \brief Get the var 1 at Riemann boundary.
   * \param[in] val_marker - Index corresponding to the Riemann boundary.
   * \return The var1
   */
  su2double GetRiemann_Var1(string val_marker);
  
  /*!
   * \brief Get the var 2 at Riemann boundary.
   * \param[in] val_marker - Index corresponding to the Riemann boundary.
   * \return The var2
   */
  su2double GetRiemann_Var2(string val_marker);
  
  /*!
   * \brief Get the Flowdir at Riemann boundary.
   * \param[in] val_marker - Index corresponding to the Riemann boundary.
   * \return The Flowdir
   */
  su2double* GetRiemann_FlowDir(string val_marker);
  
  /*!
   * \brief Get Kind Data of Riemann boundary.
   * \param[in] val_marker - Index corresponding to the Riemann boundary.
   * \return Kind data
   */
  unsigned short GetKind_Data_Riemann(string val_marker);
  
  /*!
   * \brief Get the var 1 for the Giels BC.
   * \param[in] val_marker - Index corresponding to the Giles BC.
   * \return The var1
   */
  su2double GetGiles_Var1(string val_marker);
  
  /*!
   * \brief Get the var 2 for the Giles boundary.
   * \param[in] val_marker - Index corresponding to the Giles BC.
   * \return The var2
   */
  su2double GetGiles_Var2(string val_marker);
  
  /*!
   * \brief Get the Flowdir for the Giles BC.
   * \param[in] val_marker - Index corresponding to the Giles BC.
   * \return The Flowdir
   */
  su2double* GetGiles_FlowDir(string val_marker);
  
  /*!
   * \brief Get Kind Data for the Giles BC.
   * \param[in] val_marker - Index corresponding to the Giles BC.
   * \return Kind data
   */
  unsigned short GetKind_Data_Giles(string val_marker);
  
  /*!
   * \brief Set the var 1 for Giles BC.
   * \param[in] val_marker - Index corresponding to the Giles BC.
   */
  void SetGiles_Var1(su2double newVar1, string val_marker);

  /*!
   * \brief Get the relax factor for the average component for the Giles BC.
   * \param[in] val_marker - Index corresponding to the Giles BC.
   * \return The relax factor for the average component
   */
  su2double GetGiles_RelaxFactorAverage(string val_marker);

  /*!
   * \brief Get the relax factor for the fourier component for the Giles BC.
   * \param[in] val_marker - Index corresponding to the Giles BC.
   * \return The relax factor for the fourier component
   */
  su2double GetGiles_RelaxFactorFourier(string val_marker);

  /*!
   * \brief Get the outlet pressure imposed as BC for internal flow.
   * \return outlet pressure
   */
  su2double GetPressureOut_BC();

  /*!
   * \brief Set the outlet pressure imposed as BC for internal flow.
   * \param[in] val_temp - New value of the outlet pressure.
   */
  void SetPressureOut_BC(su2double val_press);

  /*!
   * \brief Get the inlet velocity or pressure imposed for incompressible flow.
   * \return inlet velocity or pressure
   */
  su2double GetIncInlet_BC();

  /*!
   * \brief Set the inlet velocity or pressure imposed as BC for incompressible flow.
   * \param[in] val_in - New value of the inlet velocity or pressure.
   */
  void SetIncInlet_BC(su2double val_in);

  /*!
   * \brief Get the inlet temperature imposed as BC for incompressible flow.
   * \return inlet temperature
   */
  su2double GetIncTemperature_BC();

  /*!
   * \brief Set the inlet temperature imposed as BC for incompressible flow.
   * \param[in] val_temperature - New value of the inlet temperature.
   */
  void SetIncTemperature_BC(su2double val_temperature);

  /*!
   * \brief Get the outlet pressure imposed as BC for incompressible flow.
   * \return outlet pressure
   */
  su2double GetIncPressureOut_BC();

  /*!
   * \brief Set the outlet pressure imposed as BC for incompressible flow.
   * \param[in] val_pressure - New value of the outlet pressure.
   */
  void SetIncPressureOut_BC(su2double val_pressure);

  /*!
   * \brief Get the inlet total pressure imposed as BC for internal flow.
   * \return inlet total pressure
   */
  su2double GetTotalPressureIn_BC();

  /*!
   * \brief Get the inlet total temperature imposed as BC for internal flow.
   * \return inlet total temperature
   */
  su2double GetTotalTemperatureIn_BC();

  /*!
   * \brief Set the inlet total temperature imposed as BC for internal flow.
   * \param[in] val_temp - New value of the total temperature.
   */
  void SetTotalTemperatureIn_BC(su2double val_temp);

  /*!
   * \brief Get the inlet flow angle imposed as BC for internal flow.
   * \return inlet flow angle
   */
  su2double GetFlowAngleIn_BC();

  /*!
   * \brief Get the wall temperature (static) at an isothermal boundary.
   * \param[in] val_index - Index corresponding to the isothermal boundary.
   * \return The wall temperature.
   */
  su2double GetIsothermal_Temperature(string val_index);
  
  /*!
   * \brief Get the wall heat flux on a constant heat flux boundary.
   * \param[in] val_index - Index corresponding to the constant heat flux boundary.
   * \return The heat flux.
   */
  su2double GetWall_HeatFlux(string val_index);

  /*!
   * \brief Get the wall function treatment for the given boundary marker.
   * \param[in] val_marker - String of the viscous wall marker.
   * \return The type of wall function treatment.
   */
  unsigned short GetWallFunction_Treatment(string val_marker);

  /*!
   * \brief Get the additional integer info for the wall function treatment
            for the given boundary marker.
   * \param[in] val_marker - String of the viscous wall marker.
   * \return Pointer to the integer info for the given marker.
   */
  unsigned short* GetWallFunction_IntInfo(string val_marker);

  /*!
   * \brief Get the additional double info for the wall function treatment
            for the given boundary marker.
   * \param[in] val_marker - String of the viscous wall marker.
   * \return Pointer to the double info for the given marker.
   */
  su2double* GetWallFunction_DoubleInfo(string val_marker);
  
  /*!
   * \brief Get the target (pressure, massflow, etc) at an engine inflow boundary.
   * \param[in] val_index - Index corresponding to the engine inflow boundary.
   * \return Target (pressure, massflow, etc) .
   */
  su2double GetEngineInflow_Target(string val_marker);
  
  /*!
   * \brief Get the fan face Mach number at an engine inflow boundary.
   * \param[in] val_marker - Name of the boundary.
   * \return The fan face Mach number.
   */
  su2double GetInflow_Mach(string val_marker);
  
  /*!
   * \brief Get the back pressure (static) at an engine inflow boundary.
   * \param[in] val_marker - Name of the boundary.
   * \return The engine inflow pressure.
   */
  su2double GetInflow_Pressure(string val_marker);
  
  /*!
   * \brief Get the mass flow rate at an engine inflow boundary.
   * \param[in] val_marker - Name of the boundary.
   * \return The engine mass flow rate.
   */
  su2double GetInflow_MassFlow(string val_marker);
  
  /*!
   * \brief Get the percentage of reverse flow at an engine inflow boundary.
   * \param[in] val_marker - Name of the boundary.
   * \return The percentage of reverse flow.
   */
  su2double GetInflow_ReverseMassFlow(string val_marker);
  
  /*!
   * \brief Get the percentage of reverse flow at an engine inflow boundary.
   * \param[in] val_index - Index corresponding to the engine inflow boundary.
   * \return The percentage of reverse flow.
   */
  su2double GetInflow_ReverseMassFlow(unsigned short val_marker);
  
  /*!
   * \brief Get the total pressure at an engine inflow boundary.
   * \param[in] val_marker - Name of the boundary.
   * \return The total pressure.
   */
  su2double GetInflow_TotalPressure(string val_marker);
  
  /*!
   * \brief Get the temperature (static) at an engine inflow boundary.
   * \param[in] val_marker - Name of the boundary.
   * \return The engine inflow temperature.
   */
  su2double GetInflow_Temperature(string val_marker);
  
  /*!
   * \brief Get the total temperature at an engine inflow boundary.
   * \param[in] val_marker - Name of the boundary.
   * \return The engine inflow total temperature.
   */
  su2double GetInflow_TotalTemperature(string val_marker);
  
  /*!
   * \brief Get the ram drag at an engine inflow boundary.
   * \param[in] val_marker - Name of the boundary.
   * \return The engine inflow ram drag.
   */
  su2double GetInflow_RamDrag(string val_marker);
  
  /*!
   * \brief Get the force balance at an engine inflow boundary.
   * \param[in] val_marker - Name of the boundary.
   * \return The engine inflow force balance.
   */
  su2double GetInflow_Force(string val_marker);
  
  /*!
   * \brief Get the power at an engine inflow boundary.
   * \param[in] val_marker - Name of the boundary.
   * \return The engine inflow power.
   */
  su2double GetInflow_Power(string val_marker);
  
  /*!
   * \brief Get the back pressure (static) at an engine exhaust boundary.
   * \param[in] val_marker - Name of the boundary.
   * \return The engine exhaust pressure.
   */
  su2double GetExhaust_Pressure(string val_marker);
  
  /*!
   * \brief Get the temperature (static) at an engine exhaust boundary.
   * \param[in] val_marker - Name of the boundary.
   * \return The engine exhaust temperature.
   */
  su2double GetExhaust_Temperature(string val_marker);
  
  /*!
   * \brief Get the massflow at an engine exhaust boundary.
   * \param[in] val_marker - Name of the boundary.
   * \return The engine exhaust massflow.
   */
  su2double GetExhaust_MassFlow(string val_marker);
  
  /*!
   * \brief Get the total pressure at an engine exhaust boundary.
   * \param[in] val_marker - Name of the boundary.
   * \return The engine exhaust total pressure.
   */
  su2double GetExhaust_TotalPressure(string val_marker);
  
  /*!
   * \brief Get the total temperature at an engine exhaust boundary.
   * \param[in] val_marker - Name of the boundary.
   * \return The total temperature.
   */
  su2double GetExhaust_TotalTemperature(string val_marker);
  
  /*!
   * \brief Get the gross thrust at an engine exhaust boundary.
   * \param[in] val_marker - Name of the boundary.
   * \return Gross thrust.
   */
  su2double GetExhaust_GrossThrust(string val_marker);
  
  /*!
   * \brief Get the force balance at an engine exhaust boundary.
   * \param[in] val_marker - Name of the boundary.
   * \return Force balance.
   */
  su2double GetExhaust_Force(string val_marker);
  
  /*!
   * \brief Get the power at an engine exhaust boundary.
   * \param[in] val_marker - Name of the boundary.
   * \return Power.
   */
  su2double GetExhaust_Power(string val_marker);
  
  /*!
   * \brief Get the back pressure (static) at an outlet boundary.
   * \param[in] val_index - Index corresponding to the outlet boundary.
   * \return The outlet pressure.
   */
  void SetInflow_Mach(unsigned short val_imarker, su2double val_fanface_mach);
  
  /*!
   * \brief Set the fan face static pressure at an engine inflow boundary.
   * \param[in] val_index - Index corresponding to the engine inflow boundary.
   * \param[in] val_fanface_pressure - Fan face static pressure.
   */
  void SetInflow_Pressure(unsigned short val_imarker, su2double val_fanface_pressure);
  
  /*!
   * \brief Set the massflow at an engine inflow boundary.
   * \param[in] val_index - Index corresponding to the engine inflow boundary.
   * \param[in] val_fanface_massflow - Massflow.
   */
  void SetInflow_MassFlow(unsigned short val_imarker, su2double val_fanface_massflow);
  
  /*!
   * \brief Set the reverse flow at an engine inflow boundary.
   * \param[in] val_index - Index corresponding to the engine inflow boundary.
   * \param[in] val_fanface_reversemassflow - reverse flow.
   */
  void SetInflow_ReverseMassFlow(unsigned short val_imarker, su2double val_fanface_reversemassflow);
  
  /*!
   * \brief Set the fan face total pressure at an engine inflow boundary.
   * \param[in] val_index - Index corresponding to the engine inflow boundary.
   * \param[in] val_fanface_totalpressure - Fan face total pressure.
   */
  void SetInflow_TotalPressure(unsigned short val_imarker, su2double val_fanface_totalpressure);
  
  /*!
   * \brief Set the fan face static temperature at an engine inflow boundary.
   * \param[in] val_index - Index corresponding to the engine inflow boundary.
   * \param[in] val_fanface_pressure - Fan face static temperature.
   */
  void SetInflow_Temperature(unsigned short val_imarker, su2double val_fanface_temperature);
  
  /*!
   * \brief Set the fan face total temperature at an engine inflow boundary.
   * \param[in] val_index - Index corresponding to the engine inflow boundary.
   * \param[in] val_fanface_totaltemperature - Fan face total temperature.
   */
  void SetInflow_TotalTemperature(unsigned short val_imarker, su2double val_fanface_totaltemperature);
  
  /*!
   * \brief Set the ram drag temperature at an engine inflow boundary.
   * \param[in] val_index - Index corresponding to the engine inflow boundary.
   * \param[in] val_fanface_ramdrag - Ram drag value.
   */
  void SetInflow_RamDrag(unsigned short val_imarker, su2double val_fanface_ramdrag);
  
  /*!
   * \brief Set the force balance at an engine inflow boundary.
   * \param[in] val_index - Index corresponding to the engine inflow boundary.
   * \param[in] val_fanface_force - Fan face force.
   */
  void SetInflow_Force(unsigned short val_imarker, su2double val_fanface_force);
  
  /*!
   * \brief Set the power at an engine inflow boundary.
   * \param[in] val_index - Index corresponding to the engine inflow boundary.
   * \param[in] val_fanface_force - Power.
   */
  void SetInflow_Power(unsigned short val_imarker, su2double val_fanface_power);
  
  /*!
   * \brief Set the back pressure (static) at an engine exhaust boundary.
   * \param[in] val_index - Index corresponding to the outlet boundary.
   * \param[in] val_exhaust_pressure - Exhaust static pressure.
   */
  void SetExhaust_Pressure(unsigned short val_imarker, su2double val_exhaust_pressure);
  
  /*!
   * \brief Set the temperature (static) at an engine exhaust boundary.
   * \param[in] val_index - Index corresponding to the outlet boundary.
   * \param[in] val_exhaust_temp - Exhaust static temperature.
   */
  void SetExhaust_Temperature(unsigned short val_imarker, su2double val_exhaust_temp);
  
  /*!
   * \brief Set the back pressure (static) at an engine exhaust boundary.
   * \param[in] val_index - Index corresponding to the outlet boundary.
   * \param[in] val_exhaust_temp - Exhaust static temperature.
   */
  void SetExhaust_MassFlow(unsigned short val_imarker, su2double val_exhaust_massflow);
  
  /*!
   * \brief Set the back pressure (total) at an engine exhaust boundary.
   * \param[in] val_index - Index corresponding to the outlet boundary.
   * \param[in] val_exhaust_totalpressure - Exhaust total pressure.
   */
  void SetExhaust_TotalPressure(unsigned short val_imarker, su2double val_exhaust_totalpressure);
  
  /*!
   * \brief Set the total temperature at an engine exhaust boundary.
   * \param[in] val_index - Index corresponding to the outlet boundary.
   * \param[in] val_exhaust_totaltemp - Exhaust total temperature.
   */
  void SetExhaust_TotalTemperature(unsigned short val_imarker, su2double val_exhaust_totaltemp);
  
  /*!
   * \brief Set the gross thrust at an engine exhaust boundary.
   * \param[in] val_index - Index corresponding to the outlet boundary.
   * \param[in] val_exhaust_grossthrust - Exhaust gross thrust temperature.
   */
  void SetExhaust_GrossThrust(unsigned short val_imarker, su2double val_exhaust_grossthrust);
  
  /*!
   * \brief Set the force balance at an engine exhaust boundary.
   * \param[in] val_index - Index corresponding to the outlet boundary.
   * \param[in] val_exhaust_force - Exhaust force balance.
   */
  void SetExhaust_Force(unsigned short val_imarker, su2double val_exhaust_force);
  
  /*!
   * \brief Set the power at an engine exhaust boundary.
   * \param[in] val_index - Index corresponding to the outlet boundary.
   * \param[in] val_exhaust_power - Exhaust power.
   */
  void SetExhaust_Power(unsigned short val_imarker, su2double val_exhaust_power);
  
  /*!
   * \brief Set the back pressure (static) at an outlet boundary.
   * \param[in] val_imarker - Index corresponding to a particular engine boundary.
   * \param[in] val_engine_mach - Exhaust power.
   */
  void SetEngine_Mach(unsigned short val_imarker, su2double val_engine_mach);
  
  /*!
   * \brief Set the back pressure (static) at an outlet boundary.
   * \param[in] val_imarker - Index corresponding to a particular engine boundary.
   * \param[in] val_engine_force - Exhaust power.
   */
  void SetEngine_Force(unsigned short val_imarker, su2double val_engine_force);
  
  /*!
   * \brief Get the back pressure (static) at an outlet boundary.
   * \param[in] val_imarker - Index corresponding to a particular engine boundary.
   * \param[in] val_engine_power - Exhaust power.
   */
  void SetEngine_Power(unsigned short val_imarker, su2double val_engine_power);
  
  /*!
   * \brief Get the back pressure (static) at an outlet boundary.
   * \param[in] val_imarker - Index corresponding to a particular engine boundary.
   * \param[in] val_engine_netthrust - Exhaust power.
   */
  void SetEngine_NetThrust(unsigned short val_imarker, su2double val_engine_netthrust);
  
  /*!
   * \brief Get the back pressure (static) at an outlet boundary.
   * \param[in] val_imarker - Index corresponding to a particular engine boundary.
   * \param[in] val_engine_grossthrust - Exhaust power.
   */
  void SetEngine_GrossThrust(unsigned short val_imarker, su2double val_engine_grossthrust);
  
  /*!
   * \brief Get the back pressure (static) at an outlet boundary.
   * \param[in] val_imarker - Index corresponding to a particular engine boundary.
   * \param[in] val_engine_area - Exhaust power.
   */
  void SetEngine_Area(unsigned short val_imarker, su2double val_engine_area);
  
  /*!
   * \brief Get the back pressure (static) at an outlet boundary.
   * \param[in] val_imarker - Index corresponding to a particular engine boundary.
   * \return The outlet pressure.
   */
  su2double GetEngine_Mach(unsigned short val_imarker);
  
  /*!
   * \brief Get the back pressure (static) at an outlet boundary.
   * \param[in] val_imarker - Index corresponding to a particular engine boundary.
   * \return The outlet pressure.
   */
  su2double GetEngine_Force(unsigned short val_imarker);
  
  /*!
   * \brief Get the back pressure (static) at an outlet boundary.
   * \param[in] val_imarker - Index corresponding to a particular engine boundary.
   * \return The outlet pressure.
   */
  su2double GetEngine_Power(unsigned short val_imarker);
  
  /*!
   * \brief Get the back pressure (static) at an outlet boundary.
   * \param[in] val_imarker - Index corresponding to a particular engine boundary.
   * \return The outlet pressure.
   */
  
  su2double GetEngine_NetThrust(unsigned short val_imarker);
  /*!
   * \brief Get the back pressure (static) at an outlet boundary.
   * \param[in] val_imarker - Index corresponding to a particular engine boundary.
   * \return The outlet pressure.
   */
  
  su2double GetEngine_GrossThrust(unsigned short val_imarker);
  
  /*!
   * \brief Get the back pressure (static) at an outlet boundary.
   * \param[in] val_imarker - Index corresponding to a particular engine boundary.
   * \return The outlet pressure.
   */
  su2double GetEngine_Area(unsigned short val_imarker);
  
  /*!
   * \brief Get the back pressure (static) at an outlet boundary.
   * \param[in] val_index - Index corresponding to the outlet boundary.
   * \return The outlet pressure.
   */
  void SetActDiskInlet_Temperature(unsigned short val_imarker, su2double val_actdisk_temp);
  
  /*!
   * \brief Get the back pressure (static) at an outlet boundary.
   * \param[in] val_index - Index corresponding to the outlet boundary.
   * \return The outlet pressure.
   */
  void SetActDiskInlet_TotalTemperature(unsigned short val_imarker, su2double val_actdisk_totaltemp);
  
  /*!
   * \brief Get the back pressure (static) at an outlet boundary.
   * \param[in] val_index - Index corresponding to the outlet boundary.
   * \return The outlet pressure.
   */
  su2double GetActDiskInlet_Temperature(string val_marker);
  
  /*!
   * \brief Get the back pressure (static) at an outlet boundary.
   * \param[in] val_index - Index corresponding to the outlet boundary.
   * \return The outlet pressure.
   */
  su2double GetActDiskInlet_TotalTemperature(string val_marker);
  
  /*!
   * \brief Get the back pressure (static) at an outlet boundary.
   * \param[in] val_index - Index corresponding to the outlet boundary.
   * \return The outlet pressure.
   */
  void SetActDiskOutlet_Temperature(unsigned short val_imarker, su2double val_actdisk_temp);
  
  /*!
   * \brief Get the back pressure (static) at an outlet boundary.
   * \param[in] val_index - Index corresponding to the outlet boundary.
   * \return The outlet pressure.
   */
  void SetActDiskOutlet_TotalTemperature(unsigned short val_imarker, su2double val_actdisk_totaltemp);
  
  /*!
   * \brief Get the back pressure (static) at an outlet boundary.
   * \param[in] val_index - Index corresponding to the outlet boundary.
   * \return The outlet pressure.
   */
  su2double GetActDiskOutlet_Temperature(string val_marker);
  
  /*!
   * \brief Get the back pressure (static) at an outlet boundary.
   * \param[in] val_index - Index corresponding to the outlet boundary.
   * \return The outlet pressure.
   */
  su2double GetActDiskOutlet_TotalTemperature(string val_marker);
  
  /*!
   * \brief Get the back pressure (static) at an outlet boundary.
   * \param[in] val_index - Index corresponding to the outlet boundary.
   * \return The outlet pressure.
   */
  su2double GetActDiskInlet_MassFlow(string val_marker);
  
  /*!
   * \brief Get the back pressure (static) at an outlet boundary.
   * \param[in] val_index - Index corresponding to the outlet boundary.
   * \return The outlet pressure.
   */
  void SetActDiskInlet_MassFlow(unsigned short val_imarker, su2double val_actdisk_massflow);
  
  /*!
   * \brief Get the back pressure (static) at an outlet boundary.
   * \param[in] val_index - Index corresponding to the outlet boundary.
   * \return The outlet pressure.
   */
  su2double GetActDiskOutlet_MassFlow(string val_marker);
  
  /*!
   * \brief Get the back pressure (static) at an outlet boundary.
   * \param[in] val_index - Index corresponding to the outlet boundary.
   * \return The outlet pressure.
   */
  void SetActDiskOutlet_MassFlow(unsigned short val_imarker, su2double val_actdisk_massflow);
  
  /*!
   * \brief Get the back pressure (static) at an outlet boundary.
   * \param[in] val_index - Index corresponding to the outlet boundary.
   * \return The outlet pressure.
   */
  su2double GetActDiskInlet_Pressure(string val_marker);
  
  /*!
   * \brief Get the back pressure (static) at an outlet boundary.
   * \param[in] val_index - Index corresponding to the outlet boundary.
   * \return The outlet pressure.
   */
  su2double GetActDiskInlet_TotalPressure(string val_marker);
  
  /*!
   * \brief Get the back pressure (static) at an outlet boundary.
   * \param[in] val_index - Index corresponding to the outlet boundary.
   * \return The outlet pressure.
   */
  su2double GetActDisk_DeltaPress(unsigned short val_marker);
  
  /*!
   * \brief Get the back pressure (static) at an outlet boundary.
   * \param[in] val_index - Index corresponding to the outlet boundary.
   * \return The outlet pressure.
   */
  su2double GetActDisk_DeltaTemp(unsigned short val_marker);
  
  /*!
   * \brief Get the back pressure (static) at an outlet boundary.
   * \param[in] val_index - Index corresponding to the outlet boundary.
   * \return The outlet pressure.
   */
  su2double GetActDisk_TotalPressRatio(unsigned short val_marker);
  
  /*!
   * \brief Get the back pressure (static) at an outlet boundary.
   * \param[in] val_index - Index corresponding to the outlet boundary.
   * \return The outlet pressure.
   */
  su2double GetActDisk_TotalTempRatio(unsigned short val_marker);
  
  /*!
   * \brief Get the back pressure (static) at an outlet boundary.
   * \param[in] val_index - Index corresponding to the outlet boundary.
   * \return The outlet pressure.
   */
  su2double GetActDisk_StaticPressRatio(unsigned short val_marker);
  
  /*!
   * \brief Get the back pressure (static) at an outlet boundary.
   * \param[in] val_index - Index corresponding to the outlet boundary.
   * \return The outlet pressure.
   */
  su2double GetActDisk_StaticTempRatio(unsigned short val_marker);
  
  /*!
   * \brief Get the back pressure (static) at an outlet boundary.
   * \param[in] val_index - Index corresponding to the outlet boundary.
   * \return The outlet pressure.
   */
  su2double GetActDisk_NetThrust(unsigned short val_marker);
  
  /*!
   * \brief Get the back pressure (static) at an outlet boundary.
   * \param[in] val_index - Index corresponding to the outlet boundary.
   * \return The outlet pressure.
   */
  su2double GetActDisk_BCThrust(unsigned short val_marker);
  
  /*!
   * \brief Get the back pressure (static) at an outlet boundary.
   * \param[in] val_index - Index corresponding to the outlet boundary.
   * \return The outlet pressure.
   */
  su2double GetActDisk_BCThrust_Old(unsigned short val_marker);
  
  /*!
   * \brief Get the back pressure (static) at an outlet boundary.
   * \param[in] val_index - Index corresponding to the outlet boundary.
   * \return The outlet pressure.
   */
  su2double GetActDisk_GrossThrust(unsigned short val_marker);
  
  /*!
   * \brief Get the back pressure (static) at an outlet boundary.
   * \param[in] val_index - Index corresponding to the outlet boundary.
   * \return The outlet pressure.
   */
  su2double GetActDisk_Area(unsigned short val_marker);
  
  /*!
   * \brief Get the back pressure (static) at an outlet boundary.
   * \param[in] val_index - Index corresponding to the outlet boundary.
   * \return The outlet pressure.
   */
  su2double GetActDisk_ReverseMassFlow(unsigned short val_marker);
  
  /*!
   * \brief Get the back pressure (static) at an outlet boundary.
   * \param[in] val_index - Index corresponding to the outlet boundary.
   * \return The outlet pressure.
   */
  su2double GetActDiskInlet_RamDrag(string val_marker);
  
  /*!
   * \brief Get the back pressure (static) at an outlet boundary.
   * \param[in] val_index - Index corresponding to the outlet boundary.
   * \return The outlet pressure.
   */
  su2double GetActDiskInlet_Force(string val_marker);
  
  /*!
   * \brief Get the back pressure (static) at an outlet boundary.
   * \param[in] val_index - Index corresponding to the outlet boundary.
   * \return The outlet pressure.
   */
  su2double GetActDiskInlet_Power(string val_marker);
  
  /*!
   * \brief Get the back pressure (static) at an outlet boundary.
   * \param[in] val_index - Index corresponding to the outlet boundary.
   * \return The outlet pressure.
   */
  void SetActDiskInlet_Pressure(unsigned short val_imarker, su2double val_actdisk_pressure);
  
  /*!
   * \brief Get the back pressure (static) at an outlet boundary.
   * \param[in] val_index - Index corresponding to the outlet boundary.
   * \return The outlet pressure.
   */
  void SetActDiskInlet_TotalPressure(unsigned short val_imarker, su2double val_actdisk_totalpressure);
  
  /*!
   * \brief Get the back pressure (static) at an outlet boundary.
   * \param[in] val_index - Index corresponding to the outlet boundary.
   * \return The outlet pressure.
   */
  void SetActDisk_DeltaPress(unsigned short val_imarker, su2double val_actdisk_deltapress);
  
  /*!
   * \brief Get the back pressure (static) at an outlet boundary.
   * \param[in] val_index - Index corresponding to the outlet boundary.
   * \return The outlet pressure.
   */
  void SetActDisk_Power(unsigned short val_imarker, su2double val_actdisk_power);
  
  /*!
   * \brief Get the back pressure (static) at an outlet boundary.
   * \param[in] val_index - Index corresponding to the outlet boundary.
   * \return The outlet pressure.
   */
  void SetActDisk_MassFlow(unsigned short val_imarker, su2double val_actdisk_massflow);
  
  /*!
   * \brief Get the back pressure (static) at an outlet boundary.
   * \param[in] val_index - Index corresponding to the outlet boundary.
   * \return The outlet pressure.
   */
  void SetActDisk_Mach(unsigned short val_imarker, su2double val_actdisk_mach);
  
  /*!
   * \brief Get the back pressure (static) at an outlet boundary.
   * \param[in] val_index - Index corresponding to the outlet boundary.
   * \return The outlet pressure.
   */
  void SetActDisk_Force(unsigned short val_imarker, su2double val_actdisk_force);
  
  /*!
   * \brief Get the back pressure (static) at an outlet boundary.
   * \param[in] val_index - Index corresponding to the outlet boundary.
   * \return The outlet pressure.
   */
  su2double GetOutlet_MassFlow(string val_marker);
  
  /*!
   * \brief Get the back pressure (static) at an outlet boundary.
   * \param[in] val_index - Index corresponding to the outlet boundary.
   * \return The outlet pressure.
   */
  void SetOutlet_MassFlow(unsigned short val_imarker, su2double val_massflow);
  
  /*!
   * \brief Get the back pressure (static) at an outlet boundary.
   * \param[in] val_index - Index corresponding to the outlet boundary.
   * \return The outlet pressure.
   */
  su2double GetOutlet_Density(string val_marker);
  
  /*!
   * \brief Get the back pressure (static) at an outlet boundary.
   * \param[in] val_index - Index corresponding to the outlet boundary.
   * \return The outlet pressure.
   */
  void SetOutlet_Density(unsigned short val_imarker, su2double val_density);
  
  /*!
   * \brief Get the back pressure (static) at an outlet boundary.
   * \param[in] val_index - Index corresponding to the outlet boundary.
   * \return The outlet pressure.
   */
  su2double GetOutlet_Area(string val_marker);
  
  /*!
   * \brief Get the back pressure (static) at an outlet boundary.
   * \param[in] val_index - Index corresponding to the outlet boundary.
   * \return The outlet pressure.
   */
  void SetOutlet_Area(unsigned short val_imarker, su2double val_area);
  
  /*!
   * \brief Get the back pressure (static) at an outlet boundary.
   * \param[in] val_index - Index corresponding to the outlet boundary.
   * \return The outlet pressure.
   */
  void SetSurface_DC60(unsigned short val_imarker, su2double val_surface_distortion);
  
  /*!
   * \brief Set the massflow at the surface.
   * \param[in] val_imarker - Index corresponding to the outlet boundary.
   * \param[in] val_surface_massflow - Value of the mass flow.
   */
  void SetSurface_MassFlow(unsigned short val_imarker, su2double val_surface_massflow);
  
  /*!
   * \brief Set the mach number at the surface.
   * \param[in] val_imarker - Index corresponding to the outlet boundary.
   * \param[in] val_surface_massflow - Value of the mach number.
   */
  void SetSurface_Mach(unsigned short val_imarker, su2double val_surface_mach);

  /*!
   * \brief Set the temperature at the surface.
   * \param[in] val_imarker - Index corresponding to the outlet boundary.
   * \param[in] val_surface_massflow - Value of the temperature.
   */
  void SetSurface_Temperature(unsigned short val_imarker, su2double val_surface_temperature);

  /*!
   * \brief Set the pressure at the surface.
   * \param[in] val_imarker - Index corresponding to the outlet boundary.
   * \param[in] val_surface_massflow - Value of the pressure.
   */
  void SetSurface_Pressure(unsigned short val_imarker, su2double val_surface_pressure);

  /*!
   * \brief Set the density at the surface.
   * \param[in] val_imarker - Index corresponding to the outlet boundary.
   * \param[in] val_surface_density - Value of the density.
   */
  void SetSurface_Density(unsigned short val_imarker, su2double val_surface_density);

  /*!
   * \brief Set the enthalpy at the surface.
   * \param[in] val_imarker - Index corresponding to the outlet boundary.
   * \param[in] val_surface_density - Value of the density.
   */
  void SetSurface_Enthalpy(unsigned short val_imarker, su2double val_surface_enthalpy);

  /*!
   * \brief Set the normal velocity at the surface.
   * \param[in] val_imarker - Index corresponding to the outlet boundary.
   * \param[in] val_surface_normalvelocity - Value of the normal velocity.
   */
  void SetSurface_NormalVelocity(unsigned short val_imarker, su2double val_surface_normalvelocity);

  /*!
   * \brief Set the streamwise flow uniformity at the surface.
   * \param[in] val_imarker - Index corresponding to the outlet boundary.
   * \param[in] val_surface_streamwiseuniformity - Value of the streamwise flow uniformity.
   */
  void SetSurface_Uniformity(unsigned short val_imarker, su2double val_surface_streamwiseuniformity);

  /*!
   * \brief Set the secondary flow strength at the surface.
   * \param[in] val_imarker - Index corresponding to the outlet boundary.
   * \param[in] val_surface_secondarystrength - Value of the secondary flow strength.
   */
  void SetSurface_SecondaryStrength(unsigned short val_imarker, su2double val_surface_secondarystrength);

  /*!
   * \brief Set the relative secondary flow strength at the surface.
   * \param[in] val_imarker - Index corresponding to the outlet boundary.
   * \param[in] val_surface_secondaryoverstream - Value of the relative seondary flow strength.
   */
  void SetSurface_SecondOverUniform(unsigned short val_imarker, su2double val_surface_secondaryoverstream);

  /*!
   * \brief Set the momentum distortion at the surface.
   * \param[in] val_imarker - Index corresponding to the outlet boundary.
   * \param[in] val_surface_momentumdistortion - Value of the momentum distortion.
   */
  void SetSurface_MomentumDistortion(unsigned short val_imarker, su2double val_surface_momentumdistortion);

  /*!
   * \brief Set the total temperature at the surface.
   * \param[in] val_imarker - Index corresponding to the outlet boundary.
   * \param[in] val_surface_totaltemperature - Value of the total temperature.
   */
  void SetSurface_TotalTemperature(unsigned short val_imarker, su2double val_surface_totaltemperature);

  /*!
   * \brief Set the total pressure at the surface.
   * \param[in] val_imarker - Index corresponding to the outlet boundary.
   * \param[in] val_surface_totalpressure - Value of the total pressure.
   */
  void SetSurface_TotalPressure(unsigned short val_imarker, su2double val_surface_totalpressure);

  /*!
   * \brief Set the pressure drop between two surfaces.
   * \param[in] val_imarker - Index corresponding to the outlet boundary.
   * \param[in] val_surface_pressuredrop - Value of the pressure drop.
   */
  void SetSurface_PressureDrop(unsigned short val_imarker, su2double val_surface_pressuredrop);

  /*!
   * \brief Get the back pressure (static) at an outlet boundary.
   * \param[in] val_index - Index corresponding to the outlet boundary.
   * \return The outlet pressure.
   */
  void SetSurface_IDC(unsigned short val_imarker, su2double val_surface_distortion);
  
  /*!
   * \brief Get the back pressure (static) at an outlet boundary.
   * \param[in] val_index - Index corresponding to the outlet boundary.
   * \return The outlet pressure.
   */
  void SetSurface_IDC_Mach(unsigned short val_imarker, su2double val_surface_distortion);
  
  /*!
   * \brief Get the back pressure (static) at an outlet boundary.
   * \param[in] val_index - Index corresponding to the outlet boundary.
   * \return The outlet pressure.
   */
  void SetSurface_IDR(unsigned short val_imarker, su2double val_surface_distortion);
  
  /*!
   * \brief Get the back pressure (static) at an outlet boundary.
   * \param[in] val_index - Index corresponding to the outlet boundary.
   * \return The outlet pressure.
   */
  void SetActDisk_DeltaTemp(unsigned short val_imarker, su2double val_actdisk_deltatemp);
  
  /*!
   * \brief Get the back pressure (static) at an outlet boundary.
   * \param[in] val_index - Index corresponding to the outlet boundary.
   * \return The outlet pressure.
   */
  void SetActDisk_TotalPressRatio(unsigned short val_imarker, su2double val_actdisk_pressratio);
  
  /*!
   * \brief Get the back pressure (static) at an outlet boundary.
   * \param[in] val_index - Index corresponding to the outlet boundary.
   * \return The outlet pressure.
   */
  void SetActDisk_TotalTempRatio(unsigned short val_imarker, su2double val_actdisk_tempratio);
  
  /*!
   * \brief Get the back pressure (static) at an outlet boundary.
   * \param[in] val_index - Index corresponding to the outlet boundary.
   * \return The outlet pressure.
   */
  void SetActDisk_StaticPressRatio(unsigned short val_imarker, su2double val_actdisk_pressratio);
  
  /*!
   * \brief Get the back pressure (static) at an outlet boundary.
   * \param[in] val_index - Index corresponding to the outlet boundary.
   * \return The outlet pressure.
   */
  void SetActDisk_StaticTempRatio(unsigned short val_imarker, su2double val_actdisk_tempratio);
  
  /*!
   * \brief Get the back pressure (static) at an outlet boundary.
   * \param[in] val_index - Index corresponding to the outlet boundary.
   * \return The outlet pressure.
   */
  void SetActDisk_NetThrust(unsigned short val_imarker, su2double val_actdisk_netthrust);
  
  /*!
   * \brief Get the back pressure (static) at an outlet boundary.
   * \param[in] val_index - Index corresponding to the outlet boundary.
   * \return The outlet pressure.
   */
  void SetActDisk_BCThrust(string val_marker, su2double val_actdisk_bcthrust);
  
  /*!
   * \brief Get the back pressure (static) at an outlet boundary.
   * \param[in] val_index - Index corresponding to the outlet boundary.
   * \return The outlet pressure.
   */
  void SetActDisk_BCThrust(unsigned short val_imarker, su2double val_actdisk_bcthrust);
  
  /*!
   * \brief Get the back pressure (static) at an outlet boundary.
   * \param[in] val_index - Index corresponding to the outlet boundary.
   * \return The outlet pressure.
   */
  void SetActDisk_BCThrust_Old(string val_marker, su2double val_actdisk_bcthrust_old);
  
  /*!
   * \brief Get the back pressure (static) at an outlet boundary.
   * \param[in] val_index - Index corresponding to the outlet boundary.
   * \return The outlet pressure.
   */
  void SetActDisk_BCThrust_Old(unsigned short val_imarker, su2double val_actdisk_bcthrust_old);
  
  /*!
   * \brief Get the back pressure (static) at an outlet boundary.
   * \param[in] val_index - Index corresponding to the outlet boundary.
   * \return The outlet pressure.
   */
  void SetActDisk_GrossThrust(unsigned short val_imarker, su2double val_actdisk_grossthrust);
  
  /*!
   * \brief Get the back pressure (static) at an outlet boundary.
   * \param[in] val_index - Index corresponding to the outlet boundary.
   * \return The outlet pressure.
   */
  void SetActDisk_Area(unsigned short val_imarker, su2double val_actdisk_area);
  
  /*!
   * \brief Get the back pressure (static) at an outlet boundary.
   * \param[in] val_index - Index corresponding to the outlet boundary.
   * \return The outlet pressure.
   */
  void SetActDiskInlet_ReverseMassFlow(unsigned short val_imarker, su2double val_actdisk_area);
  
  /*!
   * \brief Get the back pressure (static) at an outlet boundary.
   * \param[in] val_index - Index corresponding to the outlet boundary.
   * \return The outlet pressure.
   */
  void SetActDiskInlet_RamDrag(unsigned short val_imarker, su2double val_actdisk_ramdrag);
  
  /*!
   * \brief Get the back pressure (static) at an outlet boundary.
   * \param[in] val_index - Index corresponding to the outlet boundary.
   * \return The outlet pressure.
   */
  void SetActDiskInlet_Force(unsigned short val_imarker, su2double val_actdisk_force);
  
  /*!
   * \brief Get the back pressure (static) at an outlet boundary.
   * \param[in] val_index - Index corresponding to the outlet boundary.
   * \return The outlet pressure.
   */
  void SetActDiskInlet_Power(unsigned short val_imarker, su2double val_actdisk_power);
  
  /*!
   * \brief Get the back pressure (static) at an outlet boundary.
   * \param[in] val_index - Index corresponding to the outlet boundary.
   * \return The outlet pressure.
   */
  su2double GetActDisk_Power(unsigned short val_imarker);
  
  /*!
   * \brief Get the back pressure (static) at an outlet boundary.
   * \param[in] val_index - Index corresponding to the outlet boundary.
   * \return The outlet pressure.
   */
  su2double GetActDisk_MassFlow(unsigned short val_imarker);
  
  /*!
   * \brief Get the back pressure (static) at an outlet boundary.
   * \param[in] val_index - Index corresponding to the outlet boundary.
   * \return The outlet pressure.
   */
  su2double GetActDisk_Mach(unsigned short val_imarker);
  
  /*!
   * \brief Get the back pressure (static) at an outlet boundary.
   * \param[in] val_index - Index corresponding to the outlet boundary.
   * \return The outlet pressure.
   */
  su2double GetActDisk_Force(unsigned short val_imarker);
  
  /*!
   * \brief Get the back pressure (static) at an outlet boundary.
   * \param[in] val_index - Index corresponding to the outlet boundary.
   * \return The outlet pressure.
   */
  su2double GetSurface_DC60(unsigned short val_imarker);
  
  /*!
   * \brief Get the massflow at an outlet boundary.
   * \param[in] val_index - Index corresponding to the outlet boundary.
   * \return The massflow.
   */
  su2double GetSurface_MassFlow(unsigned short val_imarker);
  
  /*!
   * \brief Get the mach number at an outlet boundary.
   * \param[in] val_index - Index corresponding to the outlet boundary.
   * \return The mach number.
   */
  su2double GetSurface_Mach(unsigned short val_imarker);

  /*!
   * \brief Get the temperature at an outlet boundary.
   * \param[in] val_index - Index corresponding to the outlet boundary.
   * \return The temperature.
   */
  su2double GetSurface_Temperature(unsigned short val_imarker);

  /*!
   * \brief Get the pressure at an outlet boundary.
   * \param[in] val_index - Index corresponding to the outlet boundary.
   * \return The pressure.
   */
  su2double GetSurface_Pressure(unsigned short val_imarker);

  /*!
   * \brief Get the density at an outlet boundary.
   * \param[in] val_index - Index corresponding to the outlet boundary.
   * \return The density.
   */
  su2double GetSurface_Density(unsigned short val_imarker);

  /*!
   * \brief Get the enthalpy at an outlet boundary.
   * \param[in] val_index - Index corresponding to the outlet boundary.
   * \return The density.
   */
  su2double GetSurface_Enthalpy(unsigned short val_imarker);

  /*!
   * \brief Get the normal velocity at an outlet boundary.
   * \param[in] val_index - Index corresponding to the outlet boundary.
   * \return The normal velocity.
   */
  su2double GetSurface_NormalVelocity(unsigned short val_imarker);

  /*!
   * \brief Get the streamwise flow uniformity at the surface.
   * \param[in] val_imarker - Index corresponding to the outlet boundary.
   * \return The streamwise flow uniformity.
   */
  su2double GetSurface_Uniformity(unsigned short val_imarker);

  /*!
   * \brief Get the secondary flow strength at the surface.
   * \param[in] val_imarker - Index corresponding to the outlet boundary.
   * \return The secondary flow strength.
   */
  su2double GetSurface_SecondaryStrength(unsigned short val_imarker);

  /*!
   * \brief Get the relative secondary flow strength at the surface.
   * \param[in] val_imarker - Index corresponding to the outlet boundary.
   * \return The relative seondary flow strength.
   */
  su2double GetSurface_SecondOverUniform(unsigned short val_imarker);

  /*!
   * \brief Get the momentum distortion at the surface.
   * \param[in] val_imarker - Index corresponding to the outlet boundary.
   * \return The momentum distortion.
   */
  su2double GetSurface_MomentumDistortion(unsigned short val_imarker);

  /*!
   * \brief Get the total temperature at an outlet boundary.
   * \param[in] val_index - Index corresponding to the outlet boundary.
   * \return The total temperature.
   */
  su2double GetSurface_TotalTemperature(unsigned short val_imarker);

  /*!
   * \brief Get the total pressure at an outlet boundary.
   * \param[in] val_index - Index corresponding to the outlet boundary.
   * \return The total pressure.
   */
  su2double GetSurface_TotalPressure(unsigned short val_imarker);

  /*!
   * \brief Get the pressure drop between two surfaces.
   * \param[in] val_index - Index corresponding to the outlet boundary.
   * \return The pressure drop.
   */
  su2double GetSurface_PressureDrop(unsigned short val_imarker);

  /*!
   * \brief Get the back pressure (static) at an outlet boundary.
   * \param[in] val_index - Index corresponding to the outlet boundary.
   * \return The outlet pressure.
   */
  su2double GetSurface_IDC(unsigned short val_imarker);
  
  /*!
   * \brief Get the back pressure (static) at an outlet boundary.
   * \param[in] val_index - Index corresponding to the outlet boundary.
   * \return The outlet pressure.
   */
  su2double GetSurface_IDC_Mach(unsigned short val_imarker);
  
  /*!
   * \brief Get the back pressure (static) at an outlet boundary.
   * \param[in] val_index - Index corresponding to the outlet boundary.
   * \return The outlet pressure.
   */
  su2double GetSurface_IDR(unsigned short val_imarker);
  
  /*!
   * \brief Get the back pressure (static) at an outlet boundary.
   * \param[in] val_index - Index corresponding to the outlet boundary.
   * \return The outlet pressure.
   */
  su2double GetActDiskOutlet_Pressure(string val_marker);
  
  /*!
   * \brief Get the back pressure (static) at an outlet boundary.
   * \param[in] val_index - Index corresponding to the outlet boundary.
   * \return The outlet pressure.
   */
  su2double GetActDiskOutlet_TotalPressure(string val_marker);
  
  /*!
   * \brief Get the back pressure (static) at an outlet boundary.
   * \param[in] val_index - Index corresponding to the outlet boundary.
   * \return The outlet pressure.
   */
  su2double GetActDiskOutlet_GrossThrust(string val_marker);
  
  /*!
   * \brief Get the back pressure (static) at an outlet boundary.
   * \param[in] val_index - Index corresponding to the outlet boundary.
   * \return The outlet pressure.
   */
  su2double GetActDiskOutlet_Force(string val_marker);
  
  /*!
   * \brief Get the back pressure (static) at an outlet boundary.
   * \param[in] val_index - Index corresponding to the outlet boundary.
   * \return The outlet pressure.
   */
  su2double GetActDiskOutlet_Power(string val_marker);
  
  /*!
   * \brief Get the back pressure (static) at an outlet boundary.
   * \param[in] val_index - Index corresponding to the outlet boundary.
   * \return The outlet pressure.
   */
  void SetActDiskOutlet_Pressure(unsigned short val_imarker, su2double val_actdisk_pressure);
  
  /*!
   * \brief Get the back pressure (static) at an outlet boundary.
   * \param[in] val_index - Index corresponding to the outlet boundary.
   * \return The outlet pressure.
   */
  void SetActDiskOutlet_TotalPressure(unsigned short val_imarker, su2double val_actdisk_totalpressure);
  
  /*!
   * \brief Get the back pressure (static) at an outlet boundary.
   * \param[in] val_index - Index corresponding to the outlet boundary.
   * \return The outlet pressure.
   */
  void SetActDiskOutlet_GrossThrust(unsigned short val_imarker, su2double val_actdisk_grossthrust);
  
  /*!
   * \brief Get the back pressure (static) at an outlet boundary.
   * \param[in] val_index - Index corresponding to the outlet boundary.
   * \return The outlet pressure.
   */
  void SetActDiskOutlet_Force(unsigned short val_imarker, su2double val_actdisk_force);
  
  /*!
   * \brief Get the back pressure (static) at an outlet boundary.
   * \param[in] val_index - Index corresponding to the outlet boundary.
   * \return The outlet pressure.
   */
  void SetActDiskOutlet_Power(unsigned short val_imarker, su2double val_actdisk_power);
  
  /*!
   * \brief Get the displacement value at an displacement boundary.
   * \param[in] val_index - Index corresponding to the displacement boundary.
   * \return The displacement value.
   */
  su2double GetDispl_Value(string val_index);
  
  /*!
   * \brief Get the force value at an load boundary.
   * \param[in] val_index - Index corresponding to the load boundary.
   * \return The load value.
   */
  su2double GetLoad_Value(string val_index);
  
  /*!
   * \brief Get the constant value at a damper boundary.
   * \param[in] val_index - Index corresponding to the load boundary.
   * \return The damper constant.
   */
  su2double GetDamper_Constant(string val_index);
  
  /*!
   * \brief Get the force value at a load boundary defined in cartesian coordinates.
   * \param[in] val_index - Index corresponding to the load boundary.
   * \return The load value.
   */
  su2double GetLoad_Dir_Value(string val_index);
  
  /*!
   * \brief Get the force multiplier at a load boundary in cartesian coordinates.
   * \param[in] val_index - Index corresponding to the load boundary.
   * \return The load multiplier.
   */
  su2double GetLoad_Dir_Multiplier(string val_index);
  
  /*!
   * \brief Get the force value at a load boundary defined in cartesian coordinates.
   * \param[in] val_index - Index corresponding to the load boundary.
   * \return The load value.
   */
  su2double GetDisp_Dir_Value(string val_index);
  
  /*!
   * \brief Get the force multiplier at a load boundary in cartesian coordinates.
   * \param[in] val_index - Index corresponding to the load boundary.
   * \return The load multiplier.
   */
  su2double GetDisp_Dir_Multiplier(string val_index);
  
  /*!
   * \brief Get the force direction at a loaded boundary in cartesian coordinates.
   * \param[in] val_index - Index corresponding to the load boundary.
   * \return The load direction.
   */
  su2double* GetLoad_Dir(string val_index);
  
  /*!
   * \brief Get the force direction at a loaded boundary in cartesian coordinates.
   * \param[in] val_index - Index corresponding to the load boundary.
   * \return The load direction.
   */
  su2double* GetDisp_Dir(string val_index);
  
  /*!
   * \brief Get the amplitude of the sine-wave at a load boundary defined in cartesian coordinates.
   * \param[in] val_index - Index corresponding to the load boundary.
   * \return The load value.
   */
  su2double GetLoad_Sine_Amplitude(string val_index);
  
  /*!
   * \brief Get the frequency of the sine-wave at a load boundary in cartesian coordinates.
   * \param[in] val_index - Index corresponding to the load boundary.
   * \return The load frequency.
   */
  su2double GetLoad_Sine_Frequency(string val_index);
  
  /*!
   * \brief Get the force direction at a sine-wave loaded boundary in cartesian coordinates.
   * \param[in] val_index - Index corresponding to the load boundary.
   * \return The load direction.
   */
  su2double* GetLoad_Sine_Dir(string val_index);
  
  /*!
   * \brief Get the force value at an load boundary.
   * \param[in] val_index - Index corresponding to the load boundary.
   * \return The load value.
   */
  su2double GetFlowLoad_Value(string val_index);
  
  /*!
   * \brief Cyclic pitch amplitude for rotor blades.
   * \return The specified cyclic pitch amplitude.
   */
  su2double GetCyclic_Pitch(void);
  
  /*!
   * \brief Collective pitch setting for rotor blades.
   * \return The specified collective pitch setting.
   */
  su2double GetCollective_Pitch(void);
  
  /*!
   * \brief Get name of the arbitrary mesh motion input file.
   * \return File name of the arbitrary mesh motion input file.
   */
  string GetDV_Filename(void);
  
  /*!
   * \brief Get name of the unordered ASCII volume sensitivity file.
   * \return File name of the unordered ASCII volume sensitivity file.
   */
  string GetDV_Unordered_Sens_Filename(void);
  
  /*!
   * \brief Get name of the unordered ASCII surface sensitivity file.
   * \return File name of the unordered ASCII surface sensitivity file.
   */
  string GetDV_Sens_Filename(void);
  
  /*!
   * \brief Set the config options.
   */
  void SetConfig_Options();
  
  /*!
   * \brief Set the config options.
   */
  void SetRunTime_Options(void);
  
  /*!
   * \brief Set the config file parsing.
   */
  void SetConfig_Parsing(char case_filename[MAX_STRING_SIZE]);
  
  /*!
   * \brief Set the config file parsing.
   */
  bool SetRunTime_Parsing(char case_filename[MAX_STRING_SIZE]);
  
  /*!
   * \brief Config file postprocessing.
   */
  void SetPostprocessing(unsigned short val_software, unsigned short val_izone, unsigned short val_nDim);
  
  /*!
   * \brief Config file markers processing.
   */
  void SetMarkers(unsigned short val_software);
  
  /*!
   * \brief Config file output.
   */
  void SetOutput(unsigned short val_software, unsigned short val_izone);
  
  /*!
   * \brief Value of Aeroelastic solution coordinate at time n+1.
   */
  vector<vector<su2double> > GetAeroelastic_np1(unsigned short iMarker);
  
  /*!
   * \brief Value of Aeroelastic solution coordinate at time n.
   */
  vector<vector<su2double> > GetAeroelastic_n(unsigned short iMarker);
  
  /*!
   * \brief Value of Aeroelastic solution coordinate at time n-1.
   */
  vector<vector<su2double> > GetAeroelastic_n1(unsigned short iMarker);
  
  /*!
   * \brief Value of Aeroelastic solution coordinate at time n+1.
   */
  void SetAeroelastic_np1(unsigned short iMarker, vector<vector<su2double> > solution);
  
  /*!
   * \brief Value of Aeroelastic solution coordinate at time n from time n+1.
   */
  void SetAeroelastic_n(void);
  
  /*!
   * \brief Value of Aeroelastic solution coordinate at time n-1 from time n.
   */
  void SetAeroelastic_n1(void);
  
  /*!
   * \brief Aeroelastic Flutter Speed Index.
   */
  su2double GetAeroelastic_Flutter_Speed_Index(void);
  
  /*!
   * \brief Uncoupled Aeroelastic Frequency Plunge.
   */
  su2double GetAeroelastic_Frequency_Plunge(void);
  
  /*!
   * \brief Uncoupled Aeroelastic Frequency Pitch.
   */
  su2double GetAeroelastic_Frequency_Pitch(void);
  
  /*!
   * \brief Aeroelastic Airfoil Mass Ratio.
   */
  su2double GetAeroelastic_Airfoil_Mass_Ratio(void);
  
  /*!
   * \brief Aeroelastic center of gravity location.
   */
  su2double GetAeroelastic_CG_Location(void);
  
  /*!
   * \brief Aeroelastic radius of gyration squared.
   */
  su2double GetAeroelastic_Radius_Gyration_Squared(void);
  
  /*!
   * \brief Aeroelastic solve every x inner iteration.
   */
  unsigned short GetAeroelasticIter(void);
  
  /*!
   * \brief Value of plunging coordinate.
   * \param[in] val_marker - the marker we are monitoring.
   * \return Value of plunging coordinate.
   */
  su2double GetAeroelastic_plunge(unsigned short val_marker);
  
  /*!
   * \brief Value of pitching coordinate.
   * \param[in] val_marker - the marker we are monitoring.
   * \return Value of pitching coordinate.
   */
  su2double GetAeroelastic_pitch(unsigned short val_marker);
  
  /*!
   * \brief Value of plunging coordinate.
   * \param[in] val_marker - the marker we are monitoring.
   * \param[in] val - value of plunging coordinate.
   */
  void SetAeroelastic_plunge(unsigned short val_marker, su2double val);
  
  /*!
   * \brief Value of pitching coordinate.
   * \param[in] val_marker - the marker we are monitoring.
   * \param[in] val - value of pitching coordinate.
   */
  void SetAeroelastic_pitch(unsigned short val_marker, su2double val);
  
  /*!
   * \brief Get information about the aeroelastic simulation.
   * \return <code>TRUE</code> if it is an aeroelastic case; otherwise <code>FALSE</code>.
   */
  bool GetAeroelastic_Simulation(void);
  
  /*!
   * \brief Get information about the wind gust.
   * \return <code>TRUE</code> if there is a wind gust; otherwise <code>FALSE</code>.
   */
  bool GetWind_Gust(void);
  
  /*!
   * \brief Get the type of gust to simulate.
   * \return type of gust to use for the simulation.
   */
  unsigned short GetGust_Type(void);
  
  /*!
   * \brief Get the gust direction.
   * \return the gust direction.
   */
  unsigned short GetGust_Dir(void);
  
  /*!
   * \brief Value of the gust wavelength.
   */
  su2double GetGust_WaveLength(void);
  
  /*!
   * \brief Value of the number of gust periods.
   */
  su2double GetGust_Periods(void);
  
  /*!
   * \brief Value of the gust amplitude.
   */
  su2double GetGust_Ampl(void);
  
  /*!
   * \brief Value of the time at which to begin the gust.
   */
  su2double GetGust_Begin_Time(void);
  
  /*!
   * \brief Value of the location ath which the gust begins.
   */
  su2double GetGust_Begin_Loc(void);
  
  /*!
   * \brief Get the number of iterations to evaluate the parametric coordinates.
   * \return Number of iterations to evaluate the parametric coordinates.
   */
  unsigned short GetnFFD_Iter(void);
  
  /*!
   * \brief Get the tolerance of the point inversion algorithm.
   * \return Tolerance of the point inversion algorithm.
   */
  su2double GetFFD_Tol(void);
  
  /*!
   * \brief Get the scale factor for the line search.
   * \return Scale factor for the line search.
   */
  su2double GetOpt_RelaxFactor(void);

  /*!
   * \brief Get the bound for the line search.
   * \return Bound for the line search.
   */
  su2double GetOpt_LineSearch_Bound(void);
  
  /*!
   * \brief Set the scale factor for the line search.
   * \param[in] val_scale - scale of the deformation.
   */
  void SetOpt_RelaxFactor(su2double val_scale);
  
  /*!
   * \brief Get the node number of the CV to visualize.
   * \return Node number of the CV to visualize.
   */
  long GetVisualize_CV(void);
  
  /*!
   * \brief Get information about whether to use fixed CL mode.
   * \return <code>TRUE</code> if fixed CL mode is active; otherwise <code>FALSE</code>.
   */
  bool GetFixed_CL_Mode(void);
  
  /*!
   * \brief Get information about whether to use fixed CL mode.
   * \return <code>TRUE</code> if fixed CL mode is active; otherwise <code>FALSE</code>.
   */
  bool GetFixed_CM_Mode(void);
  
  /*!
   * \brief Get information about whether to use fixed CL mode.
   * \return <code>TRUE</code> if fixed CL mode is active; otherwise <code>FALSE</code>.
   */
  bool GetEval_dOF_dCX(void);
  
  /*!
   * \brief Get information about whether to use fixed CL mode.
   * \return <code>TRUE</code> if fixed CL mode is active; otherwise <code>FALSE</code>.
   */
  bool GetDiscard_InFiles(void);
  
  /*!
   * \brief Get the value specified for the target CL.
   * \return Value of the target CL.
   */
  su2double GetTarget_CL(void);
  
  /*!
   * \brief Get the value for the lift curve slope for fixed CL mode.
   * \return Lift curve slope for fixed CL mode.
   */
  su2double GetdCL_dAlpha(void);
  
  /*!
   * \brief Get the value of iterations to re-evaluate the angle of attack.
   * \return Number of iterations.
   */
  unsigned long GetUpdate_Alpha(void);
  
  /*!
   * \brief Number of iterations to evaluate dCL_dAlpha.
   * \return Number of iterations.
   */
  unsigned long GetIter_dCL_dAlpha(void);
  
  /*!
   * \brief Get the value of the damping coefficient for fixed CL mode.
   * \return Damping coefficient for fixed CL mode.
   */
  su2double GetdCM_diH(void);
  
  /*!
   * \brief Get the value of iterations to re-evaluate the angle of attack.
   * \return Number of iterations.
   */
  unsigned long GetIter_Fixed_CL(void);
  
  /*!
   * \brief Get the value of iterations to re-evaluate the angle of attack.
   * \return Number of iterations.
   */
  unsigned long GetIter_Fixed_NetThrust(void);
  
  /*!
   * \brief Get the value of the damping coefficient for fixed CL mode.
   * \return Damping coefficient for fixed CL mode.
   */
  su2double GetdNetThrust_dBCThrust(void);
  
  /*!
   * \brief Get the value of iterations to re-evaluate the angle of attack.
   * \return Number of iterations.
   */
  unsigned long GetUpdate_BCThrust(void);
  
  /*!
   * \brief Set the value of the boolean for updating AoA in fixed lift mode.
   * \param[in] val_update - the bool for whether to update the AoA.
   */
  void SetUpdate_BCThrust_Bool(bool val_update);
  
  /*!
   * \brief Set the value of the boolean for updating AoA in fixed lift mode.
   * \param[in] val_update - the bool for whether to update the AoA.
   */
  void SetUpdate_AoA(bool val_update);
  
  /*!
   * \brief Get information about whether to update the AoA for fixed lift mode.
   * \return <code>TRUE</code> if we should update the AoA for fixed lift mode; otherwise <code>FALSE</code>.
   */
  bool GetUpdate_BCThrust_Bool(void);
  
  /*!
   * \brief Get information about whether to update the AoA for fixed lift mode.
   * \return <code>TRUE</code> if we should update the AoA for fixed lift mode; otherwise <code>FALSE</code>.
   */
  bool GetUpdate_AoA(void);
  
  /*!
   * \brief Set the current number of non-physical nodes in the solution.
   * \param[in] val_nonphys_points - current number of non-physical points.
   */
  void SetNonphysical_Points(unsigned long val_nonphys_points);
  
  /*!
   * \brief Get the current number of non-physical nodes in the solution.
   * \return Current number of non-physical points.
   */
  unsigned long GetNonphysical_Points(void);
  
  /*!
   * \brief Set the current number of non-physical reconstructions for 2nd-order upwinding.
   * \param[in] val_nonphys_reconstr - current number of non-physical reconstructions for 2nd-order upwinding.
   */
  void SetNonphysical_Reconstr(unsigned long val_nonphys_reconstr);
  
  /*!
   * \brief Get the current number of non-physical reconstructions for 2nd-order upwinding.
   * \return Current number of non-physical reconstructions for 2nd-order upwinding.
   */
  unsigned long GetNonphysical_Reconstr(void);
  
  /*!
   * \brief Given arrays x[1..n] and y[1..n] containing a tabulated function, i.e., yi = f(xi), with
   x1 < x2 < . . . < xN , and given values yp1 and ypn for the first derivative of the interpolating
   function at points 1 and n, respectively, this routine returns an array y2[1..n] that contains
   the second derivatives of the interpolating function at the tabulated points xi. If yp1 and/or
   ypn are equal to 1 × 1030 or larger, the routine is signaled to set the corresponding boundary
   condition for a natural spline, with zero second derivative on that boundary.
   Numerical Recipes: The Art of Scientific Computing, Third Edition in C++.
   */
  void SetSpline(vector<su2double> &x, vector<su2double> &y, unsigned long n, su2double yp1, su2double ypn, vector<su2double> &y2);
  
  /*!
   * \brief Given the arrays xa[1..n] and ya[1..n], which tabulate a function (with the xai’s in order),
   and given the array y2a[1..n], which is the output from spline above, and given a value of
   x, this routine returns a cubic-spline interpolated value y.
   Numerical Recipes: The Art of Scientific Computing, Third Edition in C++.
   * \returns The interpolated value of for x.
   */
  su2double GetSpline(vector<su2double> &xa, vector<su2double> &ya, vector<su2double> &y2a, unsigned long n, su2double x);

  /*!
   * \brief Start the timer for profiling subroutines.
   * \param[in] val_start_time - the value of the start time.
   */
  void Tick(double *val_start_time);

  /*!
   * \brief Stop the timer for profiling subroutines and store results.
   * \param[in] val_start_time - the value of the start time.
   * \param[in] val_function_name - string for the name of the profiled subroutine.
   * \param[in] val_group_id - string for the name of the profiled subroutine.
   */
  void Tock(double val_start_time, string val_function_name, int val_group_id);

  /*!
   * \brief Write a CSV file containing the results of the profiling.
   */
  void SetProfilingCSV(void);

  /*!
   * \brief Start the timer for profiling subroutines.
   * \param[in] val_start_time - the value of the start time.
   */
  void GEMM_Tick(double *val_start_time);

  /*!
   * \brief Stop the timer for the GEMM profiling and store results.
   * \param[in] val_start_time - The value of the start time.
   * \param[in] M, N, K        - Matrix size of the GEMM call.
   */
  void GEMM_Tock(double val_start_time, int M, int N, int K);

  /*!
   * \brief Write a CSV file containing the results of the profiling.
   */
  void GEMMProfilingCSV(void);

  /*!
   *
   * \brief Set freestream turbonormal for initializing solution.
   */
  void SetFreeStreamTurboNormal(su2double* turboNormal);

  /*!
   *
   * \brief Set freestream turbonormal for initializing solution.
   */
  su2double* GetFreeStreamTurboNormal(void);

  /*!
   *
   * \brief Set multizone properties.
   */
  void SetMultizone(CConfig *driver_config, CConfig **config_container);

  /*!
   * \brief Get the verbosity level of the console output.
   * \return Verbosity level for the console output.
   */
  unsigned short GetConsole_Output_Verb(void);
  
  /*!
   * \brief Get the kind of marker analyze marker (area-averaged, mass flux averaged, etc).
   * \return Kind of average.
   */
  unsigned short GetKind_Average(void);

  /*!
   *
   * \brief Get the direct differentation method.
   * \return direct differentiation method.
   */
  unsigned short GetDirectDiff();
  
  /*!
   * \brief Get the indicator whether we are solving an discrete adjoint problem.
   * \return the discrete adjoint indicator.
   */
  bool GetDiscrete_Adjoint(void);
  
  /*!
   * \brief Get the indicator whether we want to benchmark the MPI performance of FSI problems
   * \return The value for checking
   */
  bool CheckFSI_MPI(void);
  
  /*!
   * \brief Get the number of fluid subiterations roblems.
   * \return Number of FSI subiters.
   */
  unsigned short GetnIterFSI(void);
  
  /*!
   * \brief Get the number of subiterations while a ramp is applied.
   * \return Number of FSI subiters.
   */
  unsigned short GetnIterFSI_Ramp(void);
  
  /*!
   * \brief Get Aitken's relaxation parameter for static relaxation cases.
   * \return Aitken's relaxation parameters.
   */
  su2double GetAitkenStatRelax(void);
  
  /*!
   * \brief Get Aitken's maximum relaxation parameter for dynamic relaxation cases and first iteration.
   * \return Aitken's relaxation parameters.
   */
  su2double GetAitkenDynMaxInit(void);
  
  /*!
   * \brief Get Aitken's maximum relaxation parameter for dynamic relaxation cases and first iteration.
   * \return Aitken's relaxation parameters.
   */
  su2double GetAitkenDynMinInit(void);
  
  
  /*!
   * \brief Decide whether to apply dead loads to the model.
   * \return <code>TRUE</code> if the dead loads are to be applied, <code>FALSE</code> otherwise.
   */
  
  bool GetDeadLoad(void);
  
  /*!
   * \brief Identifies if the mesh is matching or not (temporary, while implementing interpolation procedures).
   * \return <code>TRUE</code> if the mesh is matching, <code>FALSE</code> otherwise.
   */
  
  bool GetPseudoStatic(void);
  
  /*!
   * \brief Identifies if we want to restart from a steady or an unsteady solution.
   * \return <code>TRUE</code> if we restart from steady state solution, <code>FALSE</code> otherwise.
   */
  
  bool GetSteadyRestart(void);
  
  
  /*!
   * \brief Provides information about the time integration of the structural analysis, and change the write in the output
   *        files information about the iteration.
   * \return The kind of time integration: Static or dynamic analysis
   */
  unsigned short GetDynamic_Analysis(void);
  
  /*!
   * \brief If we are prforming an unsteady simulation, there is only
   *        one value of the time step for the complete simulation.
   * \return Value of the time step in an unsteady simulation (non dimensional).
   */
  su2double GetDelta_DynTime(void);
  
  /*!
   * \brief If we are prforming an unsteady simulation, there is only
   *        one value of the time step for the complete simulation.
   * \return Value of the time step in an unsteady simulation (non dimensional).
   */
  su2double GetTotal_DynTime(void);
  
  /*!
   * \brief If we are prforming an unsteady simulation, there is only
   *        one value of the time step for the complete simulation.
   * \return Value of the time step in an unsteady simulation (non dimensional).
   */
  su2double GetCurrent_DynTime(void);
  
  /*!
   * \brief Get the current instance.
   * \return Current instance identifier.
   */
  unsigned short GetiInst(void);

  /*!
   * \brief Set the current instance.
   * \param[in] iInst - current instance identifier.
   */
  void SetiInst(unsigned short val_iInst);

  /*!
   * \brief Get information about writing dynamic structural analysis headers and file extensions.
   * \return 	<code>TRUE</code> means that dynamic structural analysis solution files will be written.
   */
  bool GetWrt_Dynamic(void);
  
  /*!
   * \brief Get Newmark alpha parameter.
   * \return Value of the Newmark alpha parameter.
   */
  su2double GetNewmark_beta(void);
  
  /*!
   * \brief Get Newmark delta parameter.
   * \return Value of the Newmark delta parameter.
   */
  su2double GetNewmark_gamma(void);
  
  /*!
   * \brief Get the number of integration coefficients provided by the user.
   * \return Number of integration coefficients.
   */
  unsigned short GetnIntCoeffs(void);
  
  /*!
   * \brief Get the number of different values for the elasticity modulus.
   * \return Number of different values for the elasticity modulus.
   */
  unsigned short GetnElasticityMod(void);
  
  /*!
   * \brief Get the number of different values for the Poisson ratio.
   * \return Number of different values for the Poisson ratio.
   */
  unsigned short GetnPoissonRatio(void);
  
  /*!
   * \brief Get the number of different values for the Material density.
   * \return Number of different values for the Material density.
   */
  unsigned short GetnMaterialDensity(void);
  
  /*!
   * \brief Get the integration coefficients for the Generalized Alpha - Newmark integration integration scheme.
   * \param[in] val_coeff - Index of the coefficient.
   * \return Alpha coefficient for the Runge-Kutta integration scheme.
   */
  su2double Get_Int_Coeffs(unsigned short val_coeff);
  
  /*!
   * \brief Get the number of different values for the modulus of the electric field.
   * \return Number of different values for the modulus of the electric field.
   */
  unsigned short GetnElectric_Field(void);
  
  /*!
   * \brief Get the dimensionality of the electric field.
   * \return Number of integration coefficients.
   */
  unsigned short GetnDim_Electric_Field(void);
  
  /*!
   * \brief Get the values for the electric field modulus.
   * \param[in] val_coeff - Index of the coefficient.
   * \return Alpha coefficient for the Runge-Kutta integration scheme.
   */
  su2double Get_Electric_Field_Mod(unsigned short val_coeff);
  
  /*!
   * \brief Set the values for the electric field modulus.
   * \param[in] val_coeff - Index of the electric field.
   * \param[in] val_el_field - Value of the electric field.
   */
  void Set_Electric_Field_Mod(unsigned short val_coeff, su2double val_el_field);
  
  /*!
   * \brief Get the direction of the electric field in reference configuration.
   * \param[in] val_coeff - Index of the coefficient.
   * \return Alpha coefficient for the Runge-Kutta integration scheme.
   */
  su2double* Get_Electric_Field_Dir(void);
  
  
  /*!
   * \brief Check if the user wants to apply the load as a ramp.
   * \return 	<code>TRUE</code> means that the load is to be applied as a ramp.
   */
  bool GetRamp_Load(void);
  
  /*!
   * \brief Get the maximum time of the ramp.
   * \return 	Value of the max time while the load is linearly increased
   */
  su2double GetRamp_Time(void);
  
  /*!
   * \brief Check if the user wants to apply the load as a ramp.
   * \return  <code>TRUE</code> means that the load is to be applied as a ramp.
   */
  bool GetRampAndRelease_Load(void);

  /*!
   * \brief Check if the user wants to apply the load as a ramp.
   * \return  <code>TRUE</code> means that the load is to be applied as a ramp.
   */
  bool GetSine_Load(void);

  /*!
   * \brief Get the sine load properties.
   * \param[in] val_index - Index corresponding to the load boundary.
   * \return The pointer to the sine load values.
   */
  su2double* GetLoad_Sine(void);
   /*!
    * \brief Get the kind of load transfer method we want to use for dynamic problems
    * \note This value is obtained from the config file, and it is constant
    *       during the computation.
    * \return Kind of transfer method for multiphysics problems
    */
   unsigned short GetDynamic_LoadTransfer(void);
  
   /*!
    * \brief Get the penalty weight value for the objective function.
    * \return  Penalty weight value for the reference geometry objective function.
    */
   su2double GetRefGeom_Penalty(void);
  
   /*!
    * \brief Get the penalty weight value for the objective function.
    * \return  Penalty weight value for the reference geometry objective function.
    */
   su2double GetTotalDV_Penalty(void);
  
   /*!
    * \brief Get whether a predictor is used for FSI applications.
    * \return  Bool: determines if predictor is used or not
    */
   bool GetPredictor(void);

  /*!
   * \brief Get the order of the predictor for FSI applications.
   * \return 	Order of predictor
   */
  unsigned short GetPredictorOrder(void);

  /*!
   * \brief Get boolean for using Persson's shock capturing method in Euler flow DG-FEM
   * \return Boolean for using Persson's shock capturing method in Euler flow DG-FEM
   */
  bool GetEulerPersson(void);

  /*!
   * \brief Set boolean for using Persson's shock capturing method in Euler flow DG-FEM
   * \param[in] val_EulerPersson - Boolean for using Persson's shock capturing method in Euler flow DG-FEM
   */
  void SetEulerPersson(bool val_EulerPersson);

  /*!
   * \brief Get whether a relaxation parameter is used for FSI applications.
   * \return Bool: determines if relaxation parameter  is used or not
   */
  bool GetRelaxation(void);

  /*!
   * \brief Check if the simulation we are running is a FSI simulation
   * \return Value of the physical time in an unsteady simulation.
   */
  bool GetFSI_Simulation(void);
  
  /*!
   * \brief Set that the simulation we are running is a FSI simulation
   * \param[in] FSI_sim - boolean that determines is FSI_Problem is true/false.
   */
  void SetFSI_Simulation(bool FSI_sim);

  /*!
   * \brief Set that the simulation we are running is a multizone simulation
   * \param[in] MZ_problem - boolean that determines is Multizone_Problem is true/false.
   */
  void SetMultizone_Problem(bool MZ_problem);

  /*!
   * \brief Get whether the simulation we are running is a multizone simulation
   * \return Multizone_Problem - boolean that determines is Multizone_Problem is true/false.
   */
  bool GetMultizone_Problem(void);

   /*!
    * \brief Get the ID for the FEA region that we want to compute the gradient for using direct differentiation
    * \return ID
    */
   unsigned short GetnID_DV(void);
  
  /*!
   * \brief Check if we want to apply an incremental load to the nonlinear structural simulation
   * \return <code>TRUE</code> means that the load is to be applied in increments.
   */
  bool GetIncrementalLoad(void);
  
  /*!
   * \brief Get the number of increments for an incremental load.
   * \return 	Number of increments.
   */
  unsigned long GetNumberIncrements(void);

  /*!
   * \brief Get the value of the criteria for applying incremental loading.
   * \return Value of the log10 of the residual.
   */
  su2double GetIncLoad_Criteria(unsigned short val_var);
  
  /*!
   * \brief Get the relaxation method chosen for the simulation
   * \return Value of the relaxation method
   */
  unsigned short GetRelaxation_Method_FSI(void);

  /*!
   * \brief Get the kind of Riemann solver for the DG method (FEM flow solver).
   * \note This value is obtained from the config file, and it is constant
   *       during the computation.
   * \return Kind of Riemann solver for the DG method (FEM flow solver).
   */
  unsigned short GetRiemann_Solver_FEM(void);

  /*!
   * \brief Get the factor applied during quadrature of straight elements.
   * \return The specified straight element quadrature factor.
   */
  su2double GetQuadrature_Factor_Straight(void);

  /*!
   * \brief Get the factor applied during quadrature of curved elements.
   * \return The specified curved element quadrature factor.
   */
  su2double GetQuadrature_Factor_Curved(void);

  /*!
   * \brief Get the factor applied during time quadrature for ADER-DG.
   * \return The specified ADER-DG time quadrature factor.
   */
  su2double GetQuadrature_Factor_Time_ADER_DG(void);

  /*!
   * \brief Function to make available the multiplication factor theta of the
            symmetrizing terms in the DG discretization of the viscous terms.
   * \return The specified factor for the DG discretization.
   */
  su2double GetTheta_Interior_Penalty_DGFEM(void);

  /*!
   * \brief Function to make available the matrix size in vectorization in
            order to optimize the gemm performance.
   * \return The matrix size in this direction.
   */
  unsigned short GetSizeMatMulPadding(void);

  /*!
   * \brief Function to make available whether or not the entropy must be computed.
   * \return The boolean whether or not the entropy must be computed.
   */
  bool GetCompute_Entropy(void);

  /*!
   * \brief Function to make available whether or not the lumped mass matrix
            must be used for steady computations.
   * \return The boolean whether or not to use the lumped mass matrix.
   */
  bool GetUse_Lumped_MassMatrix_DGFEM(void);

  /*!
   * \brief Function to make available whether or not only the exact Jacobian
            of the spatial discretization must be computed.
   * \return The boolean whether or not the Jacobian must be computed.
   */
  bool GetJacobian_Spatial_Discretization_Only(void);

  /*!
   * \brief Get the interpolation method used for matching between zones.
   */
  inline unsigned short GetKindInterpolation(void);
	
	/*!
	 * \brief Get option of whether to use conservative interpolation between zones.
	 */
  inline bool GetConservativeInterpolation(void);
	
  /*!
   * \brief Get the basis function to use for radial basis function interpolation for FSI.
   */
  inline unsigned short GetKindRadialBasisFunction(void);
	
  /*!
   * \brief Get option of whether to use polynomial terms in Radial Basis Function interpolation.
   */
  inline bool GetRadialBasisFunctionPolynomialOption(void);
	
  /*!
   * \brief Get the basis function radius to use for radial basis function interpolation for FSI.
   */
  inline su2double GetRadialBasisFunctionParameter(void);

  /*!
   * \brief Get information about using UQ methodology
   * \return <code>TRUE</code> means that UQ methodology of eigenspace perturbation will be used
   */
  bool GetUsing_UQ(void);

  /*!
   * \brief Get the amount of eigenvalue perturbation to be done
   * \return Value of the uq_delta_b parameter
   */
  su2double GetUQ_Delta_B(void);

  /*!
   * \brief Get the kind of eigenspace perturbation to be done
   * \return Value of the eig_val_comp
   */
  unsigned short GetEig_Val_Comp(void);

  /*!
   * \brief Get the underelaxation factor
   * \return Value of the uq_urlx parameter
   */
  su2double GetUQ_URLX(void);

  /*!
   * \brief Get information about eigenspace perturbation
   * \return <code>TRUE</code> means eigenspace perterturbation will be used
   */
  bool GetUQ_Permute(void);
  
  /*!
   * \brief Get information about whether to use wall functions.
   * \return <code>TRUE</code> if wall functions are on; otherwise <code>FALSE</code>.
   */
  bool GetWall_Functions(void);
  /*!
   * \brief Get the AD support.
   */
  bool GetAD_Mode(void);

  /*!
   * \brief Set the maximum velocity^2 in the domain for the incompressible preconditioner.
   * \param[in] Value of the maximum velocity^2 in the domain for the incompressible preconditioner.
   */
  void SetMax_Vel2(su2double val_max_vel2);

  /*!
   * \brief Get the maximum velocity^2 in the domain for the incompressible preconditioner.
   * \return Value of the maximum velocity^2 in the domain for the incompressible preconditioner.
   */
  su2double GetMax_Vel2(void);
  
  /*!
   * \brief Set the sum of the bandwidth for writing binary restarts (to be averaged later).
   * \param[in] Sum of the bandwidth for writing binary restarts.
   */
  void SetRestart_Bandwidth_Agg(su2double val_restart_bandwidth_sum);
  
  /*!
   * \brief Set the sum of the bandwidth for writing binary restarts (to be averaged later).
   * \return Sum of the bandwidth for writing binary restarts.
   */
  su2double GetRestart_Bandwidth_Agg(void);

  /*!
   * \brief Get the frequency for writing the surface solution file in Dual Time.
   * \return It writes the surface solution file with this frequency.
   */
  unsigned long GetWrt_Surf_Freq_DualTime(void);
    
  /*!
   * \brief Get the Kind of Hybrid RANS/LES.
   * \return Value of Hybrid RANS/LES method.
   */
  unsigned short GetKind_HybridRANSLES(void);

  /*!
   * \brief Get the Kind of Roe Low Dissipation Scheme for Unsteady flows.
   * \return Value of Low dissipation approach.
   */
   unsigned short GetKind_RoeLowDiss(void);
    
  /*!
   * \brief Get the DES Constant.
   * \return Value of DES constant.
   */
   su2double GetConst_DES(void);

  /*!
   * \brief Get QCR (SA-QCR2000).
   */
  bool GetQCR(void);

  /*!
   * \brief Get if AD preaccumulation should be performed.
   */
  bool GetAD_Preaccumulation(void);

  /*!
   * \brief Get the heat equation.
   * \return YES if weakly coupled heat equation for inc. flow is enabled.
   */
  bool GetWeakly_Coupled_Heat(void);

  /*!
   * \brief Check if values passed to the BC_HeatFlux-Routine are already integrated.
   * \return YES if the passed values is the integrated heat flux over the marker's surface.
   */
  bool GetIntegrated_HeatFlux(void);
  
  /*!
   * \brief Get Compute Average.
   * \return YES if start computing averages
   */
  bool GetCompute_Average(void);

  /*!
   * \brief Get the verification solution.
   * \return The verification solution to be used.
   */
  unsigned short GetVerification_Solution(void);
  
  /*!
   * \brief Get topology optimization.
   */
  bool GetTopology_Optimization(void) const;

  /*!
   * \brief Get name of output file for topology optimization derivatives.
   */
  string GetTopology_Optim_FileName(void) const;

  /*!
   * \brief Get exponent for density-based stiffness penalization.
   */
  su2double GetSIMP_Exponent(void) const;

  /*!
   * \brief Get lower bound for density-based stiffness penalization.
   */
  su2double GetSIMP_MinStiffness(void) const;
  
  /*!
   * \brief Number of kernels to use in filtering the design density field.
   */
  unsigned short GetTopology_Optim_Num_Kernels(void) const;
  
  /*!
   * \brief Get the i'th kernel to use, its parameter, and the radius.
   */
  void GetTopology_Optim_Kernel(const unsigned short iKernel, unsigned short &type,
                                su2double &param, su2double &radius) const;
  /*!
   * \brief Get the type and parameter for the projection function used in topology optimization
   */
  void GetTopology_Optim_Projection(unsigned short &type, su2double &param) const;

  /*!
   * \brief Retrieve the ofstream of the history file for the current zone.
   */
  ofstream* GetHistFile(void);

  /*!
   * \brief Set the ofstream of the history file for the current zone.
   */
  void SetHistFile(ofstream *HistFile);

  /*!
   * \brief Get the filenames of the individual config files
   * \return File name of the config file for zone "index"
   */
  string GetConfigFilename(unsigned short index);

  /*!
   * \brief Get the number of config files
   * \return Number of config filenames in CONFIG_LIST
   */
  unsigned short GetnConfigFiles(void);

  /*!
   * \brief Check if the multizone problem is solved for time domain.
   * \return YES if time-domain is considered.
   */
  bool GetTime_Domain(void);

  /*!
   * \brief Get the number of inner iterations
   * \return Number of inner iterations on each multizone block
   */
  unsigned long GetnInner_Iter(void);

  /*!
   * \brief Get the number of outer iterations
   * \return Number of outer iterations for the multizone problem
   */
  unsigned long GetnOuter_Iter(void);

  /*!
   * \brief Get the number of time iterations
   * \return Number of time steps run for the multizone problem
   */
  unsigned long GetnTime_Iter(void);

  /*!
   * \brief Get the number of pseudo-time iterations
   * \return Number of pseudo-time steps run for the single-zone problem
   */
  unsigned long GetnIter(void);

  /*!
   * \brief Get the restart iteration
   * \return Iteration for the restart of multizone problems
   */
  unsigned long GetRestart_Iter(void);

  /*!
   * \brief Get the time step for multizone problems
   * \return Time step for multizone problems, it is set on all the zones
   */
  su2double GetTime_Step(void);

  /*!
   * \brief Get the maximum simulation time for time-domain problems
   * \return Simulation time for multizone problems, it is set on all the zones
   */
  su2double GetMax_Time(void);

  /*!
   * \brief Get the level of MPI communications to be performed.
   * \return Level of MPI communications.
   */
  unsigned short GetComm_Level(void);
  
  /*
   * \brief Check if the mesh read supports multiple zones.
   * \return YES if multiple zones can be contained in the mesh file.
   */
  bool GetMultizone_Mesh(void);

  /*!
   * \brief Check if the mesh read supports multiple zones.
   * \return YES if multiple zones can be contained in the mesh file.
   */
  bool GetMultizone_Residual(void);

  /*!
   * \brief Check if the (new) single-zone driver is to be used (temporary)
   * \return YES if the (new) single-zone driver is to be used.
   */
  bool GetSinglezone_Driver(void);

  /*!
   * \brief Check if the special output is written
   * \return YES if the special output is written.
   */
  bool GetSpecial_Output(void);

  /*!
   * \brief Check if the forces breakdown file is written
   * \return YES if the forces breakdown file is written.
   */
  bool GetWrt_ForcesBreakdown(void);

};

#include "config_structure.inl"<|MERGE_RESOLUTION|>--- conflicted
+++ resolved
@@ -459,11 +459,8 @@
   Kind_FluidModel,			/*!< \brief Kind of the Fluid Model: Ideal or Van der Walls, ... . */
   Kind_ViscosityModel,			/*!< \brief Kind of the Viscosity Model*/
   Kind_ConductivityModel,			/*!< \brief Kind of the Thermal Conductivity Model*/
-<<<<<<< HEAD
+  Kind_ConductivityModel_Turb,      /*!< \brief Kind of the Turbulent Thermal Conductivity Model*/
   Kind_DiffusivityModel,      /*!< \brief Kind of the mass diffusivity model*/
-=======
-  Kind_ConductivityModel_Turb,      /*!< \brief Kind of the Turbulent Thermal Conductivity Model*/
->>>>>>> 27f3875c
   Kind_FreeStreamOption,			/*!< \brief Kind of free stream option to choose if initializing with density or temperature  */
   Kind_InitOption,			/*!< \brief Kind of Init option to choose if initializing with Reynolds number or with thermodynamic conditions   */
   Kind_GasModel,				/*!< \brief Kind of the Gas Model. */
@@ -553,11 +550,8 @@
   Kind_Struct_Solver,		/*!< \brief Determines the geometric condition (small or large deformations) for structural analysis. */
   Kind_DV_FEA;				/*!< \brief Kind of Design Variable for FEA problems.*/
   unsigned short Kind_Turb_Model;			/*!< \brief Turbulent model definition. */
-<<<<<<< HEAD
   unsigned short Kind_Scalar_Model;      /*!< \brief Scalar transport model definition. */
-=======
   unsigned short Kind_SGS_Model;                        /*!< \brief LES SGS model definition. */
->>>>>>> 27f3875c
   unsigned short Kind_Trans_Model,			/*!< \brief Transition model definition. */
   Kind_ActDisk, Kind_Engine_Inflow, Kind_Inlet, *Kind_Inc_Inlet, *Kind_Inc_Outlet, *Kind_Data_Riemann, *Kind_Data_Giles;           /*!< \brief Kind of inlet boundary treatment. */
   unsigned short nInc_Inlet;  /*!< \brief Number of inlet boundary treatment types listed. */
@@ -1059,12 +1053,10 @@
   su2double *FreeStreamTurboNormal; /*!< \brief Direction to initialize the flow in turbomachinery computation */
   su2double Restart_Bandwidth_Agg; /*!< \brief The aggregate of the bandwidth for writing binary restarts (to be averaged later). */
   su2double Max_Vel2; /*!< \brief The maximum velocity^2 in the domain for the incompressible preconditioner. */
-<<<<<<< HEAD
   bool Scalar_Clipping;            /*!< \brief Boolean that activates clipping for scalar transport. */
   su2double Scalar_Clipping_Max,   /*!< \brief Maximum value of clipping for scalar transport. */
   Scalar_Clipping_Min;             /*!< \brief Minimum value of clipping for scalar transport. */
   
-=======
   bool topology_optimization; /*!< \brief If the structural solver should consider a variable density field to penalize element stiffness. */
   string top_optim_output_file; /*!< \brief File to where the derivatives w.r.t. element densities will be written to. */
   su2double simp_exponent; /*!< \brief Exponent for the density-based stiffness penalization of the SIMP method. */
@@ -1092,7 +1084,6 @@
   unsigned short Comm_Level;                 /*!< \brief Level of MPI communications to be performed. */
   unsigned short Kind_Verification_Solution;  /*!< \brief Verification solution for accuracy assessment. */
 
->>>>>>> 27f3875c
   ofstream *ConvHistFile;       /*!< \brief Store the pointer to each history file */
   bool Time_Domain;             /*!< \brief Determines if the multizone problem is solved in time-domain */
   unsigned long Outer_Iter,    /*!< \brief Determines the number of outer iterations in the multizone problem */
@@ -3842,19 +3833,18 @@
    * \return Conductivity model.
    */
   unsigned short GetKind_ConductivityModel(void);
-  
-  /*!
-<<<<<<< HEAD
+
+  /*!
+   * \brief Get the value of the turbulent thermal conductivity model.
+   * \return Turbulent conductivity model.
+   */
+  unsigned short GetKind_ConductivityModel_Turb(void);
+  
+  /*!
    * \brief Get the value of the mass diffusivity model.
    * \return Mass diffusivity model.
    */
   unsigned short GetKind_DiffusivityModel(void);
-=======
-   * \brief Get the value of the turbulent thermal conductivity model.
-   * \return Turbulent conductivity model.
-   */
-  unsigned short GetKind_ConductivityModel_Turb(void);
->>>>>>> 27f3875c
   
   /*!
    * \brief Get the value of the constant viscosity.

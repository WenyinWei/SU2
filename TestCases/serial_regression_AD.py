#!/usr/bin/env python

## \file serial_regression.py
#  \brief Python script for automated regression testing of SU2 examples
#  \author A. Aranake, A. Campos, T. Economon, T. Lukaczyk, S. Padron
#  \version 6.2.0 "Falcon"
#
# The current SU2 release has been coordinated by the
# SU2 International Developers Society <www.su2devsociety.org>
# with selected contributions from the open-source community.
#
# The main research teams contributing to the current release are:
#  - Prof. Juan J. Alonso's group at Stanford University.
#  - Prof. Piero Colonna's group at Delft University of Technology.
#  - Prof. Nicolas R. Gauger's group at Kaiserslautern University of Technology.
#  - Prof. Alberto Guardone's group at Polytechnic University of Milan.
#  - Prof. Rafael Palacios' group at Imperial College London.
#  - Prof. Vincent Terrapon's group at the University of Liege.
#  - Prof. Edwin van der Weide's group at the University of Twente.
#  - Lab. of New Concepts in Aeronautics at Tech. Institute of Aeronautics.
#
# Copyright 2012-2019, Francisco D. Palacios, Thomas D. Economon,
#                      Tim Albring, and the SU2 contributors.
#
# SU2 is free software; you can redistribute it and/or
# modify it under the terms of the GNU Lesser General Public
# License as published by the Free Software Foundation; either
# version 2.1 of the License, or (at your option) any later version.
#
# SU2 is distributed in the hope that it will be useful,
# but WITHOUT ANY WARRANTY; without even the implied warranty of
# MERCHANTABILITY or FITNESS FOR A PARTICULAR PURPOSE. See the GNU
# Lesser General Public License for more details.
#
# You should have received a copy of the GNU Lesser General Public
# License along with SU2. If not, see <http://www.gnu.org/licenses/>.

# make print(*args) function available in PY2.6+, does'nt work on PY < 2.6
from __future__ import print_function

import sys
from TestCase import TestCase

def main():
    '''This program runs SU2 and ensures that the output matches specified values. 
       This will be used to do checks when code is pushed to github 
       to make sure nothing is broken. '''

    test_list = []

    #####################################
    ### Disc. adj. compressible Euler ###
    #####################################

    # Inviscid NACA0012
    discadj_naca0012           = TestCase('discadj_naca0012')
    discadj_naca0012.cfg_dir   = "cont_adj_euler/naca0012"
    discadj_naca0012.cfg_file  = "inv_NACA0012_discadj.cfg"
    discadj_naca0012.test_iter = 100
    discadj_naca0012.test_vals = [-3.606839, -9.035212, -0.000000, 0.005688] #last 4 columns
    discadj_naca0012.su2_exec  = "SU2_CFD_AD"
    discadj_naca0012.timeout   = 1600
    discadj_naca0012.tol       = 0.00001
    test_list.append(discadj_naca0012)

    # Inviscid Cylinder 3D (multiple markers)
    discadj_cylinder3D           = TestCase('discadj_cylinder3D')
    discadj_cylinder3D.cfg_dir   = "disc_adj_euler/cylinder3D"
    discadj_cylinder3D.cfg_file  = "inv_cylinder3D.cfg"
    discadj_cylinder3D.test_iter = 5
    discadj_cylinder3D.test_vals = [-3.724711, -4.052467, -0.000000, 0.000000] #last 4 columns
    discadj_cylinder3D.su2_exec  = "SU2_CFD_AD"
    discadj_cylinder3D.timeout   = 1600
    discadj_cylinder3D.tol       = 0.00001
    test_list.append(discadj_cylinder3D)

    # Arina nozzle 2D  
    discadj_arina2k              = TestCase('discadj_arina2k')
    discadj_arina2k.cfg_dir      = "disc_adj_euler/arina2k"
    discadj_arina2k.cfg_file     = "Arina2KRS.cfg"
    discadj_arina2k.test_iter    = 20
    discadj_arina2k.test_vals    = [-0.776047, -0.795108, 3.1979e+02, 0.0000e+00] #last 4 columns
    discadj_arina2k.su2_exec     = "SU2_CFD_AD"
    discadj_arina2k.timeout      = 8400
    discadj_arina2k.tol          = 0.00001
    test_list.append(discadj_arina2k)

    #######################################################
    ### Disc. adj. compressible RANS                    ###
    #######################################################
    
    # Adjoint turbulent NACA0012 SA
    discadj_rans_naca0012_sa           = TestCase('discadj_rans_naca0012_sa')
    discadj_rans_naca0012_sa.cfg_dir   = "disc_adj_rans/naca0012"
    discadj_rans_naca0012_sa.cfg_file  = "turb_NACA0012_sa.cfg"
    discadj_rans_naca0012_sa.test_iter = 10
    discadj_rans_naca0012_sa.test_vals = [-1.751962, 0.485751, 0.182121, -0.000018] #last 4 columns
    discadj_rans_naca0012_sa.su2_exec  = "SU2_CFD_AD"
    discadj_rans_naca0012_sa.timeout   = 1600
    discadj_rans_naca0012_sa.tol       = 0.00001
    test_list.append(discadj_rans_naca0012_sa)

    # Adjoint turbulent NACA0012 SST
    discadj_rans_naca0012_sst           = TestCase('discadj_rans_naca0012_sst')
    discadj_rans_naca0012_sst.cfg_dir   = "disc_adj_rans/naca0012"
    discadj_rans_naca0012_sst.cfg_file  = "turb_NACA0012_sst.cfg"
    discadj_rans_naca0012_sst.test_iter = 10
    discadj_rans_naca0012_sst.test_vals = [-0.491485, -7.124034, 0.109160, 0.000011] #last 4 columns
    discadj_rans_naca0012_sst.su2_exec  = "SU2_CFD_AD"
    discadj_rans_naca0012_sst.timeout   = 1600
    discadj_rans_naca0012_sst.tol       = 0.00001
    test_list.append(discadj_rans_naca0012_sst)

    #######################################
    ### Disc. adj. incompressible Euler ###
    #######################################

    # Adjoint Incompressible Inviscid NACA0012
    discadj_incomp_NACA0012           = TestCase('discadj_incomp_NACA0012')
    discadj_incomp_NACA0012.cfg_dir   = "disc_adj_incomp_euler/naca0012"
    discadj_incomp_NACA0012.cfg_file  = "incomp_NACA0012_disc.cfg"
    discadj_incomp_NACA0012.test_iter = 20
    discadj_incomp_NACA0012.test_vals = [-3.633197, -2.544956, 0.000000, 0.000000] #last 4 columns
    discadj_incomp_NACA0012.su2_exec  = "SU2_CFD_AD"
    discadj_incomp_NACA0012.timeout   = 1600
    discadj_incomp_NACA0012.tol       = 0.00001
    test_list.append(discadj_incomp_NACA0012)

    #####################################
    ### Disc. adj. incompressible N-S ###
    #####################################

    # Adjoint Incompressible Viscous Cylinder (Heated)
    discadj_incomp_cylinder           = TestCase('discadj_incomp_cylinder')
    discadj_incomp_cylinder.cfg_dir   = "disc_adj_incomp_navierstokes/cylinder"
    discadj_incomp_cylinder.cfg_file  = "heated_cylinder.cfg"
    discadj_incomp_cylinder.test_iter = 20
    discadj_incomp_cylinder.test_vals = [-2.374306, -2.371564, 0.000000, 0.000000] #last 4 columns
    discadj_incomp_cylinder.su2_exec  = "SU2_CFD_AD"
    discadj_incomp_cylinder.timeout   = 1600
    discadj_incomp_cylinder.tol       = 0.00001
    test_list.append(discadj_incomp_cylinder)

    ######################################
    ### Disc. adj. incompressible RANS ###
    ######################################

    # Adjoint Incompressible Turbulent NACA 0012 SA
    discadj_incomp_turb_NACA0012_sa           = TestCase('discadj_incomp_turb_NACA0012_sa')
    discadj_incomp_turb_NACA0012_sa.cfg_dir   = "disc_adj_incomp_rans/naca0012"
    discadj_incomp_turb_NACA0012_sa.cfg_file  = "turb_naca0012_sa.cfg"
    discadj_incomp_turb_NACA0012_sa.test_iter = 10
    discadj_incomp_turb_NACA0012_sa.test_vals = [-3.845979, -1.031094, 0.000000, 0.000000] #last 4 columns
    discadj_incomp_turb_NACA0012_sa.su2_exec  = "SU2_CFD_AD"
    discadj_incomp_turb_NACA0012_sa.timeout   = 1600
    discadj_incomp_turb_NACA0012_sa.tol       = 0.00001
    test_list.append(discadj_incomp_turb_NACA0012_sa)

    # Adjoint Incompressible Turbulent NACA 0012 SST
    discadj_incomp_turb_NACA0012_sst           = TestCase('discadj_incomp_turb_NACA0012_sst')
    discadj_incomp_turb_NACA0012_sst.cfg_dir   = "disc_adj_incomp_rans/naca0012"
    discadj_incomp_turb_NACA0012_sst.cfg_file  = "turb_naca0012_sst.cfg"
    discadj_incomp_turb_NACA0012_sst.test_iter = 10
    discadj_incomp_turb_NACA0012_sst.test_vals = [-2.416670, -8.430657,  0.0000e+00, 0.0000e+00] #last 4 columns
    discadj_incomp_turb_NACA0012_sst.su2_exec  = "SU2_CFD_AD"
    discadj_incomp_turb_NACA0012_sst.timeout   = 1600
    discadj_incomp_turb_NACA0012_sst.tol       = 0.00001
    test_list.append(discadj_incomp_turb_NACA0012_sst)

    #######################################################
    ### Unsteady Disc. adj. compressible RANS           ###
    #######################################################
   
    # Turbulent Cylinder
    discadj_cylinder           = TestCase('unsteady_cylinder')
    discadj_cylinder.cfg_dir   = "disc_adj_rans/cylinder"
    discadj_cylinder.cfg_file  = "cylinder.cfg" 
    discadj_cylinder.test_iter = 9
    discadj_cylinder.test_vals = [3.746904, -1.544886, -0.008345, 0.000014] #last 4 columns
    discadj_cylinder.su2_exec  = "SU2_CFD_AD"
    discadj_cylinder.timeout   = 1600
    discadj_cylinder.tol       = 0.00001
    discadj_cylinder.unsteady  = True
    test_list.append(discadj_cylinder)
    
    ##########################################################################
    ### Unsteady Disc. adj. compressible RANS DualTimeStepping 1st order   ###
    ##########################################################################

    # Turbulent Cylinder
    discadj_DT_1ST_cylinder           = TestCase('unsteady_cylinder_DT_1ST')
    discadj_DT_1ST_cylinder.cfg_dir   = "disc_adj_rans/cylinder_DT_1ST"
    discadj_DT_1ST_cylinder.cfg_file  = "cylinder.cfg"
    discadj_DT_1ST_cylinder.test_iter = 9
    discadj_DT_1ST_cylinder.test_vals = [3.698165, -1.607052, -2.2500e-03, 2.7211e-05] #last 4 columns
    discadj_DT_1ST_cylinder.su2_exec  = "SU2_CFD_AD"
    discadj_DT_1ST_cylinder.timeout   = 1600
    discadj_DT_1ST_cylinder.tol       = 0.00001
    discadj_DT_1ST_cylinder.unsteady  = True
    test_list.append(discadj_DT_1ST_cylinder)

    ###################################
    ### Structural Adjoint          ###
    ###################################
   
    # Structural model
    discadj_fea           = TestCase('discadj_fea')
    discadj_fea.cfg_dir   = "disc_adj_fea"
    discadj_fea.cfg_file  = "configAD_fem.cfg" 
    discadj_fea.test_iter = 9
<<<<<<< HEAD
    discadj_fea.test_vals = [-6.282767, -6.361594, -0.000364, -8.708681] #last 4 columns
=======
    discadj_fea.test_vals = [-6.319841, -6.375512, -0.000364, -8.708700] #last 4 columns
>>>>>>> 27882a4d
    discadj_fea.su2_exec  = "SU2_CFD_AD"
    discadj_fea.timeout   = 1600
    discadj_fea.tol       = 0.00001
    test_list.append(discadj_fea)    

    ###################################
    ### Disc. adj. heat             ###
    ###################################

    # Discrete adjoint for heated cylinder
    discadj_heat           = TestCase('discadj_heat')
    discadj_heat.cfg_dir   = "disc_adj_heat"
    discadj_heat.cfg_file  = "disc_adj_heat.cfg"
    discadj_heat.test_iter = 10
    discadj_heat.test_vals = [3.139355, 1.144919, -1040.600000, -2464.900000] #last 4 columns
    discadj_heat.su2_exec  = "SU2_CFD_AD"
    discadj_heat.timeout   = 1600
    discadj_heat.tol       = 0.00001
    test_list.append(discadj_heat)

    ###################################
    ### Coupled FSI Adjoint         ###
    ###################################
   
    # Structural model
#    discadj_fsi           = TestCase('discadj_fsi')
#    discadj_fsi.cfg_dir   = "disc_adj_fsi"
#    discadj_fsi.cfg_file  = "configAD_fsi.cfg" 
#    discadj_fsi.test_iter = 3000
#    discadj_fsi.test_vals = [0.958848,-0.157183,0.658415,1.302076] #last 4 columns
#    discadj_fsi.su2_exec  = "SU2_CFD_AD"
#    discadj_fsi.timeout   = 1600
#    discadj_fsi.tol       = 0.00001
#    test_list.append(discadj_fsi)      

    ######################################
    ### RUN TESTS                      ###
    ######################################  

    pass_list = [ test.run_test() for test in test_list ]
    
    ######################################
    ### RUN PYTHON TESTS               ###
    ######################################
    
    # test discrete_adjoint.py
    discadj_euler_py = TestCase('discadj_euler_py')
    discadj_euler_py.cfg_dir = "cont_adj_euler/naca0012"
    discadj_euler_py.cfg_file  = "inv_NACA0012.cfg"
    discadj_euler_py.test_iter = 10
    discadj_euler_py.su2_exec  = "discrete_adjoint.py"
    discadj_euler_py.timeout   = 1600
    discadj_euler_py.reference_file = "of_grad_cd_disc.dat.ref"
    discadj_euler_py.test_file = "of_grad_cd.dat"
    pass_list.append(discadj_euler_py.run_filediff())
    test_list.append(discadj_euler_py)
    
    # test discrete_adjoint with multiple ffd boxes
    discadj_multiple_ffd_py = TestCase('discadj_multiple_ffd_py')
    discadj_multiple_ffd_py.cfg_dir = "multiple_ffd/naca0012"
    discadj_multiple_ffd_py.cfg_file  = "inv_NACA0012_ffd.cfg"
    discadj_multiple_ffd_py.test_iter = 9
    discadj_multiple_ffd_py.su2_exec  = "discrete_adjoint.py"
    discadj_multiple_ffd_py.timeout   = 1600
    discadj_multiple_ffd_py.reference_file = "of_grad_cd.dat.ref"
    discadj_multiple_ffd_py.test_file = "of_grad_cd.dat"
    pass_list.append(discadj_multiple_ffd_py.run_filediff())
    test_list.append(discadj_multiple_ffd_py)

    # test direct_differentiation.py
    directdiff_euler_py = TestCase('directdiff_euler_py')
    directdiff_euler_py.cfg_dir = "cont_adj_euler/naca0012"
    directdiff_euler_py.cfg_file  = "inv_NACA0012_FD.cfg"
    directdiff_euler_py.test_iter = 10
    directdiff_euler_py.su2_exec  = "direct_differentiation.py"
    directdiff_euler_py.timeout   = 1600
    directdiff_euler_py.reference_file = "of_grad_directdiff.dat.ref"
    directdiff_euler_py.test_file = "DIRECTDIFF/of_grad_directdiff.dat"
    pass_list.append(directdiff_euler_py.run_filediff())
    test_list.append(directdiff_euler_py)

    # test direct_differentiation.py with multiple ffd boxes
    directdiff_multiple_ffd_py = TestCase('directdiff_multiple_ffd_py')
    directdiff_multiple_ffd_py.cfg_dir = "multiple_ffd/naca0012"
    directdiff_multiple_ffd_py.cfg_file  = "inv_NACA0012_ffd.cfg"
    directdiff_multiple_ffd_py.test_iter = 9
    directdiff_multiple_ffd_py.su2_exec  = "direct_differentiation.py"
    directdiff_multiple_ffd_py.timeout   = 1600
    directdiff_multiple_ffd_py.reference_file = "of_grad_directdiff.dat.ref"
    directdiff_multiple_ffd_py.test_file = "DIRECTDIFF/of_grad_directdiff.dat"
    pass_list.append(directdiff_multiple_ffd_py.run_filediff())
    test_list.append(directdiff_multiple_ffd_py)

    # test continuous_adjoint.py, with multiple objectives
    discadj_multi_py            = TestCase('discadj_multi_py')
    discadj_multi_py.cfg_dir    = "cont_adj_euler/wedge"
    discadj_multi_py.cfg_file   = "inv_wedge_ROE_multiobj.cfg"
    discadj_multi_py.test_iter  = 10
    discadj_multi_py.su2_exec   = "discrete_adjoint.py"
    discadj_multi_py.timeout    = 1600
    discadj_multi_py.reference_file = "of_grad_combo.dat.refdiscrete"
    discadj_multi_py.test_file  = "of_grad_combo.dat"
    pass_list.append(discadj_multi_py.run_filediff())
    test_list.append(discadj_multi_py)

    # Tests summary
    print('==================================================================')
    print('Summary of the serial tests')
    print('python version:', sys.version)
    for i, test in enumerate(test_list):
        if (pass_list[i]):
            print('  passed - %s'%test.tag)
        else:
            print('* FAILED - %s'%test.tag)
    
    if all(pass_list):
        sys.exit(0)
    else:
        sys.exit(1)
    # done

if __name__ == '__main__':
    main()<|MERGE_RESOLUTION|>--- conflicted
+++ resolved
@@ -208,11 +208,7 @@
     discadj_fea.cfg_dir   = "disc_adj_fea"
     discadj_fea.cfg_file  = "configAD_fem.cfg" 
     discadj_fea.test_iter = 9
-<<<<<<< HEAD
-    discadj_fea.test_vals = [-6.282767, -6.361594, -0.000364, -8.708681] #last 4 columns
-=======
     discadj_fea.test_vals = [-6.319841, -6.375512, -0.000364, -8.708700] #last 4 columns
->>>>>>> 27882a4d
     discadj_fea.su2_exec  = "SU2_CFD_AD"
     discadj_fea.timeout   = 1600
     discadj_fea.tol       = 0.00001

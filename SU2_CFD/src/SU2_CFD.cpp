/*!
 * \file SU2_CFD.cpp
 * \brief Main file of the Computational Fluid Dynamics code
 * \author F. Palacios, T. Economon
 * \version 4.3.0 "Cardinal"
 *
 * SU2 Lead Developers: Dr. Francisco Palacios (Francisco.D.Palacios@boeing.com).
 *                      Dr. Thomas D. Economon (economon@stanford.edu).
 *
 * SU2 Developers: Prof. Juan J. Alonso's group at Stanford University.
 *                 Prof. Piero Colonna's group at Delft University of Technology.
 *                 Prof. Nicolas R. Gauger's group at Kaiserslautern University of Technology.
 *                 Prof. Alberto Guardone's group at Polytechnic University of Milan.
 *                 Prof. Rafael Palacios' group at Imperial College London.
 *                 Prof. Edwin van der Weide's group at the University of Twente.
 *                 Prof. Vincent Terrapon's group at the University of Liege.
 *
 * Copyright (C) 2012-2016 SU2, the open-source CFD code.
 *
 * SU2 is free software; you can redistribute it and/or
 * modify it under the terms of the GNU Lesser General Public
 * License as published by the Free Software Foundation; either
 * version 2.1 of the License, or (at your option) any later version.
 *
 * SU2 is distributed in the hope that it will be useful,
 * but WITHOUT ANY WARRANTY; without even the implied warranty of
 * MERCHANTABILITY or FITNESS FOR A PARTICULAR PURPOSE. See the GNU
 * Lesser General Public License for more details.
 *
 * You should have received a copy of the GNU Lesser General Public
 * License along with SU2. If not, see <http://www.gnu.org/licenses/>.
 */

#include "../include/SU2_CFD.hpp"

using namespace std;

int main(int argc, char *argv[]) {
  
  unsigned short nZone, nDim;
  char config_file_name[MAX_STRING_SIZE];
  bool fsi;
  
  /*--- MPI initialization, and buffer setting ---*/
  
#ifdef HAVE_MPI
  int  buffsize;
  char *buffptr;
  SU2_MPI::Init(&argc, &argv);
  MPI_Buffer_attach( malloc(BUFSIZE), BUFSIZE );
#endif
  
  /*--- Create a pointer to the main SU2 Driver ---*/
  
  CDriver *driver = NULL;

  /*--- Load in the number of zones and spatial dimensions in the mesh file (If no config
   file is specified, default.cfg is used) ---*/

  if (argc == 2) { strcpy(config_file_name, argv[1]); }
  else { strcpy(config_file_name, "default.cfg"); }

  /*--- Read the name and format of the input mesh file to get from the mesh
   file the number of zones and dimensions from the numerical grid (required
   for variables allocation)  ---*/

  CConfig *config = NULL;
  config = new CConfig(config_file_name, SU2_CFD);

  nZone = GetnZone(config->GetMesh_FileName(), config->GetMesh_FileFormat(), config);
  nDim  = GetnDim(config->GetMesh_FileName(), config->GetMesh_FileFormat());
  fsi = config->GetFSI_Simulation();

  /*--- First, given the basic information about the number of zones and the
<<<<<<< HEAD
   solver types from the config, instantiate the appropriate driver for the problem. ---*/
  
  Driver_Preprocessing(&driver, iteration_container, solver_container,
                       geometry_container, integration_container, numerics_container,
                       interpolator_container, transfer_container, config_container, nZone, nDim);
  
  
  /*--- Instantiate the geometry movement classes for the solution of unsteady
   flows on dynamic meshes, including rigid mesh transformations, dynamically
   deforming meshes, and time-spectral preprocessing. ---*/
  
  for (iZone = 0; iZone < nZone; iZone++) {
    
    if (config_container[iZone]->GetGrid_Movement() ||
        (config_container[iZone]->GetDirectDiff() == D_DESIGN)) {
      if (rank == MASTER_NODE)
        cout << "Setting dynamic mesh structure." << endl;
      grid_movement[iZone] = new CVolumetricMovement(geometry_container[iZone][MESH_0], config_container[iZone]);
      FFDBox[iZone] = new CFreeFormDefBox*[MAX_NUMBER_FFD];
      surface_movement[iZone] = new CSurfaceMovement();
      surface_movement[iZone]->CopyBoundary(geometry_container[iZone][MESH_0], config_container[iZone]);
      /*if (config_container[iZone]->GetUnsteady_Simulation() == SPECTRAL_METHOD && config_container[iZone]->GetGrid_Movement())
        SetGrid_Movement(geometry_container[iZone], surface_movement[iZone], grid_movement[iZone],
                         FFDBox[iZone], solver_container[iZone], config_container[iZone], iZone, 0, 0);*/
    }
    
    if (config_container[iZone]->GetDirectDiff() == D_DESIGN){
      if (rank == MASTER_NODE)
        cout << "Setting surface/volume derivatives." << endl;
      
      /*--- Set the surface derivatives, i.e. the derivative of the surface mesh nodes with respect to the design variables ---*/
      
      surface_movement[iZone]->SetSurface_Derivative(geometry_container[iZone][MESH_0],config_container[iZone]);
      
      /*--- Call the volume deformation routine with derivative mode enabled.
       This computes the derivative of the volume mesh with respect to the surface nodes ---*/
      
      grid_movement[iZone]->SetVolume_Deformation(geometry_container[iZone][MESH_0],config_container[iZone], true, true);
      
      /*--- Update the multi-grid structure to propagate the derivative information to the coarser levels ---*/
      
      geometry_container[iZone][MESH_0]->UpdateGeometry(geometry_container[iZone],config_container[iZone]);
      
      /*--- Set the derivative of the wall-distance with respect to the surface nodes ---*/
      
      if ( (config_container[iZone]->GetKind_Solver() == RANS) ||
          (config_container[iZone]->GetKind_Solver() == ADJ_RANS) ||
          (config_container[iZone]->GetKind_Solver() == DISC_ADJ_RANS))
        geometry_container[iZone][MESH_0]->ComputeWall_Distance(config_container[iZone]);
    }

    
  }
  
  /*--- Coupling between zones (limited to two zones at the moment) ---*/

  bool fsi = config_container[ZONE_0]->GetFSI_Simulation();
  
  if ((nZone == 2) && !(fsi)) {
    if (rank == MASTER_NODE)
      cout << endl <<"--------------------- Setting Coupling Between Zones --------------------" << endl;
    geometry_container[ZONE_0][MESH_0]->MatchZone(config_container[ZONE_0], geometry_container[ZONE_1][MESH_0],
                                                  config_container[ZONE_1], ZONE_0, nZone);
    geometry_container[ZONE_1][MESH_0]->MatchZone(config_container[ZONE_1], geometry_container[ZONE_0][MESH_0],
                                                  config_container[ZONE_0], ZONE_1, nZone);
  }
  
  /*--- Definition of the output class (one for all zones). The output class
   manages the writing of all restart, volume solution, surface solution,
   surface comma-separated value, and convergence history files (both in serial
   and in parallel). ---*/
  
  output = new COutput();
  
  /*--- Open the convergence history file ---*/
  
  if (rank == MASTER_NODE)
    output->SetConvHistory_Header(&ConvHist_file, config_container[ZONE_0]);
  
  /*--- Check for an unsteady restart. Update ExtIter if necessary. ---*/
  if (config_container[ZONE_0]->GetWrt_Unsteady() && config_container[ZONE_0]->GetRestart())
    ExtIter = config_container[ZONE_0]->GetUnst_RestartIter();
  
  /*--- Check for a dynamic restart (structural analysis). Update ExtIter if necessary. ---*/
  if (config_container[ZONE_0]->GetKind_Solver() == FEM_ELASTICITY
		  && config_container[ZONE_0]->GetWrt_Dynamic() && config_container[ZONE_0]->GetRestart())
	  	  ExtIter = config_container[ZONE_0]->GetDyn_RestartIter();
=======
   solver types from the config, instantiate the appropriate driver for the problem
   and perform all the preprocessing. ---*/
>>>>>>> 8ac66133

  if (nZone == SINGLE_ZONE) {

    /*--- Single zone problem: instantiate the single zone driver class. ---*/

    driver = new CSingleZoneDriver(config_file_name, nZone, nDim);

  } else if (config->GetUnsteady_Simulation() == TIME_SPECTRAL) {

    /*--- Use the spectral method driver. ---*/

    driver = new CSpectralDriver(config_file_name, nZone, nDim);

  } else if ((nZone == 2) && fsi) {

    /*--- FSI problem: instantiate the FSI driver class. ---*/

    driver = new CFSIDriver(config_file_name, nZone, nDim);

  } else {

    /*--- Multi-zone problem: instantiate the multi-zone driver class by default
     or a specialized driver class for a particular multi-physics problem. ---*/

    driver = new CMultiZoneDriver(config_file_name, nZone, nDim);

    /*--- Future multi-zone drivers instatiated here. ---*/

  }

  delete config;
  config = NULL;

  /*--- Launch the main external loop of the solver ---*/
  
  driver->StartSolver();

  /*--- Postprocess all the containers, close history file, exit SU2 ---*/
  
  driver->Postprocessing();

  if (driver != NULL) delete driver;
  driver = NULL;

  /*--- Finalize MPI parallelization ---*/

#ifdef HAVE_MPI
  MPI_Buffer_detach(&buffptr, &buffsize);
  free(buffptr);
  MPI_Finalize();
#endif
  
  return EXIT_SUCCESS;
  
}<|MERGE_RESOLUTION|>--- conflicted
+++ resolved
@@ -72,98 +72,8 @@
   fsi = config->GetFSI_Simulation();
 
   /*--- First, given the basic information about the number of zones and the
-<<<<<<< HEAD
-   solver types from the config, instantiate the appropriate driver for the problem. ---*/
-  
-  Driver_Preprocessing(&driver, iteration_container, solver_container,
-                       geometry_container, integration_container, numerics_container,
-                       interpolator_container, transfer_container, config_container, nZone, nDim);
-  
-  
-  /*--- Instantiate the geometry movement classes for the solution of unsteady
-   flows on dynamic meshes, including rigid mesh transformations, dynamically
-   deforming meshes, and time-spectral preprocessing. ---*/
-  
-  for (iZone = 0; iZone < nZone; iZone++) {
-    
-    if (config_container[iZone]->GetGrid_Movement() ||
-        (config_container[iZone]->GetDirectDiff() == D_DESIGN)) {
-      if (rank == MASTER_NODE)
-        cout << "Setting dynamic mesh structure." << endl;
-      grid_movement[iZone] = new CVolumetricMovement(geometry_container[iZone][MESH_0], config_container[iZone]);
-      FFDBox[iZone] = new CFreeFormDefBox*[MAX_NUMBER_FFD];
-      surface_movement[iZone] = new CSurfaceMovement();
-      surface_movement[iZone]->CopyBoundary(geometry_container[iZone][MESH_0], config_container[iZone]);
-      /*if (config_container[iZone]->GetUnsteady_Simulation() == SPECTRAL_METHOD && config_container[iZone]->GetGrid_Movement())
-        SetGrid_Movement(geometry_container[iZone], surface_movement[iZone], grid_movement[iZone],
-                         FFDBox[iZone], solver_container[iZone], config_container[iZone], iZone, 0, 0);*/
-    }
-    
-    if (config_container[iZone]->GetDirectDiff() == D_DESIGN){
-      if (rank == MASTER_NODE)
-        cout << "Setting surface/volume derivatives." << endl;
-      
-      /*--- Set the surface derivatives, i.e. the derivative of the surface mesh nodes with respect to the design variables ---*/
-      
-      surface_movement[iZone]->SetSurface_Derivative(geometry_container[iZone][MESH_0],config_container[iZone]);
-      
-      /*--- Call the volume deformation routine with derivative mode enabled.
-       This computes the derivative of the volume mesh with respect to the surface nodes ---*/
-      
-      grid_movement[iZone]->SetVolume_Deformation(geometry_container[iZone][MESH_0],config_container[iZone], true, true);
-      
-      /*--- Update the multi-grid structure to propagate the derivative information to the coarser levels ---*/
-      
-      geometry_container[iZone][MESH_0]->UpdateGeometry(geometry_container[iZone],config_container[iZone]);
-      
-      /*--- Set the derivative of the wall-distance with respect to the surface nodes ---*/
-      
-      if ( (config_container[iZone]->GetKind_Solver() == RANS) ||
-          (config_container[iZone]->GetKind_Solver() == ADJ_RANS) ||
-          (config_container[iZone]->GetKind_Solver() == DISC_ADJ_RANS))
-        geometry_container[iZone][MESH_0]->ComputeWall_Distance(config_container[iZone]);
-    }
-
-    
-  }
-  
-  /*--- Coupling between zones (limited to two zones at the moment) ---*/
-
-  bool fsi = config_container[ZONE_0]->GetFSI_Simulation();
-  
-  if ((nZone == 2) && !(fsi)) {
-    if (rank == MASTER_NODE)
-      cout << endl <<"--------------------- Setting Coupling Between Zones --------------------" << endl;
-    geometry_container[ZONE_0][MESH_0]->MatchZone(config_container[ZONE_0], geometry_container[ZONE_1][MESH_0],
-                                                  config_container[ZONE_1], ZONE_0, nZone);
-    geometry_container[ZONE_1][MESH_0]->MatchZone(config_container[ZONE_1], geometry_container[ZONE_0][MESH_0],
-                                                  config_container[ZONE_0], ZONE_1, nZone);
-  }
-  
-  /*--- Definition of the output class (one for all zones). The output class
-   manages the writing of all restart, volume solution, surface solution,
-   surface comma-separated value, and convergence history files (both in serial
-   and in parallel). ---*/
-  
-  output = new COutput();
-  
-  /*--- Open the convergence history file ---*/
-  
-  if (rank == MASTER_NODE)
-    output->SetConvHistory_Header(&ConvHist_file, config_container[ZONE_0]);
-  
-  /*--- Check for an unsteady restart. Update ExtIter if necessary. ---*/
-  if (config_container[ZONE_0]->GetWrt_Unsteady() && config_container[ZONE_0]->GetRestart())
-    ExtIter = config_container[ZONE_0]->GetUnst_RestartIter();
-  
-  /*--- Check for a dynamic restart (structural analysis). Update ExtIter if necessary. ---*/
-  if (config_container[ZONE_0]->GetKind_Solver() == FEM_ELASTICITY
-		  && config_container[ZONE_0]->GetWrt_Dynamic() && config_container[ZONE_0]->GetRestart())
-	  	  ExtIter = config_container[ZONE_0]->GetDyn_RestartIter();
-=======
    solver types from the config, instantiate the appropriate driver for the problem
    and perform all the preprocessing. ---*/
->>>>>>> 8ac66133
 
   if (nZone == SINGLE_ZONE) {
 
@@ -171,7 +81,7 @@
 
     driver = new CSingleZoneDriver(config_file_name, nZone, nDim);
 
-  } else if (config->GetUnsteady_Simulation() == TIME_SPECTRAL) {
+  } else if (config->GetUnsteady_Simulation() == SPECTRAL_METHOD) {
 
     /*--- Use the spectral method driver. ---*/
 

/*!
 * \file SU2_CFD.cpp
 * \brief Main file of the SU2 Computational Fluid Dynamics code
 * \author F. Palacios, T. Economon
 * \version 5.0.0 "Raven"
 *
 * SU2 Lead Developers: Dr. Francisco Palacios (Francisco.D.Palacios@boeing.com).
 *                      Dr. Thomas D. Economon (economon@stanford.edu).
 *
 * SU2 Developers: Prof. Juan J. Alonso's group at Stanford University.
 *                 Prof. Piero Colonna's group at Delft University of Technology.
 *                 Prof. Nicolas R. Gauger's group at Kaiserslautern University of Technology.
 *                 Prof. Alberto Guardone's group at Polytechnic University of Milan.
 *                 Prof. Rafael Palacios' group at Imperial College London.
 *                 Prof. Edwin van der Weide's group at the University of Twente.
 *                 Prof. Vincent Terrapon's group at the University of Liege.
 *
 * Copyright (C) 2012-2017 SU2, the open-source CFD code.
 *
 * SU2 is free software; you can redistribute it and/or
 * modify it under the terms of the GNU Lesser General Public
 * License as published by the Free Software Foundation; either
 * version 2.1 of the License, or (at your option) any later version.
 *
 * SU2 is distributed in the hope that it will be useful,
 * but WITHOUT ANY WARRANTY; without even the implied warranty of
 * MERCHANTABILITY or FITNESS FOR A PARTICULAR PURPOSE. See the GNU
 * Lesser General Public License for more details.
 *
 * You should have received a copy of the GNU Lesser General Public
 * License along with SU2. If not, see <http://www.gnu.org/licenses/>.
 */

#include "../include/SU2_CFD.hpp"

using namespace std;

int main(int argc, char *argv[]) {
  
  unsigned short nZone, nDim;
  char config_file_name[MAX_STRING_SIZE];
  bool fsi;
  
  /*--- MPI initialization, and buffer setting ---*/
  
#ifdef HAVE_MPI
  int  buffsize;
  char *buffptr;
  SU2_MPI::Init(&argc, &argv);
  MPI_Buffer_attach( malloc(BUFSIZE), BUFSIZE );
  SU2_Comm MPICommunicator(MPI_COMM_WORLD);
#else
  SU2_Comm MPICommunicator(0);
#endif
  
  /*--- Create a pointer to the main SU2 Driver ---*/
  
  CDriver *driver = NULL;

  /*--- Load in the number of zones and spatial dimensions in the mesh file (If no config
   file is specified, default.cfg is used) ---*/

  if (argc == 2) { strcpy(config_file_name, argv[1]); }
  else { strcpy(config_file_name, "default.cfg"); }

  /*--- Read the name and format of the input mesh file to get from the mesh
   file the number of zones and dimensions from the numerical grid (required
   for variables allocation)  ---*/

  CConfig *config = NULL;
  config = new CConfig(config_file_name, SU2_CFD);

  nZone = CConfig::GetnZone(config->GetMesh_FileName(), config->GetMesh_FileFormat(), config);
  nDim  = CConfig::GetnDim(config->GetMesh_FileName(), config->GetMesh_FileFormat());
  fsi = config->GetFSI_Simulation();

  /*--- First, given the basic information about the number of zones and the
   solver types from the config, instantiate the appropriate driver for the problem
   and perform all the preprocessing. ---*/

  if ( (config->GetKind_Solver() == FEM_ELASTICITY || config->GetKind_Solver() == POISSON_EQUATION || config->GetKind_Solver() == WAVE_EQUATION || config->GetKind_Solver() == HEAT_EQUATION) ) {

    /*--- Single zone problem: instantiate the single zone driver class. ---*/
    
    if(nZone > 1 ) {
      cout << "The required solver doesn't support multizone simulations" << endl; 
      exit(EXIT_FAILURE);
<<<<<<< HEAD
  		}

    driver = new CGeneralDriver(config_file_name, nZone, nDim);
=======
    }
    
    driver = new CGeneralDriver(config_file_name, nZone, nDim, MPICommunicator);
>>>>>>> 588f1849

  } else if (config->GetUnsteady_Simulation() == HARMONIC_BALANCE) {

    /*--- Use the Harmonic Balance driver. ---*/

    driver = new CHBDriver(config_file_name, nZone, nDim, MPICommunicator);

  } else if ((nZone == 2) && fsi) {

    /*--- FSI problem: instantiate the FSI driver class. ---*/

    driver = new CFSIDriver(config_file_name, nZone, nDim, MPICommunicator);

  } else {

    /*--- Multi-zone problem: instantiate the multi-zone driver class by default
    or a specialized driver class for a particular multi-physics problem. ---*/

<<<<<<< HEAD
  	if (config->GetDiscrete_Adjoint()){

  		if (config->GetBoolTurbomachinery()){

  			driver = new CDiscAdjTurbomachineryDriver(config_file_name, nZone, nDim);

  		} else {

  			driver = new CDiscAdjMultiZoneDriver(config_file_name, nZone, nDim);
  		}

  	} else if (config->GetBoolTurbomachinery()){

  		driver = new CTurbomachineryDriver(config_file_name, nZone, nDim);

  	} else {

  		driver = new CFluidDriver(config_file_name, nZone, nDim);
  	}
=======
    driver = new CFluidDriver(config_file_name, nZone, nDim, MPICommunicator);
>>>>>>> 588f1849

  }

  delete config;
  config = NULL;

  /*--- Launch the main external loop of the solver ---*/
  
  driver->StartSolver();

  /*--- Postprocess all the containers, close history file, exit SU2 ---*/
  
  driver->Postprocessing();

  if (driver != NULL) delete driver;
  driver = NULL;

  /*--- Finalize MPI parallelization ---*/

#ifdef HAVE_MPI
  MPI_Buffer_detach(&buffptr, &buffsize);
  free(buffptr);
  MPI_Finalize();
#endif
  
  return EXIT_SUCCESS;
  
}<|MERGE_RESOLUTION|>--- conflicted
+++ resolved
@@ -85,15 +85,9 @@
     if(nZone > 1 ) {
       cout << "The required solver doesn't support multizone simulations" << endl; 
       exit(EXIT_FAILURE);
-<<<<<<< HEAD
-  		}
-
-    driver = new CGeneralDriver(config_file_name, nZone, nDim);
-=======
     }
     
     driver = new CGeneralDriver(config_file_name, nZone, nDim, MPICommunicator);
->>>>>>> 588f1849
 
   } else if (config->GetUnsteady_Simulation() == HARMONIC_BALANCE) {
 
@@ -112,30 +106,25 @@
     /*--- Multi-zone problem: instantiate the multi-zone driver class by default
     or a specialized driver class for a particular multi-physics problem. ---*/
 
-<<<<<<< HEAD
   	if (config->GetDiscrete_Adjoint()){
 
   		if (config->GetBoolTurbomachinery()){
 
-  			driver = new CDiscAdjTurbomachineryDriver(config_file_name, nZone, nDim);
+  			driver = new CDiscAdjTurbomachineryDriver(config_file_name, nZone, nDim, MPICommunicator);
 
   		} else {
 
-  			driver = new CDiscAdjMultiZoneDriver(config_file_name, nZone, nDim);
+  			driver = new CDiscAdjMultiZoneDriver(config_file_name, nZone, nDim, MPICommunicator);
   		}
 
   	} else if (config->GetBoolTurbomachinery()){
 
-  		driver = new CTurbomachineryDriver(config_file_name, nZone, nDim);
+  		driver = new CTurbomachineryDriver(config_file_name, nZone, nDim, MPICommunicator);
 
   	} else {
 
-  		driver = new CFluidDriver(config_file_name, nZone, nDim);
+  		driver = new CFluidDriver(config_file_name, nZone, nDim, MPICommunicator);
   	}
-=======
-    driver = new CFluidDriver(config_file_name, nZone, nDim, MPICommunicator);
->>>>>>> 588f1849
-
   }
 
   delete config;

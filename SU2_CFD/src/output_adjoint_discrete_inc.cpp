/*!
 * \file output_adjoint_mean.cpp
 * \brief Main subroutines for flow discrete adjoint output
 * \author R. Sanchez
 * \version 6.0.1 "Falcon"
 *
 * The current SU2 release has been coordinated by the
 * SU2 International Developers Society <www.su2devsociety.org>
 * with selected contributions from the open-source community.
 *
 * The main research teams contributing to the current release are:
 *  - Prof. Juan J. Alonso's group at Stanford University.
 *  - Prof. Piero Colonna's group at Delft University of Technology.
 *  - Prof. Nicolas R. Gauger's group at Kaiserslautern University of Technology.
 *  - Prof. Alberto Guardone's group at Polytechnic University of Milan.
 *  - Prof. Rafael Palacios' group at Imperial College London.
 *  - Prof. Vincent Terrapon's group at the University of Liege.
 *  - Prof. Edwin van der Weide's group at the University of Twente.
 *  - Lab. of New Concepts in Aeronautics at Tech. Institute of Aeronautics.
 *
 * Copyright 2012-2018, Francisco D. Palacios, Thomas D. Economon,
 *                      Tim Albring, and the SU2 contributors.
 *
 * SU2 is free software; you can redistribute it and/or
 * modify it under the terms of the GNU Lesser General Public
 * License as published by the Free Software Foundation; either
 * version 2.1 of the License, or (at your option) any later version.
 *
 * SU2 is distributed in the hope that it will be useful,
 * but WITHOUT ANY WARRANTY; without even the implied warranty of
 * MERCHANTABILITY or FITNESS FOR A PARTICULAR PURPOSE. See the GNU
 * Lesser General Public License for more details.
 *
 * You should have received a copy of the GNU Lesser General Public
 * License along with SU2. If not, see <http://www.gnu.org/licenses/>.
 */

#include "../include/output/output_flow_inc_discadj.hpp"

CDiscAdjFlowIncOutput::CDiscAdjFlowIncOutput(CConfig *config, CGeometry *geometry, unsigned short val_iZone) : COutput(config) {
  
  nDim = geometry->GetnDim();
 
  turb_model = config->GetKind_Turb_Model();
  
  heat = config->GetEnergy_Equation();
  
  weakly_coupled_heat = config->GetWeakly_Coupled_Heat();
  
  /*--- Set the default history fields if nothing is set in the config file ---*/
  
  if (nRequestedHistoryFields == 0){
    RequestedHistoryFields.push_back("ITER");
    RequestedHistoryFields.push_back("RMS_RES");
    RequestedHistoryFields.push_back("SENSITIVITY");
    nRequestedHistoryFields = RequestedHistoryFields.size();
  }
  
  if (nRequestedScreenFields == 0){
    if (multizone) RequestedScreenFields.push_back("OUTER_ITER");
    RequestedScreenFields.push_back("INNER_ITER");    
    RequestedScreenFields.push_back("RMS_ADJ_PRESSURE");
    RequestedScreenFields.push_back("RMS_ADJ_VELOCITY-X");
    RequestedScreenFields.push_back("SENS_GEO");
    RequestedScreenFields.push_back("SENS_AOA");
    nRequestedScreenFields = RequestedScreenFields.size();
  }
  
  if (nRequestedVolumeFields == 0){
    RequestedVolumeFields.push_back("COORDINATES");
    RequestedVolumeFields.push_back("SOLUTION");    
    RequestedVolumeFields.push_back("SENSITIVITY");
    nRequestedVolumeFields = RequestedVolumeFields.size();
  }
  
  stringstream ss;
  ss << "Zone " << config->GetiZone() << " (Adj. Incomp. Fluid)";
  MultiZoneHeaderString = ss.str();
  
  /*--- Set the volume filename --- */
  
  VolumeFilename = config->GetAdj_FileName();
  
  /*--- Set the surface filename --- */
  
  SurfaceFilename = config->GetSurfAdjCoeff_FileName();
  
  /*--- Set the restart filename --- */
  
  RestartFilename = config->GetRestart_AdjFileName();
  
  /*--- Add the obj. function extension --- */
  
  RestartFilename = config->GetObjFunc_Extension(RestartFilename);
}

CDiscAdjFlowIncOutput::~CDiscAdjFlowIncOutput(void) {

  if (rank == MASTER_NODE){
    HistFile.close();
  }

}

void CDiscAdjFlowIncOutput::SetHistoryOutputFields(CConfig *config){

  /// BEGIN_GROUP: ITERATION, DESCRIPTION: Iteration identifier.
  /// DESCRIPTION: The time iteration index.
  AddHistoryOutput("TIME_ITER",     "Time_Iter",  FORMAT_INTEGER, "ITER"); 
  /// DESCRIPTION: The internal iteration index.
  AddHistoryOutput("OUTER_ITER",   "Outer_Iter",  FORMAT_INTEGER, "ITER"); 
  /// DESCRIPTION: The external iteration index.
  AddHistoryOutput("INNER_ITER",   "Inner_Iter", FORMAT_INTEGER,  "ITER"); 
  /// END_GROUP
  
  /// BEGIN_GROUP: RMS_RES, DESCRIPTION: The root-mean-square residuals of the SOLUTION variables. 
  /// DESCRIPTION: Root-mean square residual of the adjoint Pressure.
  AddHistoryOutput("RMS_ADJ_PRESSURE",    "rms[A_P]",  FORMAT_FIXED, "RMS_RES", TYPE_RESIDUAL); 
  /// DESCRIPTION: Root-mean square residual of the adjoint Velocity x-component.
  AddHistoryOutput("RMS_ADJ_VELOCITY-X", "rms[A_U]", FORMAT_FIXED, "RMS_RES", TYPE_RESIDUAL);
  /// DESCRIPTION: Root-mean square residual of the adjoint Velocity y-component.
  AddHistoryOutput("RMS_ADJ_VELOCITY-Y", "rms[A_V]", FORMAT_FIXED, "RMS_RES", TYPE_RESIDUAL);
  /// DESCRIPTION: Root-mean square residual of the adjoint Velocity z-component.
  AddHistoryOutput("RMS_ADJ_VELOCITY-Z", "rms[A_W]", FORMAT_FIXED, "RMS_RES", TYPE_RESIDUAL);
  /// DESCRIPTION: Maximum residual of the temperature.
  AddHistoryOutput("RMS_ADJ_HEAT", "rms[A_T]", FORMAT_FIXED, "RMS_RES", TYPE_RESIDUAL);
  if (!config->GetFrozen_Visc_Disc()){
    switch(turb_model){
    case SA: case SA_NEG: case SA_E: case SA_COMP: case SA_E_COMP:
      /// DESCRIPTION: Root-mean square residual of the adjoint nu tilde.
      AddHistoryOutput("RMS_ADJ_NU_TILDE", "rms[A_nu]", FORMAT_FIXED, "RMS_RES", TYPE_RESIDUAL);      
      break;  
    case SST:
      /// DESCRIPTION: Root-mean square residual of the adjoint kinetic energy.
      AddHistoryOutput("RMS_ADJ_KINETIC_ENERGY", "rms[A_k]", FORMAT_FIXED, "RMS_RES", TYPE_RESIDUAL); 
      /// DESCRIPTION: Root-mean square residual of the adjoint dissipation.
      AddHistoryOutput("RMS_ADJ_DISSIPATION",    "rms[A_w]", FORMAT_FIXED, "RMS_RES", TYPE_RESIDUAL);   
      break;
    default: break;
    }
  }
  /// END_GROUP
  
  /// BEGIN_GROUP: MAX_RES, DESCRIPTION: The maximum residuals of the SOLUTION variables. 
  /// DESCRIPTION: Maximum residual of the adjoint Pressure.
  AddHistoryOutput("MAX_ADJ_PRESSURE",    "max[A_Rho]",  FORMAT_FIXED, "MAX_RES", TYPE_RESIDUAL);
  /// DESCRIPTION: Maximum residual of the adjoint Velocity x-component
  AddHistoryOutput("MAX_ADJ_VELOCITY-X", "max[A_RhoU]", FORMAT_FIXED, "MAX_RES", TYPE_RESIDUAL); 
  /// DESCRIPTION: Maximum residual of the adjoint Velocity y-component
  AddHistoryOutput("MAX_ADJ_VELOCITY-Y", "max[A_RhoV]", FORMAT_FIXED, "MAX_RES", TYPE_RESIDUAL); 
  /// DESCRIPTION: Maximum residual of the adjoint Velocity z-component
  AddHistoryOutput("MAX_ADJ_VELOCITY-Z", "max[A_RhoW]", FORMAT_FIXED, "MAX_RES", TYPE_RESIDUAL); 
  /// DESCRIPTION: Maximum residual of the temperature.
  AddHistoryOutput("MAX_ADJ_HEAT", "max[A_T]", FORMAT_FIXED, "MAX_RES", TYPE_RESIDUAL);
  if (!config->GetFrozen_Visc_Disc()){  
    switch(turb_model){
    case SA: case SA_NEG: case SA_E: case SA_COMP: case SA_E_COMP:
      /// DESCRIPTION: Maximum residual of the adjoint nu tilde.
      AddHistoryOutput("MAX_ADJ_NU_TILDE", "max[A_nu]", FORMAT_FIXED, "MAX_RES", TYPE_RESIDUAL);      
      break;  
    case SST:
      /// DESCRIPTION: Maximum residual of the adjoint kinetic energy.
      AddHistoryOutput("MAX_ADJ_KINETIC_ENERGY", "max[A_k]", FORMAT_FIXED, "MAX_RES", TYPE_RESIDUAL);   
      /// DESCRIPTION: Maximum residual of the adjoint dissipation.
      AddHistoryOutput("MAX_ADJ_DISSIPATION",    "max[A_w]", FORMAT_FIXED, "MAX_RES", TYPE_RESIDUAL); 
      break;
    default: break;
    }
  }
  /// END_GROUP
  
  
  /// BEGIN_GROUP: SENSITIVITY, DESCRIPTION: Sensitivities of different geometrical or boundary values.   
  /// DESCRIPTION: Sum of the geometrical sensitivities on all markers set in MARKER_MONITORING.
  AddHistoryOutput("SENS_GEO",   "Sens_Geo",   FORMAT_SCIENTIFIC, "SENSITIVITY", TYPE_COEFFICIENT); 
  /// DESCRIPTION: Sensitivity of the objective function with respect to the angle of attack (only for compressible solver).
  AddHistoryOutput("SENS_AOA",   "Sens_AoA",   FORMAT_SCIENTIFIC, "SENSITIVITY", TYPE_COEFFICIENT); 
  /// DESCRIPTION: Sensitivity of the objective function with respect to the Mach number (only of compressible solver).
  AddHistoryOutput("SENS_MACH",  "Sens_Mach",  FORMAT_SCIENTIFIC, "SENSITIVITY", TYPE_COEFFICIENT); 
  /// DESCRIPTION: Sensitivity of the objective function with respect to the far-field pressure.
  AddHistoryOutput("SENS_PRESS", "Sens_Press", FORMAT_SCIENTIFIC, "SENSITIVITY", TYPE_COEFFICIENT); 
  /// DESCRIPTION: Sensitivity of the objective function with respect to the far-field temperature.
  AddHistoryOutput("SENS_TEMP",  "Sens_Temp",  FORMAT_SCIENTIFIC, "SENSITIVITY", TYPE_COEFFICIENT); 
  /// END_GROUP
  
  /// DESCRIPTION: Currently used wall-clock time.
  AddHistoryOutput("PHYS_TIME",   "Time(min)", FORMAT_SCIENTIFIC, "PHYS_TIME"); 
  
}

void CDiscAdjFlowIncOutput::LoadHistoryData(CConfig *config, CGeometry *geometry, CSolver **solver) { 
  
  CSolver* adjflow_solver = solver[ADJFLOW_SOL];
  CSolver* adjturb_solver = solver[ADJTURB_SOL];  
  CSolver* adjheat_solver = solver[ADJHEAT_SOL];
  
  SetHistoryOutputValue("TIME_ITER",  curr_TimeIter);  
  SetHistoryOutputValue("INNER_ITER", curr_InnerIter);
  SetHistoryOutputValue("OUTER_ITER", curr_OuterIter); 
  
  SetHistoryOutputValue("RMS_ADJ_PRESSURE", log10(adjflow_solver->GetRes_RMS(0)));
  SetHistoryOutputValue("RMS_ADJ_VELOCITY-X", log10(adjflow_solver->GetRes_RMS(1)));
  SetHistoryOutputValue("RMS_ADJ_VELOCITY-Y", log10(adjflow_solver->GetRes_RMS(2)));
  if (nDim == 3) {
    SetHistoryOutputValue("RMS_ADJ_VELOCITY-Z", log10(adjflow_solver->GetRes_RMS(3)));
  }
  if (weakly_coupled_heat){
    SetHistoryOutputValue("RMS_ADJ_HEAT",         log10(adjheat_solver->GetRes_RMS(0)));
  }
  if (heat){
    if (nDim == 3) SetHistoryOutputValue("RMS_ADJ_HEAT",         log10(adjflow_solver->GetRes_RMS(4)));
    else           SetHistoryOutputValue("RMS_ADJ_HEAT",         log10(adjflow_solver->GetRes_RMS(3)));
  }
  if (!config->GetFrozen_Visc_Disc()){  
    switch(turb_model){
    case SA: case SA_NEG: case SA_E: case SA_COMP: case SA_E_COMP:
      SetHistoryOutputValue("RMS_ADJ_NU_TILDE", log10(adjturb_solver->GetRes_RMS(0)));
      break;  
    case SST:
      SetHistoryOutputValue("RMS_ADJ_KINETIC_ENERGY", log10(adjturb_solver->GetRes_RMS(0)));
      SetHistoryOutputValue("RMS_ADJ_DISSIPATION",    log10(adjturb_solver->GetRes_RMS(1)));
      break;
    default: break;
    }
  }
  SetHistoryOutputValue("MAX_ADJ_PRESSURE", log10(adjflow_solver->GetRes_Max(0)));
  SetHistoryOutputValue("MAX_ADJ_VELOCITY-X", log10(adjflow_solver->GetRes_Max(1)));
  SetHistoryOutputValue("MAX_ADJ_VELOCITY-Y", log10(adjflow_solver->GetRes_Max(2)));
  if (nDim == 3) {
    SetHistoryOutputValue("MAX_ADJ_VELOCITY-Z", log10(adjflow_solver->GetRes_Max(3)));
  }
  if (weakly_coupled_heat){
    SetHistoryOutputValue("MAX_ADJ_HEAT",         log10(adjheat_solver->GetRes_Max(0)));
  }
  if (heat){
    if (nDim == 3) SetHistoryOutputValue("MAX_ADJ_HEAT",         log10(adjflow_solver->GetRes_Max(4)));
    else           SetHistoryOutputValue("MAX_ADJ_HEAT",         log10(adjflow_solver->GetRes_Max(3)));
  }
  if (!config->GetFrozen_Visc_Disc()){  
    switch(turb_model){
    case SA: case SA_NEG: case SA_E: case SA_COMP: case SA_E_COMP:
      SetHistoryOutputValue("MAX_ADJ_NU_TILDE", log10(adjturb_solver->GetRes_Max(0)));
      break;  
    case SST:
      SetHistoryOutputValue("MAX_ADJ_KINETIC_ENERGY", log10(adjturb_solver->GetRes_Max(0)));
      SetHistoryOutputValue("MAX_ADJOINT_DISSIPATION",    log10(adjturb_solver->GetRes_Max(1)));
      break;
    default: break;
    }
  }
  SetHistoryOutputValue("SENS_GEO", adjflow_solver->GetTotal_Sens_Geo());
  SetHistoryOutputValue("SENS_AOA", adjflow_solver->GetTotal_Sens_AoA());
  SetHistoryOutputValue("SENS_MACH", adjflow_solver->GetTotal_Sens_Mach());
  SetHistoryOutputValue("SENS_PRESS", adjflow_solver->GetTotal_Sens_Press());
  SetHistoryOutputValue("SENS_TEMP", adjflow_solver->GetTotal_Sens_Temp());

}

void CDiscAdjFlowIncOutput::SetVolumeOutputFields(CConfig *config){
  
  /// BEGIN_GROUP: COORDINATES, DESCRIPTION: Coordinates of the mesh nodes.
  /// DESCRIPTION: x coordinates of the mesh nodes.
  AddVolumeOutput("COORD-X", "x", "COORDINATES"); 
  /// DESCRIPTION: y coordinates of the mesh nodes.
  AddVolumeOutput("COORD-Y", "y", "COORDINATES");
  if (nDim == 3)
    /// DESCRIPTION: z coordinates of the mesh nodes.
    AddVolumeOutput("COORD-Z", "z", "COORDINATES");
  /// END_GROUP
  
  /// BEGIN_GROUP: SOLUTION, DESCRIPTION: The SOLUTION variables of the adjoint solver.
  /// DESCRIPTION: Adjoint Pressure.
  AddVolumeOutput("ADJ_PRESSURE",    "Adjoint_Pressure",    "SOLUTION"); 
  /// DESCRIPTION: Adjoint Velocity x-component.
  AddVolumeOutput("ADJ_VELOCITY-X", "Adjoint_Velocity_x", "SOLUTION"); 
  /// DESCRIPTION: Adjoint Velocity y-component.
  AddVolumeOutput("ADJ_VELOCITY-Y", "Adjoint_Velocity_y", "SOLUTION"); 
  if (nDim == 3)
    /// DESCRIPTION: Adjoint Velocity z-component.
    AddVolumeOutput("ADJ_VELOCITY-Z", "Adjoint_Velocity_z", "SOLUTION"); 
 
  if (weakly_coupled_heat || heat){
    AddVolumeOutput("ADJ_TEMPERATURE", "Adjoint_Heat", "SOLUTION");
  }

  if (!config->GetFrozen_Visc_Disc()){    
    switch(turb_model){
    case SA: case SA_NEG: case SA_E: case SA_COMP: case SA_E_COMP:
      /// DESCRIPTION: Adjoint nu tilde.
      AddVolumeOutput("ADJ_NU_TILDE", "Adjoint_Nu_Tilde", "SOLUTION"); 
      break;  
    case SST:
      /// DESCRIPTION: Adjoint kinetic energy.
      AddVolumeOutput("ADJ_KINETIC_ENERGY", "Adjoint_TKE", "SOLUTION"); 
      /// DESCRIPTION: Adjoint dissipation.
      AddVolumeOutput("ADJ_DISSIPATION", "Adjoint_Omega", "SOLUTION");  
      break;
    default: break;
    }
  }
  /// END_GROUP
  
  /// BEGIN_GROUP: GRID_VELOCITY, DESCRIPTION: The grid velocity in case of a moving grid.  
  if (config->GetGrid_Movement()){
    /// DESCRIPTION: Grid velocity x-component.
    AddVolumeOutput("GRID_VELOCITY-X", "Grid_Velocity_x", "GRID_VELOCITY"); 
    /// DESCRIPTION: Grid velocity y-component.
    AddVolumeOutput("GRID_VELOCITY-Y", "Grid_Velocity_y", "GRID_VELOCITY"); 
    if (nDim == 3)    
      /// DESCRIPTION: Grid velocity z-component.
      AddVolumeOutput("GRID_VELOCITY-Z", "Grid_Velocity_z", "GRID_VELOCITY"); 
  }
  /// END_GROUP
  
  /// BEGIN_GROUP: RESIDUAL, DESCRIPTION: Residuals of the SOLUTION variables. 
  /// DESCRIPTION: Residual of the adjoint Pressure.
  AddVolumeOutput("RES_ADJ_PRESSURE",    "Residual_Adjoint_Pressure",    "RESIDUAL");  
  /// DESCRIPTION: Residual of the adjoint Velocity x-component.
  AddVolumeOutput("RES_ADJ_VELOCITY-X", "Residual_Adjoint_Velocity_x", "RESIDUAL");  
  /// DESCRIPTION: Residual of the adjoint Velocity y-component.
  AddVolumeOutput("RES_ADJ_VELOCITY-Y", "Residual_Adjoint_Velocity_y", "RESIDUAL");  
  if (nDim == 3)
    /// DESCRIPTION: Residual of the adjoint Velocity z-component.
    AddVolumeOutput("RES_ADJ_Velocity-Z", "Residual_Adjoint_Velocity_z", "RESIDUAL");
  /// DESCRIPTION: Residual of the adjoint temperature.
  AddVolumeOutput("RES_ADJ_TEMPERATURE", "Residual_Adjoint_Temperature", "RESIDUAL");
  if (!config->GetFrozen_Visc_Disc()){      
    switch(turb_model){
    case SA: case SA_NEG: case SA_E: case SA_COMP: case SA_E_COMP:
      /// DESCRIPTION: Residual of the nu tilde. 
      AddVolumeOutput("RES_ADJ_NU_TILDE", "Residual_Adjoint_Nu_Tilde", "RESIDUAL"); 
      break;  
    case SST:
      /// DESCRIPTION: Residual of the adjoint kinetic energy. 
      AddVolumeOutput("RES_ADJ_TKE", "Residual_Adjoint_TKE", "RESIDUAL");    
      /// DESCRIPTION: Residual of the adjoint dissipation.
      AddVolumeOutput("RES_ADJ_NU_TILDE", "Residual_Adjoint_Omega", "RESIDUAL");    
      break;
    default: break;
    }
  }
  /// END_GROUP
  
  /// BEGIN_GROUP: SENSITIVITY, DESCRIPTION: Geometrical sensitivities of the current objective function.
  /// DESCRIPTION: Sensitivity x-component.
  AddVolumeOutput("SENSITIVITY_X", "Sensitivity_x", "SENSITIVITY"); 
  /// DESCRIPTION: Sensitivity y-component.
  AddVolumeOutput("SENSITIVITY_Y", "Sensitivity_y", "SENSITIVITY");
  if (nDim == 3)
    /// DESCRIPTION: Sensitivity z-component.
    AddVolumeOutput("SENSITIVITY_Z", "Sensitivity_z", "SENSITIVITY");   
  /// DESCRIPTION: Sensitivity in normal direction.
  AddVolumeOutput("SENSITIVITY", "Surface_Sensitivity", "SENSITIVITY"); 
  /// END_GROUP
 
}

void CDiscAdjFlowIncOutput::LoadVolumeData(CConfig *config, CGeometry *geometry, CSolver **solver, unsigned long iPoint){
  
  CVariable* Node_AdjFlow = solver[ADJFLOW_SOL]->node[iPoint]; 
  CVariable* Node_AdjHeat = NULL;
  CVariable* Node_AdjTurb = NULL;
  CPoint*    Node_Geo     = geometry->node[iPoint];
  
  if (config->GetKind_Turb_Model() != NONE && !config->GetFrozen_Visc_Disc()){
    Node_AdjTurb = solver[ADJTURB_SOL]->node[iPoint]; 
  }
  if (weakly_coupled_heat){
    Node_AdjHeat = solver[ADJHEAT_SOL]->node[iPoint];
  }
  
  SetVolumeOutputValue("COORD-X", iPoint,  Node_Geo->GetCoord(0));  
  SetVolumeOutputValue("COORD-Y", iPoint,  Node_Geo->GetCoord(1));
  if (nDim == 3)
    SetVolumeOutputValue("COORD-Z", iPoint, Node_Geo->GetCoord(2));
  
  SetVolumeOutputValue("ADJ_PRESSURE",    iPoint, Node_AdjFlow->GetSolution(0));
  SetVolumeOutputValue("ADJ_VELOCITY-X", iPoint, Node_AdjFlow->GetSolution(1));
  SetVolumeOutputValue("ADJ_VELOCITY-Y", iPoint, Node_AdjFlow->GetSolution(2));
  if (nDim == 3){
    SetVolumeOutputValue("ADJ_VELOCITY-Z", iPoint, Node_AdjFlow->GetSolution(3));
  }

  if (weakly_coupled_heat){
    SetVolumeOutputValue("ADJ_TEMPERATURE", iPoint, Node_AdjHeat->GetSolution(0));
  }
  if (heat){
    if (nDim == 3) SetVolumeOutputValue("ADJ_TEMPERATURE", iPoint, Node_AdjFlow->GetSolution(4));
    else           SetVolumeOutputValue("ADJ_TEMPERATURE", iPoint, Node_AdjFlow->GetSolution(3));
  }
  // Turbulent 
  if (!config->GetFrozen_Visc_Disc()){         
    switch(turb_model){
    case SST:
      SetVolumeOutputValue("ADJ_KINETIC_ENERGY", iPoint, Node_AdjTurb->GetSolution(0));
      SetVolumeOutputValue("ADJ_DISSIPATION", iPoint, Node_AdjTurb->GetSolution(1));
      break;
    case SA: case SA_COMP: case SA_E: 
    case SA_E_COMP: case SA_NEG: 
      SetVolumeOutputValue("ADJ_NU_TILDE", iPoint, Node_AdjTurb->GetSolution(0));
      break;
    case NONE:
      break;
    }
  }
  
  // Residuals
  SetVolumeOutputValue("RES_ADJ_PRESSURE", iPoint, Node_AdjFlow->GetSolution(0) - Node_AdjFlow->GetSolution_Old(0));
  SetVolumeOutputValue("RES_ADJ_VELOCITY-X", iPoint, Node_AdjFlow->GetSolution(1) - Node_AdjFlow->GetSolution_Old(1));
  SetVolumeOutputValue("RES_ADJ_VELOCITY-Y", iPoint, Node_AdjFlow->GetSolution(2) - Node_AdjFlow->GetSolution_Old(2));
  if (nDim == 3){
    SetVolumeOutputValue("RES_ADJ_VELOCITY-Z", iPoint, Node_AdjFlow->GetSolution(3) - Node_AdjFlow->GetSolution_Old(3));
    SetVolumeOutputValue("RES_ADJ_TEMPERATURE",     iPoint, Node_AdjFlow->GetSolution(4) - Node_AdjFlow->GetSolution_Old(4));
  } else {
    SetVolumeOutputValue("RES_ADJ_TEMPERATURE",     iPoint, Node_AdjFlow->GetSolution(3) - Node_AdjFlow->GetSolution_Old(3));
  } 
  if (!config->GetFrozen_Visc_Disc()){            
    switch(config->GetKind_Turb_Model()){
    case SST:
      SetVolumeOutputValue("RES_ADJ_KINETIC_ENERGY", iPoint, Node_AdjTurb->GetSolution(0) - Node_AdjTurb->GetSolution_Old(0));
      SetVolumeOutputValue("RES_ADJ_DISSIPATION", iPoint, Node_AdjTurb->GetSolution(1) - Node_AdjTurb->GetSolution_Old(1));
      break;
    case SA: case SA_COMP: case SA_E: 
    case SA_E_COMP: case SA_NEG: 
      SetVolumeOutputValue("RES_ADJ_NU_TILDE", iPoint, Node_AdjTurb->GetSolution(0) - Node_AdjTurb->GetSolution_Old(0));
      break;
    case NONE:
      break;
    }
  }
  
  SetVolumeOutputValue("SENSITIVITY_X", iPoint, Node_AdjFlow->GetSensitivity(0));
  SetVolumeOutputValue("SENSITIVITY_Y", iPoint, Node_AdjFlow->GetSensitivity(1));
  if (nDim == 3)
    SetVolumeOutputValue("SENSITIVITY_Z", iPoint, Node_AdjFlow->GetSensitivity(2));
  
}

void CDiscAdjFlowIncOutput::LoadSurfaceData(CConfig *config, CGeometry *geometry, CSolver **solver, unsigned long iPoint, unsigned short iMarker, unsigned long iVertex){
  
  SetVolumeOutputValue("SENSITIVITY", iPoint, solver[ADJFLOW_SOL]->GetCSensitivity(iMarker, iVertex));
  
}

<<<<<<< HEAD
=======

>>>>>>> 0c84f9fa
bool CDiscAdjFlowIncOutput::SetInit_Residuals(CConfig *config){
  
  return (config->GetUnsteady_Simulation() != STEADY && (config->GetIntIter() == 0))|| 
        (config->GetUnsteady_Simulation() == STEADY && (config->GetExtIter() < 2)); 
  
}

bool CDiscAdjFlowIncOutput::SetUpdate_Averages(CConfig *config){
  return false;
  
//  return (config->GetUnsteady_Simulation() != STEADY && !dualtime);
      
}
<|MERGE_RESOLUTION|>--- conflicted
+++ resolved
@@ -442,10 +442,7 @@
   
 }
 
-<<<<<<< HEAD
-=======
-
->>>>>>> 0c84f9fa
+
 bool CDiscAdjFlowIncOutput::SetInit_Residuals(CConfig *config){
   
   return (config->GetUnsteady_Simulation() != STEADY && (config->GetIntIter() == 0))|| 

--- conflicted
+++ resolved
@@ -1886,13 +1886,7 @@
 
   assert((Dissipation_i >= 0) && (Dissipation_i <= 1));
   assert((Dissipation_j >= 0) && (Dissipation_j <= 1));
-<<<<<<< HEAD
-  unsigned short roe_low_diss = config->GetKind_RoeLowDiss();
-  
-  if (roe_low_diss == FD_DUCROS || roe_low_diss == NTS_DUCROS){
-=======
   if (roe_low_diss == FD_DUCROS || roe_low_diss == NTS_DUCROS) {
->>>>>>> ab26545a
     assert((Sensor_i >= 0) && (Sensor_i <= 1));
     assert((Sensor_j >= 0) && (Sensor_j <= 1));
   }

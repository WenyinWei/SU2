/*!
 * \file iteration_structure.hpp
 * \brief Headers of the main subroutines used by SU2_CFD.
 *        The subroutines and functions are in the <i>definition_structure.cpp</i> file.
 * \author F. Palacios, T. Economon
 * \version 4.0.1 "Cardinal"
 *
 * SU2 Lead Developers: Dr. Francisco Palacios (Francisco.D.Palacios@boeing.com).
 *                      Dr. Thomas D. Economon (economon@stanford.edu).
 *
 * SU2 Developers: Prof. Juan J. Alonso's group at Stanford University.
 *                 Prof. Piero Colonna's group at Delft University of Technology.
 *                 Prof. Nicolas R. Gauger's group at Kaiserslautern University of Technology.
 *                 Prof. Alberto Guardone's group at Polytechnic University of Milan.
 *                 Prof. Rafael Palacios' group at Imperial College London.
 *
 * SU2 is free software; you can redistribute it and/or
 * modify it under the terms of the GNU Lesser General Public
 * License as published by the Free Software Foundation; either
 * version 2.1 of the License, or (at your option) any later version.
 *
 * SU2 is distributed in the hope that it will be useful,
 * but WITHOUT ANY WARRANTY; without even the implied warranty of
 * MERCHANTABILITY or FITNESS FOR A PARTICULAR PURPOSE. See the GNU
 * Lesser General Public License for more details.
 *
 * You should have received a copy of the GNU Lesser General Public
 * License along with SU2. If not, see <http://www.gnu.org/licenses/>.
 */

#pragma once

#include "../../Common/include/mpi_structure.hpp"

#include <ctime>

#include "solver_structure.hpp"
#include "integration_structure.hpp"
#include "output_structure.hpp"
#include "numerics_structure.hpp"
#include "transfer_structure.hpp"
#include "../../Common/include/geometry_structure.hpp"
#include "../../Common/include/grid_movement_structure.hpp"
#include "../../Common/include/config_structure.hpp"

using namespace std;

/*!
 * \class CIteration
 * \brief Parent class for defining a single iteration of a physics problem.
 * \author T. Economon
 * \version 4.0.1 "Cardinal"
 */
class CIteration {
protected:
  unsigned short nZone;	/*!< \brief Total number of zones in the problem. */
  
public:
  
  /*!
   * \brief Constructor of the class.
   */
  CIteration(CConfig *config);
  
  /*!
   * \brief Destructor of the class.
   */
  virtual ~CIteration(void);
  
  /*!
   * \brief A virtual member.
   * \param[in] ??? - Description here.
   */
  virtual void Preprocess(COutput *output,
                          CIntegration ***integration_container,
                          CGeometry ***geometry_container,
                          CSolver ****solver_container,
                          CNumerics *****numerics_container,
                          CConfig **config_container,
                          CSurfaceMovement **surface_movement,
                          CVolumetricMovement **grid_movement,
                          CFreeFormDefBox*** FFDBox,
                          unsigned short val_iZone);
  
  /*!
   * \brief A virtual member.
   * \param[in] output - Pointer to the COutput class.
   * \param[in] integration_container - Container vector with all the integration methods.
   * \param[in] geometry_container - Geometrical definition of the problem.
   * \param[in] solver_container - Container vector with all the solutions.
   * \param[in] numerics_container - Description of the numerical method (the way in which the equations are solved).
   * \param[in] config_container - Definition of the particular problem.
   * \param[in] surface_movement - Surface movement classes of the problem.
   * \param[in] grid_movement - Volume grid movement classes of the problem.
   * \param[in] FFDBox - FFD FFDBoxes of the problem.
   */
<<<<<<< HEAD
  virtual void Iterate(COutput *output, CIntegration ***integration_container, CGeometry ***geometry_container,
                       CSolver ****solver_container, CNumerics *****numerics_container, CConfig **config_container,
                       CSurfaceMovement **surface_movement, CVolumetricMovement **grid_movement, CFreeFormDefBox*** FFDBox);

  /*!
   * \brief A virtual member. Created to check while avoiding clashes with other implementations. Meant to disappear.
   * \param[in] output - Pointer to the COutput class.
   * \param[in] integration_container - Container vector with all the integration methods.
   * \param[in] geometry_container - Geometrical definition of the problem.
   * \param[in] solver_container - Container vector with all the solutions.
   * \param[in] numerics_container - Description of the numerical method (the way in which the equations are solved).
   * \param[in] config_container - Definition of the particular problem.
   * \param[in] surface_movement - Surface movement classes of the problem.
   * \param[in] grid_movement - Volume grid movement classes of the problem.
   * \param[in] FFDBox - FFD FFDBoxes of the problem.
   */
  virtual void Subiterate(COutput *output, CIntegration ***integration_container, CGeometry ***geometry_container,
                       CSolver ****solver_container, CNumerics *****numerics_container, CConfig **config_container,
                       CSurfaceMovement **surface_movement, CVolumetricMovement **grid_movement, CFreeFormDefBox*** FFDBox,
                       unsigned short iZone);
=======
  virtual void Iterate(COutput *output,
                       CIntegration ***integration_container,
                       CGeometry ***geometry_container,
                       CSolver ****solver_container,
                       CNumerics *****numerics_container,
                       CConfig **config_container,
                       CSurfaceMovement **surface_movement,
                       CVolumetricMovement **grid_movement,
                       CFreeFormDefBox*** FFDBox,
                       unsigned short val_iZone);
>>>>>>> dcbf5e55
  
  /*!
   * \brief A virtual member.
   * \param[in] ??? - Description here.
   */
<<<<<<< HEAD
  virtual void Update(COutput *output, CIntegration ***integration_container, CGeometry ***geometry_container,
  	   	   	   	   	   CSolver ****solver_container, CNumerics *****numerics_container, CConfig **config_container,
  	   	   	   	   	   CSurfaceMovement **surface_movement, CVolumetricMovement **grid_movement, CFreeFormDefBox*** FFDBox,
  	   	   	   	   	   unsigned short iZone);
=======
  virtual void Update(COutput *output,
                      CIntegration ***integration_container,
                      CGeometry ***geometry_container,
                      CSolver ****solver_container,
                      CNumerics *****numerics_container,
                      CConfig **config_container,
                      CSurfaceMovement **surface_movement,
                      CVolumetricMovement **grid_movement,
                      CFreeFormDefBox*** FFDBox,
                      unsigned short val_iZone);
>>>>>>> dcbf5e55
  
  /*!
   * \brief A virtual member.
   * \param[in] ??? - Description here.
   */
  virtual void Monitor();
  
  /*!
   * \brief A virtual member.
   * \param[in] ??? - Description here.
   */
  virtual void Output();
  
  /*!
   * \brief A virtual member.
   * \param[in] ??? - Description here.
   */
  virtual void Postprocess();
  
};


/*!
 * \class CMeanFlowIteration
 * \brief Class for driving an iteration of the mean flow system.
 * \author T. Economon
 * \version 4.0.1 "Cardinal"
 */
class CMeanFlowIteration : public CIteration {
public:
  
  /*!
   * \brief Constructor of the class.
   * \param[in] config - Definition of the particular problem.
   */
  CMeanFlowIteration(CConfig *config);
  
  /*!
   * \brief Destructor of the class.
   */
  ~CMeanFlowIteration(void);
  
  /*!
   * \brief Preprocessing to prepare for an iteration of the physics.
   * \param[in] ??? - Description here.
   */
  void Preprocess(COutput *output,
                  CIntegration ***integration_container,
                  CGeometry ***geometry_container,
                  CSolver ****solver_container,
                  CNumerics *****numerics_container,
                  CConfig **config_container,
                  CSurfaceMovement **surface_movement,
                  CVolumetricMovement **grid_movement,
                  CFreeFormDefBox*** FFDBox,
                  unsigned short val_iZone);
  
  /*!
   * \brief Perform a single iteration of the mean flow system.
   * \param[in] output - Pointer to the COutput class.
   * \param[in] integration_container - Container vector with all the integration methods.
   * \param[in] geometry_container - Geometrical definition of the problem.
   * \param[in] solver_container - Container vector with all the solutions.
   * \param[in] numerics_container - Description of the numerical method (the way in which the equations are solved).
   * \param[in] config_container - Definition of the particular problem.
   * \param[in] surface_movement - Surface movement classes of the problem.
   * \param[in] grid_movement - Volume grid movement classes of the problem.
   * \param[in] FFDBox - FFD FFDBoxes of the problem.
   */
<<<<<<< HEAD
  void Iterate(COutput *output, CIntegration ***integration_container, CGeometry ***geometry_container,
                       CSolver ****solver_container, CNumerics *****numerics_container, CConfig **config_container,
                       CSurfaceMovement **surface_movement, CVolumetricMovement **grid_movement, CFreeFormDefBox*** FFDBox);

  /*!
   * \brief  Perform a single iteration of the mean flow system, without updating the system.
   * \param[in] output - Pointer to the COutput class.
   * \param[in] integration_container - Container vector with all the integration methods.
   * \param[in] geometry_container - Geometrical definition of the problem.
   * \param[in] solver_container - Container vector with all the solutions.
   * \param[in] numerics_container - Description of the numerical method (the way in which the equations are solved).
   * \param[in] config_container - Definition of the particular problem.
   * \param[in] surface_movement - Surface movement classes of the problem.
   * \param[in] grid_movement - Volume grid movement classes of the problem.
   * \param[in] FFDBox - FFD FFDBoxes of the problem.
   */
  void Subiterate(COutput *output, CIntegration ***integration_container, CGeometry ***geometry_container,
                       CSolver ****solver_container, CNumerics *****numerics_container, CConfig **config_container,
                       CSurfaceMovement **surface_movement, CVolumetricMovement **grid_movement, CFreeFormDefBox*** FFDBox,
                       unsigned short iZone);
=======
  void Iterate(COutput *output,
               CIntegration ***integration_container,
               CGeometry ***geometry_container,
               CSolver ****solver_container,
               CNumerics *****numerics_container,
               CConfig **config_container,
               CSurfaceMovement **surface_movement,
               CVolumetricMovement **grid_movement,
               CFreeFormDefBox*** FFDBox,
               unsigned short val_iZone);
>>>>>>> dcbf5e55
  
  /*!
   * \brief Updates the containers for the mean flow system.
   * \param[in] ??? - Description here.
   */
<<<<<<< HEAD
  void Update(COutput *output, CIntegration ***integration_container, CGeometry ***geometry_container,
	   	   	   CSolver ****solver_container, CNumerics *****numerics_container, CConfig **config_container,
	   	   	   CSurfaceMovement **surface_movement, CVolumetricMovement **grid_movement, CFreeFormDefBox*** FFDBox,
	   	   	   unsigned short iZone);
=======
  void Update(COutput *output,
              CIntegration ***integration_container,
              CGeometry ***geometry_container,
              CSolver ****solver_container,
              CNumerics *****numerics_container,
              CConfig **config_container,
              CSurfaceMovement **surface_movement,
              CVolumetricMovement **grid_movement,
              CFreeFormDefBox*** FFDBox,
              unsigned short val_iZone);
>>>>>>> dcbf5e55
  
  /*!
   * \brief Monitors the convergence and other metrics for the mean flow system.
   * \param[in] ??? - Description here.
   */
  void Monitor();
  
  /*!
   * \brief Outputs desired files and quantities for the mean flow system.
   * \param[in] ??? - Description here.
   */
  void Output();
  
  /*!
   * \brief Postprocesses the mean flow system before heading to another physics system or the next iteration.
   * \param[in] ??? - Description here.
   */
  void Postprocess();
  
  /*!
   * \brief Imposes a gust via the grid velocities.
   * \author S. Padron
   * \param[in] config_container - Definition of the particular problem.
   * \param[in] geometry_container - Geometrical definition of the problem.
   * \param[in] solver_container - Container vector with all the solutions.
   */
  void SetWind_GustField(CConfig *config_container, CGeometry **geometry_container, CSolver ***solver_container);
  
  /*!
   * \brief Reads and initializes the vortex positions, strengths and gradient.
   * \author S. Padron
   * \param[in] nVortex - number of vortices.
   * \param[in] x0 - Vector of x-loc of the vortices.
   * \param[in] y0 - Vector of y-loc of the vortices.
   * \param[in] vort_strength - Vector of vortex strengths.
   * \param[in] r_core - Vector of vortex core size.
   */
  void InitializeVortexDistribution(unsigned long &nVortex, vector<su2double>& x0, vector<su2double>& y0, vector<su2double>& vort_strength, vector<su2double>& r_core);
  
};

/*!
 * \class CTNE2Iteration
 * \brief Class for driving an iteration of the TNE2 system.
 * \author T. Economon
 * \version 4.0.1 "Cardinal"
 */
class CTNE2Iteration : public CIteration {
public:
  
  /*!
   * \brief Constructor of the class.
   * \param[in] config - Definition of the particular problem.
   */
  CTNE2Iteration(CConfig *config);
  
  /*!
   * \brief Destructor of the class.
   */
  ~CTNE2Iteration(void);
  
  /*!
   * \brief Preprocessing to prepare for an iteration of the physics.
   * \param[in] ??? - Description here.
   */
  void Preprocess(COutput *output,
                  CIntegration ***integration_container,
                  CGeometry ***geometry_container,
                  CSolver ****solver_container,
                  CNumerics *****numerics_container,
                  CConfig **config_container,
                  CSurfaceMovement **surface_movement,
                  CVolumetricMovement **grid_movement,
                  CFreeFormDefBox*** FFDBox,
                  unsigned short val_iZone);
  
  /*!
   * \brief Perform a single iteration of the TNE2 system.
   * \param[in] output - Pointer to the COutput class.
   * \param[in] integration_container - Container vector with all the integration methods.
   * \param[in] geometry_container - Geometrical definition of the problem.
   * \param[in] solver_container - Container vector with all the solutions.
   * \param[in] numerics_container - Description of the numerical method (the way in which the equations are solved).
   * \param[in] config_container - Definition of the particular problem.
   * \param[in] surface_movement - Surface movement classes of the problem.
   * \param[in] grid_movement - Volume grid movement classes of the problem.
   * \param[in] FFDBox - FFD FFDBoxes of the problem.
   */
  void Iterate(COutput *output,
               CIntegration ***integration_container,
               CGeometry ***geometry_container,
               CSolver ****solver_container,
               CNumerics *****numerics_container,
               CConfig **config_container,
               CSurfaceMovement **surface_movement,
               CVolumetricMovement **grid_movement,
               CFreeFormDefBox*** FFDBox,
               unsigned short val_iZone);
  
  /*!
   * \brief  Perform a single iteration of the TNE2 system, without updating the system.
   * \param[in] output - Pointer to the COutput class.
   * \param[in] integration_container - Container vector with all the integration methods.
   * \param[in] geometry_container - Geometrical definition of the problem.
   * \param[in] solver_container - Container vector with all the solutions.
   * \param[in] numerics_container - Description of the numerical method (the way in which the equations are solved).
   * \param[in] config_container - Definition of the particular problem.
   * \param[in] surface_movement - Surface movement classes of the problem.
   * \param[in] grid_movement - Volume grid movement classes of the problem.
   * \param[in] FFDBox - FFD FFDBoxes of the problem.
   */
  void Subiterate(COutput *output, CIntegration ***integration_container, CGeometry ***geometry_container,
                       CSolver ****solver_container, CNumerics *****numerics_container, CConfig **config_container,
                       CSurfaceMovement **surface_movement, CVolumetricMovement **grid_movement, CFreeFormDefBox*** FFDBox,
                       unsigned short iZone);
  /*!
   * \brief Updates the containers for the TNE2 system.
   * \param[in] ??? - Description here.
   */
<<<<<<< HEAD
  void Update(COutput *output, CIntegration ***integration_container, CGeometry ***geometry_container,
	   	   	   CSolver ****solver_container, CNumerics *****numerics_container, CConfig **config_container,
	   	   	   CSurfaceMovement **surface_movement, CVolumetricMovement **grid_movement, CFreeFormDefBox*** FFDBox,
		   	   unsigned short iZone);
=======
  void Update(COutput *output,
              CIntegration ***integration_container,
              CGeometry ***geometry_container,
              CSolver ****solver_container,
              CNumerics *****numerics_container,
              CConfig **config_container,
              CSurfaceMovement **surface_movement,
              CVolumetricMovement **grid_movement,
              CFreeFormDefBox*** FFDBox,
              unsigned short val_iZone);
>>>>>>> dcbf5e55
  
  /*!
   * \brief Monitors the convergence and other metrics for the TNE2 system.
   * \param[in] ??? - Description here.
   */
  void Monitor();
  
  /*!
   * \brief Outputs desired files and quantities for the TNE2 system.
   * \param[in] ??? - Description here.
   */
  void Output();
  
  /*!
   * \brief Postprocesses the TNE2 system before heading to another physics system or the next iteration.
   * \param[in] ??? - Description here.
   */
  void Postprocess();
  
};

/*!
 * \class CWaveIteration
 * \brief Class for driving an iteration of the wave system.
 * \author T. Economon
 * \version 4.0.1 "Cardinal"
 */
class CWaveIteration : public CIteration {
public:
  
  /*!
   * \brief Constructor of the class.
   * \param[in] config - Definition of the particular problem.
   */
  CWaveIteration(CConfig *config);
  
  /*!
   * \brief Destructor of the class.
   */
  ~CWaveIteration(void);
  
  /*!
   * \brief Preprocessing to prepare for an iteration of the physics.
   * \param[in] ??? - Description here.
   */
  void Preprocess(COutput *output,
                  CIntegration ***integration_container,
                  CGeometry ***geometry_container,
                  CSolver ****solver_container,
                  CNumerics *****numerics_container,
                  CConfig **config_container,
                  CSurfaceMovement **surface_movement,
                  CVolumetricMovement **grid_movement,
                  CFreeFormDefBox*** FFDBox,
                  unsigned short val_iZone);
  
  /*!
   * \brief Perform a single iteration of the wave system.
   * \param[in] output - Pointer to the COutput class.
   * \param[in] integration_container - Container vector with all the integration methods.
   * \param[in] geometry_container - Geometrical definition of the problem.
   * \param[in] solver_container - Container vector with all the solutions.
   * \param[in] numerics_container - Description of the numerical method (the way in which the equations are solved).
   * \param[in] config_container - Definition of the particular problem.
   * \param[in] surface_movement - Surface movement classes of the problem.
   * \param[in] grid_movement - Volume grid movement classes of the problem.
   * \param[in] FFDBox - FFD FFDBoxes of the problem.
   */
  void Iterate(COutput *output,
               CIntegration ***integration_container,
               CGeometry ***geometry_container,
               CSolver ****solver_container,
               CNumerics *****numerics_container,
               CConfig **config_container,
               CSurfaceMovement **surface_movement,
               CVolumetricMovement **grid_movement,
               CFreeFormDefBox*** FFDBox,
               unsigned short val_iZone);
  
  /*!
   * \brief  Perform a single iteration of the wave system, without updating the system.
   * \param[in] output - Pointer to the COutput class.
   * \param[in] integration_container - Container vector with all the integration methods.
   * \param[in] geometry_container - Geometrical definition of the problem.
   * \param[in] solver_container - Container vector with all the solutions.
   * \param[in] numerics_container - Description of the numerical method (the way in which the equations are solved).
   * \param[in] config_container - Definition of the particular problem.
   * \param[in] surface_movement - Surface movement classes of the problem.
   * \param[in] grid_movement - Volume grid movement classes of the problem.
   * \param[in] FFDBox - FFD FFDBoxes of the problem.
   */
  void Subiterate(COutput *output, CIntegration ***integration_container, CGeometry ***geometry_container,
                       CSolver ****solver_container, CNumerics *****numerics_container, CConfig **config_container,
                       CSurfaceMovement **surface_movement, CVolumetricMovement **grid_movement, CFreeFormDefBox*** FFDBox,
                       unsigned short iZone);

  /*!
   * \brief Updates the containers for the wave system.
   * \param[in] ??? - Description here.
   */
<<<<<<< HEAD
  void Update(COutput *output, CIntegration ***integration_container, CGeometry ***geometry_container,
	   	   	   CSolver ****solver_container, CNumerics *****numerics_container, CConfig **config_container,
	   	   	   CSurfaceMovement **surface_movement, CVolumetricMovement **grid_movement, CFreeFormDefBox*** FFDBox,
		   	   unsigned short iZone);
=======
  void Update(COutput *output,
              CIntegration ***integration_container,
              CGeometry ***geometry_container,
              CSolver ****solver_container,
              CNumerics *****numerics_container,
              CConfig **config_container,
              CSurfaceMovement **surface_movement,
              CVolumetricMovement **grid_movement,
              CFreeFormDefBox*** FFDBox,
              unsigned short val_iZone);
>>>>>>> dcbf5e55
  
  /*!
   * \brief Monitors the convergence and other metrics for the wave system.
   * \param[in] ??? - Description here.
   */
  void Monitor();
  
  /*!
   * \brief Outputs desired files and quantities for the wave system.
   * \param[in] ??? - Description here.
   */
  void Output();
  
  /*!
   * \brief Postprocesses the wave system before heading to another physics system or the next iteration.
   * \param[in] ??? - Description here.
   */
  void Postprocess();
  
};

/*!
 * \class CHeatIteration
 * \brief Class for driving an iteration of the heat system.
 * \author T. Economon
 * \version 4.0.1 "Cardinal"
 */
class CHeatIteration : public CIteration {
public:
  
  /*!
   * \brief Constructor of the class.
   * \param[in] config - Definition of the particular problem.
   */
  CHeatIteration(CConfig *config);
  
  /*!
   * \brief Destructor of the class.
   */
  ~CHeatIteration(void);
  
  /*!
   * \brief Preprocessing to prepare for an iteration of the physics.
   * \param[in] ??? - Description here.
   */
  void Preprocess(COutput *output,
                  CIntegration ***integration_container,
                  CGeometry ***geometry_container,
                  CSolver ****solver_container,
                  CNumerics *****numerics_container,
                  CConfig **config_container,
                  CSurfaceMovement **surface_movement,
                  CVolumetricMovement **grid_movement,
                  CFreeFormDefBox*** FFDBox,
                  unsigned short val_iZone);
  
  /*!
   * \brief Perform a single iteration of the heat system.
   * \param[in] output - Pointer to the COutput class.
   * \param[in] integration_container - Container vector with all the integration methods.
   * \param[in] geometry_container - Geometrical definition of the problem.
   * \param[in] solver_container - Container vector with all the solutions.
   * \param[in] numerics_container - Description of the numerical method (the way in which the equations are solved).
   * \param[in] config_container - Definition of the particular problem.
   * \param[in] surface_movement - Surface movement classes of the problem.
   * \param[in] grid_movement - Volume grid movement classes of the problem.
   * \param[in] FFDBox - FFD FFDBoxes of the problem.
   */
  void Iterate(COutput *output,
               CIntegration ***integration_container,
               CGeometry ***geometry_container,
               CSolver ****solver_container,
               CNumerics *****numerics_container,
               CConfig **config_container,
               CSurfaceMovement **surface_movement,
               CVolumetricMovement **grid_movement,
               CFreeFormDefBox*** FFDBox,
               unsigned short val_iZone);
  
  /*!
   * \brief  Perform a single iteration of the heat system, without updating the system.
   * \param[in] output - Pointer to the COutput class.
   * \param[in] integration_container - Container vector with all the integration methods.
   * \param[in] geometry_container - Geometrical definition of the problem.
   * \param[in] solver_container - Container vector with all the solutions.
   * \param[in] numerics_container - Description of the numerical method (the way in which the equations are solved).
   * \param[in] config_container - Definition of the particular problem.
   * \param[in] surface_movement - Surface movement classes of the problem.
   * \param[in] grid_movement - Volume grid movement classes of the problem.
   * \param[in] FFDBox - FFD FFDBoxes of the problem.
   */
  void Subiterate(COutput *output, CIntegration ***integration_container, CGeometry ***geometry_container,
                       CSolver ****solver_container, CNumerics *****numerics_container, CConfig **config_container,
                       CSurfaceMovement **surface_movement, CVolumetricMovement **grid_movement, CFreeFormDefBox*** FFDBox,
                       unsigned short iZone);

  /*!
   * \brief Updates the containers for the heat system.
   * \param[in] ??? - Description here.
   */
<<<<<<< HEAD
  void Update(COutput *output, CIntegration ***integration_container, CGeometry ***geometry_container,
	   	   	   CSolver ****solver_container, CNumerics *****numerics_container, CConfig **config_container,
	   	   	   CSurfaceMovement **surface_movement, CVolumetricMovement **grid_movement, CFreeFormDefBox*** FFDBox,
		   	   unsigned short iZone);
=======
  void Update(COutput *output,
              CIntegration ***integration_container,
              CGeometry ***geometry_container,
              CSolver ****solver_container,
              CNumerics *****numerics_container,
              CConfig **config_container,
              CSurfaceMovement **surface_movement,
              CVolumetricMovement **grid_movement,
              CFreeFormDefBox*** FFDBox,
              unsigned short val_iZone);
>>>>>>> dcbf5e55
  
  /*!
   * \brief Monitors the convergence and other metrics for the heat system.
   * \param[in] ??? - Description here.
   */
  void Monitor();
  
  /*!
   * \brief Outputs desired files and quantities for the heat system.
   * \param[in] ??? - Description here.
   */
  void Output();
  
  /*!
   * \brief Postprocesses the heat system before heading to another physics system or the next iteration.
   * \param[in] ??? - Description here.
   */
  void Postprocess();
  
};

/*!
 * \class CPoissonIteration
 * \brief Class for driving an iteration of the poisson system.
 * \author T. Economon
 * \version 4.0.1 "Cardinal"
 */
class CPoissonIteration : public CIteration {
public:
  
  /*!
   * \brief Constructor of the class.
   * \param[in] config - Definition of the particular problem.
   */
  CPoissonIteration(CConfig *config);
  
  /*!
   * \brief Destructor of the class.
   */
  ~CPoissonIteration(void);
  
  /*!
   * \brief Preprocessing to prepare for an iteration of the physics.
   * \param[in] ??? - Description here.
   */
  void Preprocess(COutput *output,
                  CIntegration ***integration_container,
                  CGeometry ***geometry_container,
                  CSolver ****solver_container,
                  CNumerics *****numerics_container,
                  CConfig **config_container,
                  CSurfaceMovement **surface_movement,
                  CVolumetricMovement **grid_movement,
                  CFreeFormDefBox*** FFDBox,
                  unsigned short val_iZone);
  
  /*!
   * \brief Perform a single iteration of the poisson system.
   * \param[in] output - Pointer to the COutput class.
   * \param[in] integration_container - Container vector with all the integration methods.
   * \param[in] geometry_container - Geometrical definition of the problem.
   * \param[in] solver_container - Container vector with all the solutions.
   * \param[in] numerics_container - Description of the numerical method (the way in which the equations are solved).
   * \param[in] config_container - Definition of the particular problem.
   * \param[in] surface_movement - Surface movement classes of the problem.
   * \param[in] grid_movement - Volume grid movement classes of the problem.
   * \param[in] FFDBox - FFD FFDBoxes of the problem.
   */
  void Iterate(COutput *output,
               CIntegration ***integration_container,
               CGeometry ***geometry_container,
               CSolver ****solver_container,
               CNumerics *****numerics_container,
               CConfig **config_container,
               CSurfaceMovement **surface_movement,
               CVolumetricMovement **grid_movement,
               CFreeFormDefBox*** FFDBox,
               unsigned short val_iZone);
  
  /*!
   * \brief  Perform a single iteration of the poisson system, without updating the system.
   * \param[in] output - Pointer to the COutput class.
   * \param[in] integration_container - Container vector with all the integration methods.
   * \param[in] geometry_container - Geometrical definition of the problem.
   * \param[in] solver_container - Container vector with all the solutions.
   * \param[in] numerics_container - Description of the numerical method (the way in which the equations are solved).
   * \param[in] config_container - Definition of the particular problem.
   * \param[in] surface_movement - Surface movement classes of the problem.
   * \param[in] grid_movement - Volume grid movement classes of the problem.
   * \param[in] FFDBox - FFD FFDBoxes of the problem.
   */
  void Subiterate(COutput *output, CIntegration ***integration_container, CGeometry ***geometry_container,
                       CSolver ****solver_container, CNumerics *****numerics_container, CConfig **config_container,
                       CSurfaceMovement **surface_movement, CVolumetricMovement **grid_movement, CFreeFormDefBox*** FFDBox,
                       unsigned short iZone);

  /*!
   * \brief Updates the containers for the poisson system.
   * \param[in] ??? - Description here.
   */
<<<<<<< HEAD
  void Update(COutput *output, CIntegration ***integration_container, CGeometry ***geometry_container,
	   	   	   CSolver ****solver_container, CNumerics *****numerics_container, CConfig **config_container,
	   	   	   CSurfaceMovement **surface_movement, CVolumetricMovement **grid_movement, CFreeFormDefBox*** FFDBox,
		   	   unsigned short iZone);
=======
  void Update(COutput *output,
              CIntegration ***integration_container,
              CGeometry ***geometry_container,
              CSolver ****solver_container,
              CNumerics *****numerics_container,
              CConfig **config_container,
              CSurfaceMovement **surface_movement,
              CVolumetricMovement **grid_movement,
              CFreeFormDefBox*** FFDBox,
              unsigned short val_iZone);
>>>>>>> dcbf5e55
  
  /*!
   * \brief Monitors the convergence and other metrics for the poisson system.
   * \param[in] ??? - Description here.
   */
  void Monitor();
  
  /*!
   * \brief Outputs desired files and quantities for the poisson system.
   * \param[in] ??? - Description here.
   */
  void Output();
  
  /*!
   * \brief Postprocesses the poisson system before heading to another physics system or the next iteration.
   * \param[in] ??? - Description here.
   */
  void Postprocess();
  
};

/*!
 * \class CFEAIteration
 * \brief Class for driving an iteration of the FEA system.
 * \author T. Economon
 * \version 4.0.1 "Cardinal"
 */
class CFEAIteration : public CIteration {
public:
  
  /*!
   * \brief Constructor of the class.
   * \param[in] config - Definition of the particular problem.
   */
  CFEAIteration(CConfig *config);
  
  /*!
   * \brief Destructor of the class.
   */
  ~CFEAIteration(void);
  
  /*!
   * \brief Preprocessing to prepare for an iteration of the physics.
   * \param[in] ??? - Description here.
   */
  void Preprocess(COutput *output,
                  CIntegration ***integration_container,
                  CGeometry ***geometry_container,
                  CSolver ****solver_container,
                  CNumerics *****numerics_container,
                  CConfig **config_container,
                  CSurfaceMovement **surface_movement,
                  CVolumetricMovement **grid_movement,
                  CFreeFormDefBox*** FFDBox,
                  unsigned short val_iZone);
  
  /*!
   * \brief Perform a single iteration of the FEA system.
   * \param[in] output - Pointer to the COutput class.
   * \param[in] integration_container - Container vector with all the integration methods.
   * \param[in] geometry_container - Geometrical definition of the problem.
   * \param[in] solver_container - Container vector with all the solutions.
   * \param[in] numerics_container - Description of the numerical method (the way in which the equations are solved).
   * \param[in] config_container - Definition of the particular problem.
   * \param[in] surface_movement - Surface movement classes of the problem.
   * \param[in] grid_movement - Volume grid movement classes of the problem.
   * \param[in] FFDBox - FFD FFDBoxes of the problem.
   */
  void Iterate(COutput *output,
               CIntegration ***integration_container,
               CGeometry ***geometry_container,
               CSolver ****solver_container,
               CNumerics *****numerics_container,
               CConfig **config_container,
               CSurfaceMovement **surface_movement,
               CVolumetricMovement **grid_movement,
               CFreeFormDefBox*** FFDBox,
               unsigned short val_iZone);
  
  /*!
   * \brief  Perform a single iteration of the FEA system, without updating the system.
   * \param[in] output - Pointer to the COutput class.
   * \param[in] integration_container - Container vector with all the integration methods.
   * \param[in] geometry_container - Geometrical definition of the problem.
   * \param[in] solver_container - Container vector with all the solutions.
   * \param[in] numerics_container - Description of the numerical method (the way in which the equations are solved).
   * \param[in] config_container - Definition of the particular problem.
   * \param[in] surface_movement - Surface movement classes of the problem.
   * \param[in] grid_movement - Volume grid movement classes of the problem.
   * \param[in] FFDBox - FFD FFDBoxes of the problem.
   */
  void Subiterate(COutput *output, CIntegration ***integration_container, CGeometry ***geometry_container,
                       CSolver ****solver_container, CNumerics *****numerics_container, CConfig **config_container,
                       CSurfaceMovement **surface_movement, CVolumetricMovement **grid_movement, CFreeFormDefBox*** FFDBox,
                       unsigned short iZone);

  /*!
   * \brief Updates the containers for the FEA system.
   * \param[in] ??? - Description here.
   */
<<<<<<< HEAD
  void Update(COutput *output, CIntegration ***integration_container, CGeometry ***geometry_container,
	   	   	   CSolver ****solver_container, CNumerics *****numerics_container, CConfig **config_container,
	   	   	   CSurfaceMovement **surface_movement, CVolumetricMovement **grid_movement, CFreeFormDefBox*** FFDBox,
		   	   unsigned short iZone);
=======
  void Update(COutput *output,
              CIntegration ***integration_container,
              CGeometry ***geometry_container,
              CSolver ****solver_container,
              CNumerics *****numerics_container,
              CConfig **config_container,
              CSurfaceMovement **surface_movement,
              CVolumetricMovement **grid_movement,
              CFreeFormDefBox*** FFDBox,
              unsigned short val_iZone);
>>>>>>> dcbf5e55
  
  /*!
   * \brief Monitors the convergence and other metrics for the FEA system.
   * \param[in] ??? - Description here.
   */
  void Monitor();
  
  /*!
   * \brief Outputs desired files and quantities for the FEA system.
   * \param[in] ??? - Description here.
   */
  void Output();
  
  /*!
   * \brief Postprocesses the FEA system before heading to another physics system or the next iteration.
   * \param[in] ??? - Description here.
   */
  void Postprocess();
  
};


/*!
 * \class CFEM_StructuralAnalysis
 * \brief Class for driving an iteration of structural analysis.
 * \author R. Sanchez
 * \version 4.0.1 "Cardinal"
 */
class CFEM_StructuralAnalysis : public CIteration {
public:

  /*!
   * \brief Constructor of the class.
   * \param[in] config - Definition of the particular problem.
   */
	CFEM_StructuralAnalysis(CConfig *config);

  /*!
   * \brief Destructor of the class.
   */
  ~CFEM_StructuralAnalysis(void);

  /*!
   * \brief Preprocessing to prepare for an iteration of the physics.
   * \param[in] ??? - Description here.
   */
  void Preprocess();

  /*!
   * \brief Perform a single iteration for structural analysis using the Finite Element Method.
   * \author R. Sanchez.
   * \param[in] output - Pointer to the COutput class.
   * \param[in] integration_container - Container vector with all the integration methods.
   * \param[in] geometry_container - Geometrical definition of the problem.
   * \param[in] solver_container - Container vector with all the solutions.
   * \param[in] numerics_container - Description of the numerical method (the way in which the equations are solved).
   * \param[in] config_container - Definition of the particular problem.
   * \param[in] surface_movement - Surface movement classes of the problem.
   * \param[in] grid_movement - Volume grid movement classes of the problem.
   * \param[in] FFDBox - FFD FFDBoxes of the problem.
   */
  void Iterate(COutput *output, CIntegration ***integration_container, CGeometry ***geometry_container,
               CSolver ****solver_container, CNumerics *****numerics_container, CConfig **config_container,
               CSurfaceMovement **surface_movement, CVolumetricMovement **grid_movement, CFreeFormDefBox*** FFDBox);

  /*!
   * \brief  Perform a single iteration of structural analysis, without updating the system.
   * \param[in] output - Pointer to the COutput class.
   * \param[in] integration_container - Container vector with all the integration methods.
   * \param[in] geometry_container - Geometrical definition of the problem.
   * \param[in] solver_container - Container vector with all the solutions.
   * \param[in] numerics_container - Description of the numerical method (the way in which the equations are solved).
   * \param[in] config_container - Definition of the particular problem.
   * \param[in] surface_movement - Surface movement classes of the problem.
   * \param[in] grid_movement - Volume grid movement classes of the problem.
   * \param[in] FFDBox - FFD FFDBoxes of the problem.
   * \param[in] iZone - FFD FFDBoxes of the problem.
   */
  void Subiterate(COutput *output, CIntegration ***integration_container, CGeometry ***geometry_container,
                       CSolver ****solver_container, CNumerics *****numerics_container, CConfig **config_container,
                       CSurfaceMovement **surface_movement, CVolumetricMovement **grid_movement, CFreeFormDefBox*** FFDBox,
                       unsigned short iZone);

  /*!
   * \brief Updates the containers for the FEM system.
   * \param[in] ??? - Description here.
   */
  void Update(COutput *output, CIntegration ***integration_container, CGeometry ***geometry_container,
	   	   	   CSolver ****solver_container, CNumerics *****numerics_container, CConfig **config_container,
	   	   	   CSurfaceMovement **surface_movement, CVolumetricMovement **grid_movement, CFreeFormDefBox*** FFDBox,
		   	   unsigned short iZone);

  /*!
   * \brief Monitors the convergence and other metrics for the FEM system.
   * \param[in] ??? - Description here.
   */
  void Monitor();

  /*!
   * \brief Outputs desired files and quantities for the FEM system.
   * \param[in] ??? - Description here.
   */
  void Output();

  /*!
   * \brief Postprocesses the FEM system before heading to another physics system or the next iteration.
   * \param[in] ??? - Description here.
   */
  void Postprocess();

};

/*!
 * \class CAdjMeanFlowIteration
 * \brief Class for driving an iteration of the adjoint mean flow system.
 * \author T. Economon
 * \version 4.0.1 "Cardinal"
 */
class CAdjMeanFlowIteration : public CIteration {
public:
  
  /*!
   * \brief Constructor of the class.
   * \param[in] config - Definition of the particular problem.
   */
  CAdjMeanFlowIteration(CConfig *config);
  
  /*!
   * \brief Destructor of the class.
   */
  ~CAdjMeanFlowIteration(void);
  
  /*!
   * \brief Preprocessing to prepare for an iteration of the physics.
   * \param[in] ??? - Description here.
   */
  void Preprocess(COutput *output,
                  CIntegration ***integration_container,
                  CGeometry ***geometry_container,
                  CSolver ****solver_container,
                  CNumerics *****numerics_container,
                  CConfig **config_container,
                  CSurfaceMovement **surface_movement,
                  CVolumetricMovement **grid_movement,
                  CFreeFormDefBox*** FFDBox,
                  unsigned short val_iZone);
  
  /*!
   * \brief Perform a single iteration of the adjoint mean flow system.
   * \param[in] output - Pointer to the COutput class.
   * \param[in] integration_container - Container vector with all the integration methods.
   * \param[in] geometry_container - Geometrical definition of the problem.
   * \param[in] solver_container - Container vector with all the solutions.
   * \param[in] numerics_container - Description of the numerical method (the way in which the equations are solved).
   * \param[in] config_container - Definition of the particular problem.
   * \param[in] surface_movement - Surface movement classes of the problem.
   * \param[in] grid_movement - Volume grid movement classes of the problem.
   * \param[in] FFDBox - FFD FFDBoxes of the problem.
   */
  void Iterate(COutput *output,
               CIntegration ***integration_container,
               CGeometry ***geometry_container,
               CSolver ****solver_container,
               CNumerics *****numerics_container,
               CConfig **config_container,
               CSurfaceMovement **surface_movement,
               CVolumetricMovement **grid_movement,
               CFreeFormDefBox*** FFDBox,
               unsigned short val_iZone);
  
  /*!
   * \brief  Perform a single iteration of the adjoint mean flow system, without updating the system.
   * \param[in] output - Pointer to the COutput class.
   * \param[in] integration_container - Container vector with all the integration methods.
   * \param[in] geometry_container - Geometrical definition of the problem.
   * \param[in] solver_container - Container vector with all the solutions.
   * \param[in] numerics_container - Description of the numerical method (the way in which the equations are solved).
   * \param[in] config_container - Definition of the particular problem.
   * \param[in] surface_movement - Surface movement classes of the problem.
   * \param[in] grid_movement - Volume grid movement classes of the problem.
   * \param[in] FFDBox - FFD FFDBoxes of the problem.
   */
  void Subiterate(COutput *output, CIntegration ***integration_container, CGeometry ***geometry_container,
                       CSolver ****solver_container, CNumerics *****numerics_container, CConfig **config_container,
                       CSurfaceMovement **surface_movement, CVolumetricMovement **grid_movement, CFreeFormDefBox*** FFDBox,
                       unsigned short iZone);

  /*!
   * \brief Updates the containers for the adjoint mean flow system.
   * \param[in] ??? - Description here.
   */
<<<<<<< HEAD
  void Update(COutput *output, CIntegration ***integration_container, CGeometry ***geometry_container,
	   	   	   CSolver ****solver_container, CNumerics *****numerics_container, CConfig **config_container,
	   	   	   CSurfaceMovement **surface_movement, CVolumetricMovement **grid_movement, CFreeFormDefBox*** FFDBox,
		   	   unsigned short iZone);
=======
  void Update(COutput *output,
              CIntegration ***integration_container,
              CGeometry ***geometry_container,
              CSolver ****solver_container,
              CNumerics *****numerics_container,
              CConfig **config_container,
              CSurfaceMovement **surface_movement,
              CVolumetricMovement **grid_movement,
              CFreeFormDefBox*** FFDBox,
              unsigned short val_iZone);
>>>>>>> dcbf5e55
  
  /*!
   * \brief Monitors the convergence and other metrics for the adjoint mean flow system.
   * \param[in] ??? - Description here.
   */
  void Monitor();
  
  /*!
   * \brief Outputs desired files and quantities for the adjoint mean flow system.
   * \param[in] ??? - Description here.
   */
  void Output();
  
  /*!
   * \brief Postprocesses the adjoint mean flow system before heading to another physics system or the next iteration.
   * \param[in] ??? - Description here.
   */
  void Postprocess();
  
};

/*!
 * \class CAdjTNE2Iteration
 * \brief Class for driving an iteration of the adjoint TNE2 system.
 * \author T. Economon
 * \version 4.0.1 "Cardinal"
 */
class CAdjTNE2Iteration : public CIteration {
public:
  
  /*!
   * \brief Constructor of the class.
   * \param[in] config - Definition of the particular problem.
   */
  CAdjTNE2Iteration(CConfig *config);
  
  /*!
   * \brief Destructor of the class.
   */
  ~CAdjTNE2Iteration(void);
  
  /*!
   * \brief Preprocessing to prepare for an iteration of the physics.
   * \param[in] ??? - Description here.
   */
  void Preprocess(COutput *output,
                  CIntegration ***integration_container,
                  CGeometry ***geometry_container,
                  CSolver ****solver_container,
                  CNumerics *****numerics_container,
                  CConfig **config_container,
                  CSurfaceMovement **surface_movement,
                  CVolumetricMovement **grid_movement,
                  CFreeFormDefBox*** FFDBox,
                  unsigned short val_iZone);
  
  /*!
   * \brief Perform a single iteration of the adjoint TNE2 system.
   * \param[in] output - Pointer to the COutput class.
   * \param[in] integration_container - Container vector with all the integration methods.
   * \param[in] geometry_container - Geometrical definition of the problem.
   * \param[in] solver_container - Container vector with all the solutions.
   * \param[in] numerics_container - Description of the numerical method (the way in which the equations are solved).
   * \param[in] config_container - Definition of the particular problem.
   * \param[in] surface_movement - Surface movement classes of the problem.
   * \param[in] grid_movement - Volume grid movement classes of the problem.
   * \param[in] FFDBox - FFD FFDBoxes of the problem.
   */
  void Iterate(COutput *output,
               CIntegration ***integration_container,
               CGeometry ***geometry_container,
               CSolver ****solver_container,
               CNumerics *****numerics_container,
               CConfig **config_container,
               CSurfaceMovement **surface_movement,
               CVolumetricMovement **grid_movement,
               CFreeFormDefBox*** FFDBox,
               unsigned short val_iZone);
  
  /*!
   * \brief  Perform a single iteration of the adjoint TNE2 system, without updating the system.
   * \param[in] output - Pointer to the COutput class.
   * \param[in] integration_container - Container vector with all the integration methods.
   * \param[in] geometry_container - Geometrical definition of the problem.
   * \param[in] solver_container - Container vector with all the solutions.
   * \param[in] numerics_container - Description of the numerical method (the way in which the equations are solved).
   * \param[in] config_container - Definition of the particular problem.
   * \param[in] surface_movement - Surface movement classes of the problem.
   * \param[in] grid_movement - Volume grid movement classes of the problem.
   * \param[in] FFDBox - FFD FFDBoxes of the problem.
   */
  void Subiterate(COutput *output, CIntegration ***integration_container, CGeometry ***geometry_container,
                       CSolver ****solver_container, CNumerics *****numerics_container, CConfig **config_container,
                       CSurfaceMovement **surface_movement, CVolumetricMovement **grid_movement, CFreeFormDefBox*** FFDBox,
                       unsigned short iZone);

  /*!
   * \brief Updates the containers for the adjoint TNE2 system.
   * \param[in] ??? - Description here.
   */
<<<<<<< HEAD
  void Update(COutput *output, CIntegration ***integration_container, CGeometry ***geometry_container,
     	   	   CSolver ****solver_container, CNumerics *****numerics_container, CConfig **config_container,
     	   	   CSurfaceMovement **surface_movement, CVolumetricMovement **grid_movement, CFreeFormDefBox*** FFDBox,
		   	   unsigned short iZone);
=======
  void Update(COutput *output,
              CIntegration ***integration_container,
              CGeometry ***geometry_container,
              CSolver ****solver_container,
              CNumerics *****numerics_container,
              CConfig **config_container,
              CSurfaceMovement **surface_movement,
              CVolumetricMovement **grid_movement,
              CFreeFormDefBox*** FFDBox,
              unsigned short val_iZone);
>>>>>>> dcbf5e55
  
  /*!
   * \brief Monitors the convergence and other metrics for the adjoint TNE2 system.
   * \param[in] ??? - Description here.
   */
  void Monitor();
  
  /*!
   * \brief Outputs desired files and quantities for the adjoint TNE2 system.
   * \param[in] ??? - Description here.
   */
  void Output();
  
  /*!
   * \brief Postprocesses the adjoint TNE2 system before heading to another physics system or the next iteration.
   * \param[in] ??? - Description here.
   */
  void Postprocess();
  
};

/*!
 * \class CDiscAdjMeanFlowIteration
 * \brief Class for driving an iteration of the discrete adjoint mean flow system.
 * \author T. Economon
 * \version 4.0.1 "Cardinal"
 */
class CDiscAdjMeanFlowIteration : public CIteration {
public:
  
  /*!
   * \brief Constructor of the class.
   * \param[in] config - Definition of the particular problem.
   */
  CDiscAdjMeanFlowIteration(CConfig *config);
  
  /*!
   * \brief Destructor of the class.
   */
  ~CDiscAdjMeanFlowIteration(void);
  
  /*!
   * \brief Preprocessing to prepare for an iteration of the physics.
   * \param[in] ??? - Description here.
   */
  void Preprocess(COutput *output,
                  CIntegration ***integration_container,
                  CGeometry ***geometry_container,
                  CSolver ****solver_container,
                  CNumerics *****numerics_container,
                  CConfig **config_container,
                  CSurfaceMovement **surface_movement,
                  CVolumetricMovement **grid_movement,
                  CFreeFormDefBox*** FFDBox,
                  unsigned short val_iZone);
  
  /*!
   * \brief Perform a single iteration of the adjoint mean flow system.
   * \param[in] output - Pointer to the COutput class.
   * \param[in] integration_container - Container vector with all the integration methods.
   * \param[in] geometry_container - Geometrical definition of the problem.
   * \param[in] solver_container - Container vector with all the solutions.
   * \param[in] numerics_container - Description of the numerical method (the way in which the equations are solved).
   * \param[in] config_container - Definition of the particular problem.
   * \param[in] surface_movement - Surface movement classes of the problem.
   * \param[in] grid_movement - Volume grid movement classes of the problem.
   * \param[in] FFDBox - FFD FFDBoxes of the problem.
   */
  void Iterate(COutput *output,
               CIntegration ***integration_container,
               CGeometry ***geometry_container,
               CSolver ****solver_container,
               CNumerics *****numerics_container,
               CConfig **config_container,
               CSurfaceMovement **surface_movement,
               CVolumetricMovement **grid_movement,
               CFreeFormDefBox*** FFDBox,
               unsigned short val_iZone);
  
  /*!
   * \brief  Perform a single iteration of the adjoint mean flow system, without updating the system.
   * \param[in] output - Pointer to the COutput class.
   * \param[in] integration_container - Container vector with all the integration methods.
   * \param[in] geometry_container - Geometrical definition of the problem.
   * \param[in] solver_container - Container vector with all the solutions.
   * \param[in] numerics_container - Description of the numerical method (the way in which the equations are solved).
   * \param[in] config_container - Definition of the particular problem.
   * \param[in] surface_movement - Surface movement classes of the problem.
   * \param[in] grid_movement - Volume grid movement classes of the problem.
   * \param[in] FFDBox - FFD FFDBoxes of the problem.
   */
  void Subiterate(COutput *output, CIntegration ***integration_container, CGeometry ***geometry_container,
                       CSolver ****solver_container, CNumerics *****numerics_container, CConfig **config_container,
                       CSurfaceMovement **surface_movement, CVolumetricMovement **grid_movement, CFreeFormDefBox*** FFDBox,
                       unsigned short iZone);

  /*!
   * \brief Updates the containers for the discrete adjoint mean flow system.
   * \param[in] ??? - Description here.
   */
<<<<<<< HEAD
  void Update(COutput *output, CIntegration ***integration_container, CGeometry ***geometry_container,
          	   CSolver ****solver_container, CNumerics *****numerics_container, CConfig **config_container,
          	   CSurfaceMovement **surface_movement, CVolumetricMovement **grid_movement, CFreeFormDefBox*** FFDBox,
		   	   unsigned short iZone);
=======
  void Update(COutput *output,
              CIntegration ***integration_container,
              CGeometry ***geometry_container,
              CSolver ****solver_container,
              CNumerics *****numerics_container,
              CConfig **config_container,
              CSurfaceMovement **surface_movement,
              CVolumetricMovement **grid_movement,
              CFreeFormDefBox*** FFDBox,
              unsigned short val_iZone);
>>>>>>> dcbf5e55
  
  /*!
   * \brief Monitors the convergence and other metrics for the discrete adjoint mean flow system.
   * \param[in] ??? - Description here.
   */
  void Monitor();
  
  /*!
   * \brief Outputs desired files and quantities for the discrete adjoint mean flow system.
   * \param[in] ??? - Description here.
   */
  void Output();
  
  /*!
   * \brief Postprocesses the discrete adjoint mean flow system before heading to another physics system or the next iteration.
   * \param[in] ??? - Description here.
   */
  void Postprocess();
  
};

/*!
 * \brief Perform a single iteration of the mean flow system.
 * \param[in] output - Pointer to the COutput class.
 * \param[in] integration_container - Container vector with all the integration methods.
 * \param[in] geometry_container - Geometrical definition of the problem.
 * \param[in] solver_container - Container vector with all the solutions.
 * \param[in] numerics_container - Description of the numerical method (the way in which the equations are solved).
 * \param[in] config_container - Definition of the particular problem.
 * \param[in] surface_movement - Surface movement classes of the problem.
 * \param[in] grid_movement - Volume grid movement classes of the problem.
 * \param[in] FFDBox - FFD FFDBoxes of the problem.
 */
void MeanFlowIteration(COutput *output, CIntegration ***integration_container, CGeometry ***geometry_container,
             CSolver ****solver_container, CNumerics *****numerics_container, CConfig **config_container,
             CSurfaceMovement **surface_movement, CVolumetricMovement **grid_movement, CFreeFormDefBox*** FFDBox);

/*!
 * \brief Iteration function for Fluid-Structure Interaction applications.
 * \author F. Palacios, R. Sanchez.
 * \param[in] output - Pointer to the COutput class.
 * \param[in] integration_container - Container vector with all the integration methods.
 * \param[in] geometry_container - Geometrical definition of the problem.
 * \param[in] solver_container - Container vector with all the solutions.
 * \param[in] numerics_container - Description of the numerical method (the way in which the equations are solved).
 * \param[in] config_container - Definition of the particular problem.
 * \param[in] surface_movement - Surface movement classes of the problem.
 * \param[in] grid_movement - Volume grid movement classes of the problem.
 * \param[in] FFDBox - FFD FFDBoxes of the problem.
 * \param[in] ExtIter - Current physical time iteration number.
 * \param[in] nFluidIt - Number of fluid iterations within a fixed time step.
 */
void FluidStructureIteration(COutput *output, CIntegration ***integration_container, CGeometry ***geometry_container, 
														 CSolver ****solver_container, CNumerics *****numerics_container, CConfig **config_container, 
														 CSurfaceMovement **surface_movement, CVolumetricMovement **grid_movement, CFreeFormDefBox*** FFDBox,
														 unsigned long iFluidIt, unsigned long nFluidIt);

/*!
<<<<<<< HEAD
 * \brief Iteration function for structural analysis using the Finite Element Method.
 * \author R. Sanchez.
 * \param[in] output - Pointer to the COutput class.
 * \param[in] integration_container - Container vector with all the integration methods.
 * \param[in] geometry_container - Geometrical definition of the problem.
 * \param[in] solver_container - Container vector with all the solutions.
 * \param[in] numerics_container - Description of the numerical method (the way in which the equations are solved).
 * \param[in] config_container - Definition of the particular problem.
 * \param[in] surface_movement - Surface movement classes of the problem.
 * \param[in] grid_movement - Volume grid movement classes of the problem.
 * \param[in] FFDBox - FFD FFDBoxes of the problem.
 * \param[in] ExtIter - Current physical time iteration number.
 */
void FEM_StructuralIteration(COutput *output, CIntegration ***integration_container, CGeometry ***geometry_container,
									CSolver ****solver_container, CNumerics *****numerics_container, CConfig **config_container,
									CSurfaceMovement **surface_movement, CVolumetricMovement **grid_movement, CFreeFormDefBox*** FFDBox);


/*!
 * \brief Imposes a gust via the grid velocities.
 * \author S. Padron
 * \param[in] config_container - Definition of the particular problem.
 * \param[in] geometry_container - Geometrical definition of the problem.
 * \param[in] solver_container - Container vector with all the solutions.
 */
void SetWind_GustField(CConfig *config_container, CGeometry **geometry_container, CSolver ***solver_container);

/*!
 * \brief Reads and initializes the vortex positions, strengths and gradient.
 * \author S. Padron
 * \param[in] nVortex - number of vortices.
 * \param[in] x0 - Vector of x-loc of the vortices.
 * \param[in] y0 - Vector of y-loc of the vortices.
 * \param[in] vort_strength - Vector of vortex strengths.
 * \param[in] r_core - Vector of vortex core size.
 */
void InitializeVortexDistribution(unsigned long &nVortex, vector<su2double>& x0, vector<su2double>& y0, vector<su2double>& vort_strength, vector<su2double>& r_core);

/*!
=======
>>>>>>> dcbf5e55
 * \brief Updates the positions and grid velocities for dynamic meshes between physical time steps.
 * \author T. Economon
 * \param[in] geometry - Geometrical definition of the problem.
 * \param[in] surface_movement - Surface movement classes of the problem.
 * \param[in] grid_movement - Volume grid movement classes of the problem.
 * \param[in] FFDBox - FFD FFDBoxes of the problem.
 * \param[in] solver_container - Container vector with all the solutions.
 * \param[in] config - Definition of the particular problem.
 * \param[in] iZone - Index of the zone.
 * \param[in] IntIter - Current sudo time iteration number.
 * \param[in] ExtIter - Current physical time iteration number.
 */
void SetGrid_Movement(CGeometry **geometry_container, CSurfaceMovement *surface_movement, 
                      CVolumetricMovement *grid_movement, CFreeFormDefBox **FFDBox,
                      CSolver ***solver_container, CConfig *config_container, unsigned short iZone, unsigned long IntIter, unsigned long ExtIter);<|MERGE_RESOLUTION|>--- conflicted
+++ resolved
@@ -94,28 +94,6 @@
    * \param[in] grid_movement - Volume grid movement classes of the problem.
    * \param[in] FFDBox - FFD FFDBoxes of the problem.
    */
-<<<<<<< HEAD
-  virtual void Iterate(COutput *output, CIntegration ***integration_container, CGeometry ***geometry_container,
-                       CSolver ****solver_container, CNumerics *****numerics_container, CConfig **config_container,
-                       CSurfaceMovement **surface_movement, CVolumetricMovement **grid_movement, CFreeFormDefBox*** FFDBox);
-
-  /*!
-   * \brief A virtual member. Created to check while avoiding clashes with other implementations. Meant to disappear.
-   * \param[in] output - Pointer to the COutput class.
-   * \param[in] integration_container - Container vector with all the integration methods.
-   * \param[in] geometry_container - Geometrical definition of the problem.
-   * \param[in] solver_container - Container vector with all the solutions.
-   * \param[in] numerics_container - Description of the numerical method (the way in which the equations are solved).
-   * \param[in] config_container - Definition of the particular problem.
-   * \param[in] surface_movement - Surface movement classes of the problem.
-   * \param[in] grid_movement - Volume grid movement classes of the problem.
-   * \param[in] FFDBox - FFD FFDBoxes of the problem.
-   */
-  virtual void Subiterate(COutput *output, CIntegration ***integration_container, CGeometry ***geometry_container,
-                       CSolver ****solver_container, CNumerics *****numerics_container, CConfig **config_container,
-                       CSurfaceMovement **surface_movement, CVolumetricMovement **grid_movement, CFreeFormDefBox*** FFDBox,
-                       unsigned short iZone);
-=======
   virtual void Iterate(COutput *output,
                        CIntegration ***integration_container,
                        CGeometry ***geometry_container,
@@ -126,18 +104,34 @@
                        CVolumetricMovement **grid_movement,
                        CFreeFormDefBox*** FFDBox,
                        unsigned short val_iZone);
->>>>>>> dcbf5e55
+
+  /*!
+   * \brief A virtual member. Created to check while avoiding clashes with other implementations. Meant to disappear.
+   * \param[in] output - Pointer to the COutput class.
+   * \param[in] integration_container - Container vector with all the integration methods.
+   * \param[in] geometry_container - Geometrical definition of the problem.
+   * \param[in] solver_container - Container vector with all the solutions.
+   * \param[in] numerics_container - Description of the numerical method (the way in which the equations are solved).
+   * \param[in] config_container - Definition of the particular problem.
+   * \param[in] surface_movement - Surface movement classes of the problem.
+   * \param[in] grid_movement - Volume grid movement classes of the problem.
+   * \param[in] FFDBox - FFD FFDBoxes of the problem.
+   */
+  virtual void Subiterate(COutput *output,
+		  	  	  	  	  CIntegration ***integration_container,
+		  	  	  	  	  CGeometry ***geometry_container,
+		  	  	  	  	  CSolver ****solver_container,
+		  	  	  	  	  CNumerics *****numerics_container,
+		  	  	  	  	  CConfig **config_container,
+		  	  	  	  	  CSurfaceMovement **surface_movement,
+		  	  	  	  	  CVolumetricMovement **grid_movement,
+		  	  	  	  	  CFreeFormDefBox*** FFDBox,
+		  	  	  	  	  unsigned short iZone);
   
   /*!
    * \brief A virtual member.
    * \param[in] ??? - Description here.
    */
-<<<<<<< HEAD
-  virtual void Update(COutput *output, CIntegration ***integration_container, CGeometry ***geometry_container,
-  	   	   	   	   	   CSolver ****solver_container, CNumerics *****numerics_container, CConfig **config_container,
-  	   	   	   	   	   CSurfaceMovement **surface_movement, CVolumetricMovement **grid_movement, CFreeFormDefBox*** FFDBox,
-  	   	   	   	   	   unsigned short iZone);
-=======
   virtual void Update(COutput *output,
                       CIntegration ***integration_container,
                       CGeometry ***geometry_container,
@@ -148,7 +142,6 @@
                       CVolumetricMovement **grid_movement,
                       CFreeFormDefBox*** FFDBox,
                       unsigned short val_iZone);
->>>>>>> dcbf5e55
   
   /*!
    * \brief A virtual member.
@@ -218,28 +211,6 @@
    * \param[in] grid_movement - Volume grid movement classes of the problem.
    * \param[in] FFDBox - FFD FFDBoxes of the problem.
    */
-<<<<<<< HEAD
-  void Iterate(COutput *output, CIntegration ***integration_container, CGeometry ***geometry_container,
-                       CSolver ****solver_container, CNumerics *****numerics_container, CConfig **config_container,
-                       CSurfaceMovement **surface_movement, CVolumetricMovement **grid_movement, CFreeFormDefBox*** FFDBox);
-
-  /*!
-   * \brief  Perform a single iteration of the mean flow system, without updating the system.
-   * \param[in] output - Pointer to the COutput class.
-   * \param[in] integration_container - Container vector with all the integration methods.
-   * \param[in] geometry_container - Geometrical definition of the problem.
-   * \param[in] solver_container - Container vector with all the solutions.
-   * \param[in] numerics_container - Description of the numerical method (the way in which the equations are solved).
-   * \param[in] config_container - Definition of the particular problem.
-   * \param[in] surface_movement - Surface movement classes of the problem.
-   * \param[in] grid_movement - Volume grid movement classes of the problem.
-   * \param[in] FFDBox - FFD FFDBoxes of the problem.
-   */
-  void Subiterate(COutput *output, CIntegration ***integration_container, CGeometry ***geometry_container,
-                       CSolver ****solver_container, CNumerics *****numerics_container, CConfig **config_container,
-                       CSurfaceMovement **surface_movement, CVolumetricMovement **grid_movement, CFreeFormDefBox*** FFDBox,
-                       unsigned short iZone);
-=======
   void Iterate(COutput *output,
                CIntegration ***integration_container,
                CGeometry ***geometry_container,
@@ -250,18 +221,29 @@
                CVolumetricMovement **grid_movement,
                CFreeFormDefBox*** FFDBox,
                unsigned short val_iZone);
->>>>>>> dcbf5e55
+
+  /*!
+   * \brief  Perform a single iteration of the mean flow system, without updating the system.
+   * \param[in] output - Pointer to the COutput class.
+   * \param[in] integration_container - Container vector with all the integration methods.
+   * \param[in] geometry_container - Geometrical definition of the problem.
+   * \param[in] solver_container - Container vector with all the solutions.
+   * \param[in] numerics_container - Description of the numerical method (the way in which the equations are solved).
+   * \param[in] config_container - Definition of the particular problem.
+   * \param[in] surface_movement - Surface movement classes of the problem.
+   * \param[in] grid_movement - Volume grid movement classes of the problem.
+   * \param[in] FFDBox - FFD FFDBoxes of the problem.
+   */
+  void Subiterate(COutput *output, CIntegration ***integration_container, CGeometry ***geometry_container,
+		  CSolver ****solver_container, CNumerics *****numerics_container, CConfig **config_container,
+		  CSurfaceMovement **surface_movement, CVolumetricMovement **grid_movement, CFreeFormDefBox*** FFDBox,
+		  unsigned short iZone);
+
   
   /*!
    * \brief Updates the containers for the mean flow system.
    * \param[in] ??? - Description here.
    */
-<<<<<<< HEAD
-  void Update(COutput *output, CIntegration ***integration_container, CGeometry ***geometry_container,
-	   	   	   CSolver ****solver_container, CNumerics *****numerics_container, CConfig **config_container,
-	   	   	   CSurfaceMovement **surface_movement, CVolumetricMovement **grid_movement, CFreeFormDefBox*** FFDBox,
-	   	   	   unsigned short iZone);
-=======
   void Update(COutput *output,
               CIntegration ***integration_container,
               CGeometry ***geometry_container,
@@ -272,7 +254,6 @@
               CVolumetricMovement **grid_movement,
               CFreeFormDefBox*** FFDBox,
               unsigned short val_iZone);
->>>>>>> dcbf5e55
   
   /*!
    * \brief Monitors the convergence and other metrics for the mean flow system.
@@ -373,31 +354,9 @@
                unsigned short val_iZone);
   
   /*!
-   * \brief  Perform a single iteration of the TNE2 system, without updating the system.
-   * \param[in] output - Pointer to the COutput class.
-   * \param[in] integration_container - Container vector with all the integration methods.
-   * \param[in] geometry_container - Geometrical definition of the problem.
-   * \param[in] solver_container - Container vector with all the solutions.
-   * \param[in] numerics_container - Description of the numerical method (the way in which the equations are solved).
-   * \param[in] config_container - Definition of the particular problem.
-   * \param[in] surface_movement - Surface movement classes of the problem.
-   * \param[in] grid_movement - Volume grid movement classes of the problem.
-   * \param[in] FFDBox - FFD FFDBoxes of the problem.
-   */
-  void Subiterate(COutput *output, CIntegration ***integration_container, CGeometry ***geometry_container,
-                       CSolver ****solver_container, CNumerics *****numerics_container, CConfig **config_container,
-                       CSurfaceMovement **surface_movement, CVolumetricMovement **grid_movement, CFreeFormDefBox*** FFDBox,
-                       unsigned short iZone);
-  /*!
    * \brief Updates the containers for the TNE2 system.
    * \param[in] ??? - Description here.
    */
-<<<<<<< HEAD
-  void Update(COutput *output, CIntegration ***integration_container, CGeometry ***geometry_container,
-	   	   	   CSolver ****solver_container, CNumerics *****numerics_container, CConfig **config_container,
-	   	   	   CSurfaceMovement **surface_movement, CVolumetricMovement **grid_movement, CFreeFormDefBox*** FFDBox,
-		   	   unsigned short iZone);
-=======
   void Update(COutput *output,
               CIntegration ***integration_container,
               CGeometry ***geometry_container,
@@ -408,7 +367,6 @@
               CVolumetricMovement **grid_movement,
               CFreeFormDefBox*** FFDBox,
               unsigned short val_iZone);
->>>>>>> dcbf5e55
   
   /*!
    * \brief Monitors the convergence and other metrics for the TNE2 system.
@@ -487,34 +445,11 @@
                CVolumetricMovement **grid_movement,
                CFreeFormDefBox*** FFDBox,
                unsigned short val_iZone);
-  
-  /*!
-   * \brief  Perform a single iteration of the wave system, without updating the system.
-   * \param[in] output - Pointer to the COutput class.
-   * \param[in] integration_container - Container vector with all the integration methods.
-   * \param[in] geometry_container - Geometrical definition of the problem.
-   * \param[in] solver_container - Container vector with all the solutions.
-   * \param[in] numerics_container - Description of the numerical method (the way in which the equations are solved).
-   * \param[in] config_container - Definition of the particular problem.
-   * \param[in] surface_movement - Surface movement classes of the problem.
-   * \param[in] grid_movement - Volume grid movement classes of the problem.
-   * \param[in] FFDBox - FFD FFDBoxes of the problem.
-   */
-  void Subiterate(COutput *output, CIntegration ***integration_container, CGeometry ***geometry_container,
-                       CSolver ****solver_container, CNumerics *****numerics_container, CConfig **config_container,
-                       CSurfaceMovement **surface_movement, CVolumetricMovement **grid_movement, CFreeFormDefBox*** FFDBox,
-                       unsigned short iZone);
 
   /*!
    * \brief Updates the containers for the wave system.
    * \param[in] ??? - Description here.
    */
-<<<<<<< HEAD
-  void Update(COutput *output, CIntegration ***integration_container, CGeometry ***geometry_container,
-	   	   	   CSolver ****solver_container, CNumerics *****numerics_container, CConfig **config_container,
-	   	   	   CSurfaceMovement **surface_movement, CVolumetricMovement **grid_movement, CFreeFormDefBox*** FFDBox,
-		   	   unsigned short iZone);
-=======
   void Update(COutput *output,
               CIntegration ***integration_container,
               CGeometry ***geometry_container,
@@ -525,7 +460,6 @@
               CVolumetricMovement **grid_movement,
               CFreeFormDefBox*** FFDBox,
               unsigned short val_iZone);
->>>>>>> dcbf5e55
   
   /*!
    * \brief Monitors the convergence and other metrics for the wave system.
@@ -604,34 +538,11 @@
                CVolumetricMovement **grid_movement,
                CFreeFormDefBox*** FFDBox,
                unsigned short val_iZone);
-  
-  /*!
-   * \brief  Perform a single iteration of the heat system, without updating the system.
-   * \param[in] output - Pointer to the COutput class.
-   * \param[in] integration_container - Container vector with all the integration methods.
-   * \param[in] geometry_container - Geometrical definition of the problem.
-   * \param[in] solver_container - Container vector with all the solutions.
-   * \param[in] numerics_container - Description of the numerical method (the way in which the equations are solved).
-   * \param[in] config_container - Definition of the particular problem.
-   * \param[in] surface_movement - Surface movement classes of the problem.
-   * \param[in] grid_movement - Volume grid movement classes of the problem.
-   * \param[in] FFDBox - FFD FFDBoxes of the problem.
-   */
-  void Subiterate(COutput *output, CIntegration ***integration_container, CGeometry ***geometry_container,
-                       CSolver ****solver_container, CNumerics *****numerics_container, CConfig **config_container,
-                       CSurfaceMovement **surface_movement, CVolumetricMovement **grid_movement, CFreeFormDefBox*** FFDBox,
-                       unsigned short iZone);
 
   /*!
    * \brief Updates the containers for the heat system.
    * \param[in] ??? - Description here.
    */
-<<<<<<< HEAD
-  void Update(COutput *output, CIntegration ***integration_container, CGeometry ***geometry_container,
-	   	   	   CSolver ****solver_container, CNumerics *****numerics_container, CConfig **config_container,
-	   	   	   CSurfaceMovement **surface_movement, CVolumetricMovement **grid_movement, CFreeFormDefBox*** FFDBox,
-		   	   unsigned short iZone);
-=======
   void Update(COutput *output,
               CIntegration ***integration_container,
               CGeometry ***geometry_container,
@@ -642,7 +553,6 @@
               CVolumetricMovement **grid_movement,
               CFreeFormDefBox*** FFDBox,
               unsigned short val_iZone);
->>>>>>> dcbf5e55
   
   /*!
    * \brief Monitors the convergence and other metrics for the heat system.
@@ -721,34 +631,11 @@
                CVolumetricMovement **grid_movement,
                CFreeFormDefBox*** FFDBox,
                unsigned short val_iZone);
-  
-  /*!
-   * \brief  Perform a single iteration of the poisson system, without updating the system.
-   * \param[in] output - Pointer to the COutput class.
-   * \param[in] integration_container - Container vector with all the integration methods.
-   * \param[in] geometry_container - Geometrical definition of the problem.
-   * \param[in] solver_container - Container vector with all the solutions.
-   * \param[in] numerics_container - Description of the numerical method (the way in which the equations are solved).
-   * \param[in] config_container - Definition of the particular problem.
-   * \param[in] surface_movement - Surface movement classes of the problem.
-   * \param[in] grid_movement - Volume grid movement classes of the problem.
-   * \param[in] FFDBox - FFD FFDBoxes of the problem.
-   */
-  void Subiterate(COutput *output, CIntegration ***integration_container, CGeometry ***geometry_container,
-                       CSolver ****solver_container, CNumerics *****numerics_container, CConfig **config_container,
-                       CSurfaceMovement **surface_movement, CVolumetricMovement **grid_movement, CFreeFormDefBox*** FFDBox,
-                       unsigned short iZone);
 
   /*!
    * \brief Updates the containers for the poisson system.
    * \param[in] ??? - Description here.
    */
-<<<<<<< HEAD
-  void Update(COutput *output, CIntegration ***integration_container, CGeometry ***geometry_container,
-	   	   	   CSolver ****solver_container, CNumerics *****numerics_container, CConfig **config_container,
-	   	   	   CSurfaceMovement **surface_movement, CVolumetricMovement **grid_movement, CFreeFormDefBox*** FFDBox,
-		   	   unsigned short iZone);
-=======
   void Update(COutput *output,
               CIntegration ***integration_container,
               CGeometry ***geometry_container,
@@ -759,7 +646,6 @@
               CVolumetricMovement **grid_movement,
               CFreeFormDefBox*** FFDBox,
               unsigned short val_iZone);
->>>>>>> dcbf5e55
   
   /*!
    * \brief Monitors the convergence and other metrics for the poisson system.
@@ -838,34 +724,11 @@
                CVolumetricMovement **grid_movement,
                CFreeFormDefBox*** FFDBox,
                unsigned short val_iZone);
-  
-  /*!
-   * \brief  Perform a single iteration of the FEA system, without updating the system.
-   * \param[in] output - Pointer to the COutput class.
-   * \param[in] integration_container - Container vector with all the integration methods.
-   * \param[in] geometry_container - Geometrical definition of the problem.
-   * \param[in] solver_container - Container vector with all the solutions.
-   * \param[in] numerics_container - Description of the numerical method (the way in which the equations are solved).
-   * \param[in] config_container - Definition of the particular problem.
-   * \param[in] surface_movement - Surface movement classes of the problem.
-   * \param[in] grid_movement - Volume grid movement classes of the problem.
-   * \param[in] FFDBox - FFD FFDBoxes of the problem.
-   */
-  void Subiterate(COutput *output, CIntegration ***integration_container, CGeometry ***geometry_container,
-                       CSolver ****solver_container, CNumerics *****numerics_container, CConfig **config_container,
-                       CSurfaceMovement **surface_movement, CVolumetricMovement **grid_movement, CFreeFormDefBox*** FFDBox,
-                       unsigned short iZone);
 
   /*!
    * \brief Updates the containers for the FEA system.
    * \param[in] ??? - Description here.
    */
-<<<<<<< HEAD
-  void Update(COutput *output, CIntegration ***integration_container, CGeometry ***geometry_container,
-	   	   	   CSolver ****solver_container, CNumerics *****numerics_container, CConfig **config_container,
-	   	   	   CSurfaceMovement **surface_movement, CVolumetricMovement **grid_movement, CFreeFormDefBox*** FFDBox,
-		   	   unsigned short iZone);
-=======
   void Update(COutput *output,
               CIntegration ***integration_container,
               CGeometry ***geometry_container,
@@ -876,7 +739,6 @@
               CVolumetricMovement **grid_movement,
               CFreeFormDefBox*** FFDBox,
               unsigned short val_iZone);
->>>>>>> dcbf5e55
   
   /*!
    * \brief Monitors the convergence and other metrics for the FEA system.
@@ -938,9 +800,16 @@
    * \param[in] grid_movement - Volume grid movement classes of the problem.
    * \param[in] FFDBox - FFD FFDBoxes of the problem.
    */
-  void Iterate(COutput *output, CIntegration ***integration_container, CGeometry ***geometry_container,
-               CSolver ****solver_container, CNumerics *****numerics_container, CConfig **config_container,
-               CSurfaceMovement **surface_movement, CVolumetricMovement **grid_movement, CFreeFormDefBox*** FFDBox);
+  void Iterate(COutput *output,
+		  	  CIntegration ***integration_container,
+		  	  CGeometry ***geometry_container,
+              CSolver ****solver_container,
+              CNumerics *****numerics_container,
+              CConfig **config_container,
+              CSurfaceMovement **surface_movement,
+              CVolumetricMovement **grid_movement,
+              CFreeFormDefBox*** FFDBox,
+              unsigned short val_iZone);
 
   /*!
    * \brief  Perform a single iteration of structural analysis, without updating the system.
@@ -964,10 +833,16 @@
    * \brief Updates the containers for the FEM system.
    * \param[in] ??? - Description here.
    */
-  void Update(COutput *output, CIntegration ***integration_container, CGeometry ***geometry_container,
-	   	   	   CSolver ****solver_container, CNumerics *****numerics_container, CConfig **config_container,
-	   	   	   CSurfaceMovement **surface_movement, CVolumetricMovement **grid_movement, CFreeFormDefBox*** FFDBox,
-		   	   unsigned short iZone);
+  void Update(COutput *output,
+		  	  CIntegration ***integration_container,
+		  	  CGeometry ***geometry_container,
+	   	   	  CSolver ****solver_container,
+	   	   	  CNumerics *****numerics_container,
+	   	   	  CConfig **config_container,
+	   	   	  CSurfaceMovement **surface_movement,
+	   	   	  CVolumetricMovement **grid_movement,
+	   	   	  CFreeFormDefBox*** FFDBox,
+		   	  unsigned short val_iZone);
 
   /*!
    * \brief Monitors the convergence and other metrics for the FEM system.
@@ -1048,32 +923,9 @@
                unsigned short val_iZone);
   
   /*!
-   * \brief  Perform a single iteration of the adjoint mean flow system, without updating the system.
-   * \param[in] output - Pointer to the COutput class.
-   * \param[in] integration_container - Container vector with all the integration methods.
-   * \param[in] geometry_container - Geometrical definition of the problem.
-   * \param[in] solver_container - Container vector with all the solutions.
-   * \param[in] numerics_container - Description of the numerical method (the way in which the equations are solved).
-   * \param[in] config_container - Definition of the particular problem.
-   * \param[in] surface_movement - Surface movement classes of the problem.
-   * \param[in] grid_movement - Volume grid movement classes of the problem.
-   * \param[in] FFDBox - FFD FFDBoxes of the problem.
-   */
-  void Subiterate(COutput *output, CIntegration ***integration_container, CGeometry ***geometry_container,
-                       CSolver ****solver_container, CNumerics *****numerics_container, CConfig **config_container,
-                       CSurfaceMovement **surface_movement, CVolumetricMovement **grid_movement, CFreeFormDefBox*** FFDBox,
-                       unsigned short iZone);
-
-  /*!
    * \brief Updates the containers for the adjoint mean flow system.
    * \param[in] ??? - Description here.
    */
-<<<<<<< HEAD
-  void Update(COutput *output, CIntegration ***integration_container, CGeometry ***geometry_container,
-	   	   	   CSolver ****solver_container, CNumerics *****numerics_container, CConfig **config_container,
-	   	   	   CSurfaceMovement **surface_movement, CVolumetricMovement **grid_movement, CFreeFormDefBox*** FFDBox,
-		   	   unsigned short iZone);
-=======
   void Update(COutput *output,
               CIntegration ***integration_container,
               CGeometry ***geometry_container,
@@ -1084,7 +936,6 @@
               CVolumetricMovement **grid_movement,
               CFreeFormDefBox*** FFDBox,
               unsigned short val_iZone);
->>>>>>> dcbf5e55
   
   /*!
    * \brief Monitors the convergence and other metrics for the adjoint mean flow system.
@@ -1165,32 +1016,9 @@
                unsigned short val_iZone);
   
   /*!
-   * \brief  Perform a single iteration of the adjoint TNE2 system, without updating the system.
-   * \param[in] output - Pointer to the COutput class.
-   * \param[in] integration_container - Container vector with all the integration methods.
-   * \param[in] geometry_container - Geometrical definition of the problem.
-   * \param[in] solver_container - Container vector with all the solutions.
-   * \param[in] numerics_container - Description of the numerical method (the way in which the equations are solved).
-   * \param[in] config_container - Definition of the particular problem.
-   * \param[in] surface_movement - Surface movement classes of the problem.
-   * \param[in] grid_movement - Volume grid movement classes of the problem.
-   * \param[in] FFDBox - FFD FFDBoxes of the problem.
-   */
-  void Subiterate(COutput *output, CIntegration ***integration_container, CGeometry ***geometry_container,
-                       CSolver ****solver_container, CNumerics *****numerics_container, CConfig **config_container,
-                       CSurfaceMovement **surface_movement, CVolumetricMovement **grid_movement, CFreeFormDefBox*** FFDBox,
-                       unsigned short iZone);
-
-  /*!
    * \brief Updates the containers for the adjoint TNE2 system.
    * \param[in] ??? - Description here.
    */
-<<<<<<< HEAD
-  void Update(COutput *output, CIntegration ***integration_container, CGeometry ***geometry_container,
-     	   	   CSolver ****solver_container, CNumerics *****numerics_container, CConfig **config_container,
-     	   	   CSurfaceMovement **surface_movement, CVolumetricMovement **grid_movement, CFreeFormDefBox*** FFDBox,
-		   	   unsigned short iZone);
-=======
   void Update(COutput *output,
               CIntegration ***integration_container,
               CGeometry ***geometry_container,
@@ -1201,7 +1029,6 @@
               CVolumetricMovement **grid_movement,
               CFreeFormDefBox*** FFDBox,
               unsigned short val_iZone);
->>>>>>> dcbf5e55
   
   /*!
    * \brief Monitors the convergence and other metrics for the adjoint TNE2 system.
@@ -1282,32 +1109,9 @@
                unsigned short val_iZone);
   
   /*!
-   * \brief  Perform a single iteration of the adjoint mean flow system, without updating the system.
-   * \param[in] output - Pointer to the COutput class.
-   * \param[in] integration_container - Container vector with all the integration methods.
-   * \param[in] geometry_container - Geometrical definition of the problem.
-   * \param[in] solver_container - Container vector with all the solutions.
-   * \param[in] numerics_container - Description of the numerical method (the way in which the equations are solved).
-   * \param[in] config_container - Definition of the particular problem.
-   * \param[in] surface_movement - Surface movement classes of the problem.
-   * \param[in] grid_movement - Volume grid movement classes of the problem.
-   * \param[in] FFDBox - FFD FFDBoxes of the problem.
-   */
-  void Subiterate(COutput *output, CIntegration ***integration_container, CGeometry ***geometry_container,
-                       CSolver ****solver_container, CNumerics *****numerics_container, CConfig **config_container,
-                       CSurfaceMovement **surface_movement, CVolumetricMovement **grid_movement, CFreeFormDefBox*** FFDBox,
-                       unsigned short iZone);
-
-  /*!
    * \brief Updates the containers for the discrete adjoint mean flow system.
    * \param[in] ??? - Description here.
    */
-<<<<<<< HEAD
-  void Update(COutput *output, CIntegration ***integration_container, CGeometry ***geometry_container,
-          	   CSolver ****solver_container, CNumerics *****numerics_container, CConfig **config_container,
-          	   CSurfaceMovement **surface_movement, CVolumetricMovement **grid_movement, CFreeFormDefBox*** FFDBox,
-		   	   unsigned short iZone);
-=======
   void Update(COutput *output,
               CIntegration ***integration_container,
               CGeometry ***geometry_container,
@@ -1318,7 +1122,6 @@
               CVolumetricMovement **grid_movement,
               CFreeFormDefBox*** FFDBox,
               unsigned short val_iZone);
->>>>>>> dcbf5e55
   
   /*!
    * \brief Monitors the convergence and other metrics for the discrete adjoint mean flow system.
@@ -1377,7 +1180,6 @@
 														 unsigned long iFluidIt, unsigned long nFluidIt);
 
 /*!
-<<<<<<< HEAD
  * \brief Iteration function for structural analysis using the Finite Element Method.
  * \author R. Sanchez.
  * \param[in] output - Pointer to the COutput class.
@@ -1396,29 +1198,8 @@
 									CSurfaceMovement **surface_movement, CVolumetricMovement **grid_movement, CFreeFormDefBox*** FFDBox);
 
 
-/*!
- * \brief Imposes a gust via the grid velocities.
- * \author S. Padron
- * \param[in] config_container - Definition of the particular problem.
- * \param[in] geometry_container - Geometrical definition of the problem.
- * \param[in] solver_container - Container vector with all the solutions.
- */
-void SetWind_GustField(CConfig *config_container, CGeometry **geometry_container, CSolver ***solver_container);
-
-/*!
- * \brief Reads and initializes the vortex positions, strengths and gradient.
- * \author S. Padron
- * \param[in] nVortex - number of vortices.
- * \param[in] x0 - Vector of x-loc of the vortices.
- * \param[in] y0 - Vector of y-loc of the vortices.
- * \param[in] vort_strength - Vector of vortex strengths.
- * \param[in] r_core - Vector of vortex core size.
- */
-void InitializeVortexDistribution(unsigned long &nVortex, vector<su2double>& x0, vector<su2double>& y0, vector<su2double>& vort_strength, vector<su2double>& r_core);
-
-/*!
-=======
->>>>>>> dcbf5e55
+
+/*!
  * \brief Updates the positions and grid velocities for dynamic meshes between physical time steps.
  * \author T. Economon
  * \param[in] geometry - Geometrical definition of the problem.

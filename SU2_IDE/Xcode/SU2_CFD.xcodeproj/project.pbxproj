// !$*UTF8*$!
{
	archiveVersion = 1;
	classes = {
	};
	objectVersion = 46;
	objects = {

/* Begin PBXBuildFile section */
		0506980A1AA6179100FF4F07 /* output_fieldview.cpp in Sources */ = {isa = PBXBuildFile; fileRef = 050698091AA6179100FF4F07 /* output_fieldview.cpp */; };
		0530E56A17FDF7AC00733CE8 /* solver_direct_elasticity.cpp in Sources */ = {isa = PBXBuildFile; fileRef = 0530E56917FDF7AC00733CE8 /* solver_direct_elasticity.cpp */; };
		0530E57017FDF7D300733CE8 /* numerics_direct_elasticity.cpp in Sources */ = {isa = PBXBuildFile; fileRef = 0530E56F17FDF7D300733CE8 /* numerics_direct_elasticity.cpp */; };
		05755F0A1A54AC4500600019 /* output_su2.cpp in Sources */ = {isa = PBXBuildFile; fileRef = 05755F091A54AC4500600019 /* output_su2.cpp */; };
		05812D7B1F2787540086FCB0 /* output_physics.cpp in Sources */ = {isa = PBXBuildFile; fileRef = 05812D7A1F2787540086FCB0 /* output_physics.cpp */; };
		05AF9F201BE1E1830062E1F1 /* element_linear.cpp in Sources */ = {isa = PBXBuildFile; fileRef = 05AF9F1D1BE1E1830062E1F1 /* element_linear.cpp */; };
		05AF9F211BE1E1830062E1F1 /* element_structure.cpp in Sources */ = {isa = PBXBuildFile; fileRef = 05AF9F1E1BE1E1830062E1F1 /* element_structure.cpp */; };
		05AF9F221BE1E1830062E1F1 /* gauss_structure.cpp in Sources */ = {isa = PBXBuildFile; fileRef = 05AF9F1F1BE1E1830062E1F1 /* gauss_structure.cpp */; };
		05E6DB9217EB61E600FA1F7E /* config_structure.cpp in Sources */ = {isa = PBXBuildFile; fileRef = 05E6DB8917EB61E600FA1F7E /* config_structure.cpp */; };
		05E6DB9317EB61E600FA1F7E /* dual_grid_structure.cpp in Sources */ = {isa = PBXBuildFile; fileRef = 05E6DB8A17EB61E600FA1F7E /* dual_grid_structure.cpp */; };
		05E6DB9417EB61E600FA1F7E /* geometry_structure.cpp in Sources */ = {isa = PBXBuildFile; fileRef = 05E6DB8B17EB61E600FA1F7E /* geometry_structure.cpp */; };
		05E6DB9517EB61E600FA1F7E /* grid_adaptation_structure.cpp in Sources */ = {isa = PBXBuildFile; fileRef = 05E6DB8C17EB61E600FA1F7E /* grid_adaptation_structure.cpp */; };
		05E6DB9617EB61E600FA1F7E /* grid_movement_structure.cpp in Sources */ = {isa = PBXBuildFile; fileRef = 05E6DB8D17EB61E600FA1F7E /* grid_movement_structure.cpp */; };
		05E6DB9917EB61E600FA1F7E /* primal_grid_structure.cpp in Sources */ = {isa = PBXBuildFile; fileRef = 05E6DB9017EB61E600FA1F7E /* primal_grid_structure.cpp */; };
		05E6DC0117EB62A100FA1F7E /* definition_structure.cpp in Sources */ = {isa = PBXBuildFile; fileRef = 05E6DBBC17EB62A000FA1F7E /* definition_structure.cpp */; };
		05E6DC0317EB62A100FA1F7E /* integration_structure.cpp in Sources */ = {isa = PBXBuildFile; fileRef = 05E6DBBE17EB62A100FA1F7E /* integration_structure.cpp */; };
		05E6DC0417EB62A100FA1F7E /* integration_time.cpp in Sources */ = {isa = PBXBuildFile; fileRef = 05E6DBBF17EB62A100FA1F7E /* integration_time.cpp */; };
		05E6DC0517EB62A100FA1F7E /* iteration_structure.cpp in Sources */ = {isa = PBXBuildFile; fileRef = 05E6DBC017EB62A100FA1F7E /* iteration_structure.cpp */; };
		05E6DC0817EB62A100FA1F7E /* numerics_adjoint_mean.cpp in Sources */ = {isa = PBXBuildFile; fileRef = 05E6DBC317EB62A100FA1F7E /* numerics_adjoint_mean.cpp */; };
		05E6DC0B17EB62A100FA1F7E /* numerics_adjoint_turbulent.cpp in Sources */ = {isa = PBXBuildFile; fileRef = 05E6DBC617EB62A100FA1F7E /* numerics_adjoint_turbulent.cpp */; };
		05E6DC0E17EB62A100FA1F7E /* numerics_direct_heat.cpp in Sources */ = {isa = PBXBuildFile; fileRef = 05E6DBC917EB62A100FA1F7E /* numerics_direct_heat.cpp */; };
		05E6DC1017EB62A100FA1F7E /* numerics_direct_mean.cpp in Sources */ = {isa = PBXBuildFile; fileRef = 05E6DBCB17EB62A100FA1F7E /* numerics_direct_mean.cpp */; };
		05E6DC1317EB62A100FA1F7E /* numerics_direct_transition.cpp in Sources */ = {isa = PBXBuildFile; fileRef = 05E6DBCE17EB62A100FA1F7E /* numerics_direct_transition.cpp */; };
		05E6DC1417EB62A100FA1F7E /* numerics_direct_turbulent.cpp in Sources */ = {isa = PBXBuildFile; fileRef = 05E6DBCF17EB62A100FA1F7E /* numerics_direct_turbulent.cpp */; };
		05E6DC1817EB62A100FA1F7E /* numerics_structure.cpp in Sources */ = {isa = PBXBuildFile; fileRef = 05E6DBD317EB62A100FA1F7E /* numerics_structure.cpp */; };
		05E6DC1917EB62A100FA1F7E /* numerics_template.cpp in Sources */ = {isa = PBXBuildFile; fileRef = 05E6DBD417EB62A100FA1F7E /* numerics_template.cpp */; };
		05E6DC1A17EB62A100FA1F7E /* output_cgns.cpp in Sources */ = {isa = PBXBuildFile; fileRef = 05E6DBD517EB62A100FA1F7E /* output_cgns.cpp */; };
		05E6DC1B17EB62A100FA1F7E /* output_paraview.cpp in Sources */ = {isa = PBXBuildFile; fileRef = 05E6DBD617EB62A100FA1F7E /* output_paraview.cpp */; };
		05E6DC1C17EB62A100FA1F7E /* output_structure.cpp in Sources */ = {isa = PBXBuildFile; fileRef = 05E6DBD717EB62A100FA1F7E /* output_structure.cpp */; };
		05E6DC1D17EB62A100FA1F7E /* output_tecplot.cpp in Sources */ = {isa = PBXBuildFile; fileRef = 05E6DBD817EB62A100FA1F7E /* output_tecplot.cpp */; };
		05E6DC1F17EB62A100FA1F7E /* solver_adjoint_mean.cpp in Sources */ = {isa = PBXBuildFile; fileRef = 05E6DBDA17EB62A100FA1F7E /* solver_adjoint_mean.cpp */; };
		05E6DC2217EB62A100FA1F7E /* solver_adjoint_turbulent.cpp in Sources */ = {isa = PBXBuildFile; fileRef = 05E6DBDD17EB62A100FA1F7E /* solver_adjoint_turbulent.cpp */; };
		05E6DC2517EB62A100FA1F7E /* solver_direct_heat.cpp in Sources */ = {isa = PBXBuildFile; fileRef = 05E6DBE017EB62A100FA1F7E /* solver_direct_heat.cpp */; };
		05E6DC2717EB62A100FA1F7E /* solver_direct_mean.cpp in Sources */ = {isa = PBXBuildFile; fileRef = 05E6DBE217EB62A100FA1F7E /* solver_direct_mean.cpp */; };
		05E6DC2A17EB62A100FA1F7E /* solver_direct_transition.cpp in Sources */ = {isa = PBXBuildFile; fileRef = 05E6DBE517EB62A100FA1F7E /* solver_direct_transition.cpp */; };
		05E6DC2B17EB62A100FA1F7E /* solver_direct_turbulent.cpp in Sources */ = {isa = PBXBuildFile; fileRef = 05E6DBE617EB62A100FA1F7E /* solver_direct_turbulent.cpp */; };
		05E6DC2F17EB62A100FA1F7E /* solver_structure.cpp in Sources */ = {isa = PBXBuildFile; fileRef = 05E6DBEA17EB62A100FA1F7E /* solver_structure.cpp */; };
		05E6DC3017EB62A100FA1F7E /* solver_template.cpp in Sources */ = {isa = PBXBuildFile; fileRef = 05E6DBEB17EB62A100FA1F7E /* solver_template.cpp */; };
		05E6DC3117EB62A100FA1F7E /* SU2_CFD.cpp in Sources */ = {isa = PBXBuildFile; fileRef = 05E6DBEC17EB62A100FA1F7E /* SU2_CFD.cpp */; };
		05F1089A1978D2AE00F2F288 /* fluid_model_pig.cpp in Sources */ = {isa = PBXBuildFile; fileRef = 05F108961978D2AE00F2F288 /* fluid_model_pig.cpp */; };
		05F1089B1978D2AE00F2F288 /* fluid_model_ppr.cpp in Sources */ = {isa = PBXBuildFile; fileRef = 05F108971978D2AE00F2F288 /* fluid_model_ppr.cpp */; };
		05F1089C1978D2AE00F2F288 /* fluid_model_pvdw.cpp in Sources */ = {isa = PBXBuildFile; fileRef = 05F108981978D2AE00F2F288 /* fluid_model_pvdw.cpp */; };
		05F1089D1978D2AE00F2F288 /* fluid_model.cpp in Sources */ = {isa = PBXBuildFile; fileRef = 05F108991978D2AE00F2F288 /* fluid_model.cpp */; };
		05F108A41978D2F200F2F288 /* transport_model.cpp in Sources */ = {isa = PBXBuildFile; fileRef = 05F108A31978D2F200F2F288 /* transport_model.cpp */; };
		05F8F2682008A1C8000FEA01 /* python_wrapper_structure.cpp in Sources */ = {isa = PBXBuildFile; fileRef = 05F8F2672008A1C7000FEA01 /* python_wrapper_structure.cpp */; };
		3599C5D32121FAC9003AAF05 /* wall_model.cpp in Sources */ = {isa = PBXBuildFile; fileRef = 3599C5D12121FAC9003AAF05 /* wall_model.cpp */; };
		400CEC2B21FA80180019B790 /* driver_direct_multizone.cpp in Sources */ = {isa = PBXBuildFile; fileRef = 400CEC2921FA80180019B790 /* driver_direct_multizone.cpp */; };
		400CEC2C21FA80180019B790 /* driver_direct_singlezone.cpp in Sources */ = {isa = PBXBuildFile; fileRef = 400CEC2A21FA80180019B790 /* driver_direct_singlezone.cpp */; };
		400CEC2E21FA81A10019B790 /* printing_toolbox.cpp in Sources */ = {isa = PBXBuildFile; fileRef = 400CEC2D21FA81A10019B790 /* printing_toolbox.cpp */; };
		E90B4FD822DFDF94000ED392 /* CMMSIncNSSolution.cpp in Sources */ = {isa = PBXBuildFile; fileRef = E90B4FCB22DFDF92000ED392 /* CMMSIncNSSolution.cpp */; };
		E90B4FD922DFDF94000ED392 /* CMMSNSUnitQuadSolutionWallBC.cpp in Sources */ = {isa = PBXBuildFile; fileRef = E90B4FCC22DFDF93000ED392 /* CMMSNSUnitQuadSolutionWallBC.cpp */; };
		E90B4FDA22DFDF94000ED392 /* CNSUnitQuadSolution.cpp in Sources */ = {isa = PBXBuildFile; fileRef = E90B4FCD22DFDF93000ED392 /* CNSUnitQuadSolution.cpp */; };
		E90B4FDB22DFDF94000ED392 /* CTGVSolution.cpp in Sources */ = {isa = PBXBuildFile; fileRef = E90B4FCE22DFDF93000ED392 /* CTGVSolution.cpp */; };
		E90B4FDC22DFDF94000ED392 /* CIncTGVSolution.cpp in Sources */ = {isa = PBXBuildFile; fileRef = E90B4FCF22DFDF93000ED392 /* CIncTGVSolution.cpp */; };
		E90B4FDD22DFDF94000ED392 /* CUserDefinedSolution.cpp in Sources */ = {isa = PBXBuildFile; fileRef = E90B4FD022DFDF93000ED392 /* CUserDefinedSolution.cpp */; };
		E90B4FDE22DFDF94000ED392 /* CMMSNSTwoHalfSpheresSolution.cpp in Sources */ = {isa = PBXBuildFile; fileRef = E90B4FD122DFDF93000ED392 /* CMMSNSTwoHalfSpheresSolution.cpp */; };
		E90B4FDF22DFDF94000ED392 /* CInviscidVortexSolution.cpp in Sources */ = {isa = PBXBuildFile; fileRef = E90B4FD222DFDF93000ED392 /* CInviscidVortexSolution.cpp */; };
		E90B4FE022DFDF94000ED392 /* CMMSNSUnitQuadSolution.cpp in Sources */ = {isa = PBXBuildFile; fileRef = E90B4FD322DFDF93000ED392 /* CMMSNSUnitQuadSolution.cpp */; };
		E90B4FE122DFDF94000ED392 /* CMMSIncEulerSolution.cpp in Sources */ = {isa = PBXBuildFile; fileRef = E90B4FD422DFDF93000ED392 /* CMMSIncEulerSolution.cpp */; };
		E90B4FE222DFDF94000ED392 /* CMMSNSTwoHalfCirclesSolution.cpp in Sources */ = {isa = PBXBuildFile; fileRef = E90B4FD522DFDF93000ED392 /* CMMSNSTwoHalfCirclesSolution.cpp */; };
		E90B4FE322DFDF94000ED392 /* CRinglebSolution.cpp in Sources */ = {isa = PBXBuildFile; fileRef = E90B4FD622DFDF93000ED392 /* CRinglebSolution.cpp */; };
		E90B4FE422DFDF94000ED392 /* CVerificationSolution.cpp in Sources */ = {isa = PBXBuildFile; fileRef = E90B4FD722DFDF94000ED392 /* CVerificationSolution.cpp */; };
		E90B4FF822DFDFE4000ED392 /* CVariable.cpp in Sources */ = {isa = PBXBuildFile; fileRef = E90B4FE622DFDFE2000ED392 /* CVariable.cpp */; };
		E90B4FF922DFDFE4000ED392 /* CIncEulerVariable.cpp in Sources */ = {isa = PBXBuildFile; fileRef = E90B4FE722DFDFE2000ED392 /* CIncEulerVariable.cpp */; };
		E90B4FFA22DFDFE4000ED392 /* CAdjTurbVariable.cpp in Sources */ = {isa = PBXBuildFile; fileRef = E90B4FE822DFDFE2000ED392 /* CAdjTurbVariable.cpp */; };
		E90B4FFB22DFDFE4000ED392 /* CAdjNSVariable.cpp in Sources */ = {isa = PBXBuildFile; fileRef = E90B4FE922DFDFE2000ED392 /* CAdjNSVariable.cpp */; };
		E90B4FFC22DFDFE4000ED392 /* CDiscAdjVariable.cpp in Sources */ = {isa = PBXBuildFile; fileRef = E90B4FEA22DFDFE2000ED392 /* CDiscAdjVariable.cpp */; };
		E90B4FFD22DFDFE4000ED392 /* CDiscAdjFEAVariable.cpp in Sources */ = {isa = PBXBuildFile; fileRef = E90B4FEB22DFDFE2000ED392 /* CDiscAdjFEAVariable.cpp */; };
		E90B4FFE22DFDFE4000ED392 /* CAdjEulerVariable.cpp in Sources */ = {isa = PBXBuildFile; fileRef = E90B4FEC22DFDFE3000ED392 /* CAdjEulerVariable.cpp */; };
		E90B4FFF22DFDFE4000ED392 /* CIncNSVariable.cpp in Sources */ = {isa = PBXBuildFile; fileRef = E90B4FED22DFDFE3000ED392 /* CIncNSVariable.cpp */; };
		E90B500022DFDFE4000ED392 /* CHeatFVMVariable.cpp in Sources */ = {isa = PBXBuildFile; fileRef = E90B4FEE22DFDFE3000ED392 /* CHeatFVMVariable.cpp */; };
		E90B500122DFDFE4000ED392 /* CEulerVariable.cpp in Sources */ = {isa = PBXBuildFile; fileRef = E90B4FEF22DFDFE3000ED392 /* CEulerVariable.cpp */; };
		E90B500222DFDFE4000ED392 /* CTurbSSTVariable.cpp in Sources */ = {isa = PBXBuildFile; fileRef = E90B4FF022DFDFE3000ED392 /* CTurbSSTVariable.cpp */; };
		E90B500322DFDFE4000ED392 /* CBaselineVariable.cpp in Sources */ = {isa = PBXBuildFile; fileRef = E90B4FF122DFDFE3000ED392 /* CBaselineVariable.cpp */; };
		E90B500422DFDFE4000ED392 /* CTurbVariable.cpp in Sources */ = {isa = PBXBuildFile; fileRef = E90B4FF222DFDFE3000ED392 /* CTurbVariable.cpp */; };
		E90B500522DFDFE4000ED392 /* CTransLMVariable.cpp in Sources */ = {isa = PBXBuildFile; fileRef = E90B4FF322DFDFE3000ED392 /* CTransLMVariable.cpp */; };
		E90B500622DFDFE4000ED392 /* CFEAVariable.cpp in Sources */ = {isa = PBXBuildFile; fileRef = E90B4FF422DFDFE4000ED392 /* CFEAVariable.cpp */; };
		E90B500722DFDFE4000ED392 /* CNSVariable.cpp in Sources */ = {isa = PBXBuildFile; fileRef = E90B4FF522DFDFE4000ED392 /* CNSVariable.cpp */; };
		E90B500822DFDFE4000ED392 /* CFEABoundVariable.cpp in Sources */ = {isa = PBXBuildFile; fileRef = E90B4FF622DFDFE4000ED392 /* CFEABoundVariable.cpp */; };
		E90B500922DFDFE4000ED392 /* CTurbSAVariable.cpp in Sources */ = {isa = PBXBuildFile; fileRef = E90B4FF722DFDFE4000ED392 /* CTurbSAVariable.cpp */; };
		E90B500F22DFE043000ED392 /* CSysVector.cpp in Sources */ = {isa = PBXBuildFile; fileRef = E90B500B22DFE042000ED392 /* CSysVector.cpp */; };
		E90B501022DFE043000ED392 /* CSysMatrix.cpp in Sources */ = {isa = PBXBuildFile; fileRef = E90B500C22DFE042000ED392 /* CSysMatrix.cpp */; };
		E90B501122DFE043000ED392 /* CSysSolve_b.cpp in Sources */ = {isa = PBXBuildFile; fileRef = E90B500D22DFE043000ED392 /* CSysSolve_b.cpp */; };
		E90B501222DFE043000ED392 /* CSysSolve.cpp in Sources */ = {isa = PBXBuildFile; fileRef = E90B500E22DFE043000ED392 /* CSysSolve.cpp */; };
		E90D35F7203F9C5800A3290D /* fluid_model_inc.cpp in Sources */ = {isa = PBXBuildFile; fileRef = E90D35F6203F9C5800A3290D /* fluid_model_inc.cpp */; };
		E9225F761FCBC36D002F3682 /* solver_adjoint_elasticity.cpp in Sources */ = {isa = PBXBuildFile; fileRef = E9225F741FCBC36D002F3682 /* solver_adjoint_elasticity.cpp */; };
<<<<<<< HEAD
		E9225F771FCBC36D002F3682 /* variable_adjoint_elasticity.cpp in Sources */ = {isa = PBXBuildFile; fileRef = E9225F751FCBC36D002F3682 /* variable_adjoint_elasticity.cpp */; };
		E92E7F12211A8EE40098FC62 /* numerics_direct_scalar.cpp in Sources */ = {isa = PBXBuildFile; fileRef = E92E7F0F211A8EE30098FC62 /* numerics_direct_scalar.cpp */; };
		E92E7F13211A8EE40098FC62 /* solver_direct_scalar.cpp in Sources */ = {isa = PBXBuildFile; fileRef = E92E7F10211A8EE40098FC62 /* solver_direct_scalar.cpp */; };
		E92E7F14211A8EE40098FC62 /* variable_direct_scalar.cpp in Sources */ = {isa = PBXBuildFile; fileRef = E92E7F11211A8EE40098FC62 /* variable_direct_scalar.cpp */; };
=======
>>>>>>> 27f3875c
		E941BB8E1B71D0D0005C6C06 /* solver_adjoint_discrete.cpp in Sources */ = {isa = PBXBuildFile; fileRef = E941BB8D1B71D0D0005C6C06 /* solver_adjoint_discrete.cpp */; };
		E941BB941B71D124005C6C06 /* mpi_structure.cpp in Sources */ = {isa = PBXBuildFile; fileRef = E941BB911B71D124005C6C06 /* mpi_structure.cpp */; };
		E96FAF102189FE9C0046BF5D /* blas_structure.cpp in Sources */ = {isa = PBXBuildFile; fileRef = E96FAF0F2189FE9C0046BF5D /* blas_structure.cpp */; };
		E96FAF142189FECA0046BF5D /* graph_coloring_structure.cpp in Sources */ = {isa = PBXBuildFile; fileRef = E96FAF112189FECA0046BF5D /* graph_coloring_structure.cpp */; };
		E96FAF152189FECA0046BF5D /* fem_gauss_jacobi_quadrature.cpp in Sources */ = {isa = PBXBuildFile; fileRef = E96FAF122189FECA0046BF5D /* fem_gauss_jacobi_quadrature.cpp */; };
		E96FAF162189FECA0046BF5D /* fem_cgns_elements.cpp in Sources */ = {isa = PBXBuildFile; fileRef = E96FAF132189FECA0046BF5D /* fem_cgns_elements.cpp */; };
		E9AA98A71BB3436900B7FE37 /* driver_structure.cpp in Sources */ = {isa = PBXBuildFile; fileRef = E9AA98A61BB3436900B7FE37 /* driver_structure.cpp */; };
		E9C2835F22A7070C007B4E59 /* driver_adjoint_singlezone.cpp in Sources */ = {isa = PBXBuildFile; fileRef = E9C2835E22A7070B007B4E59 /* driver_adjoint_singlezone.cpp */; };
		E9C8307F2061E60E004417A9 /* fem_geometry_structure.cpp in Sources */ = {isa = PBXBuildFile; fileRef = E9C830752061E60E004417A9 /* fem_geometry_structure.cpp */; };
		E9C830802061E60E004417A9 /* fem_integration_rules.cpp in Sources */ = {isa = PBXBuildFile; fileRef = E9C830762061E60E004417A9 /* fem_integration_rules.cpp */; };
		E9C830812061E60E004417A9 /* fem_standard_element.cpp in Sources */ = {isa = PBXBuildFile; fileRef = E9C830772061E60E004417A9 /* fem_standard_element.cpp */; };
		E9C830822061E60E004417A9 /* fem_wall_distance.cpp in Sources */ = {isa = PBXBuildFile; fileRef = E9C830782061E60E004417A9 /* fem_wall_distance.cpp */; };
		E9C830832061E60E004417A9 /* fem_work_estimate_metis.cpp in Sources */ = {isa = PBXBuildFile; fileRef = E9C830792061E60E004417A9 /* fem_work_estimate_metis.cpp */; };
		E9C830852061E60E004417A9 /* geometry_structure_fem_part.cpp in Sources */ = {isa = PBXBuildFile; fileRef = E9C8307B2061E60E004417A9 /* geometry_structure_fem_part.cpp */; };
		E9C830932061E799004417A9 /* solver_direct_mean_fem.cpp in Sources */ = {isa = PBXBuildFile; fileRef = E9C830922061E799004417A9 /* solver_direct_mean_fem.cpp */; };
		E9D85B4C1C3F1B9E0077122F /* ad_structure.cpp in Sources */ = {isa = PBXBuildFile; fileRef = E9D85B4B1C3F1B9E0077122F /* ad_structure.cpp */; };
		E9D9CE861C62A1A7004119E9 /* interpolation_structure.cpp in Sources */ = {isa = PBXBuildFile; fileRef = E9D9CE851C62A1A7004119E9 /* interpolation_structure.cpp */; };
		E9D9CE891C62A1C8004119E9 /* transfer_physics.cpp in Sources */ = {isa = PBXBuildFile; fileRef = E9D9CE871C62A1C8004119E9 /* transfer_physics.cpp */; };
		E9D9CE8A1C62A1C8004119E9 /* transfer_structure.cpp in Sources */ = {isa = PBXBuildFile; fileRef = E9D9CE881C62A1C8004119E9 /* transfer_structure.cpp */; };
		E9F130CC1D513DA300EC8963 /* numerics_direct_mean_inc.cpp in Sources */ = {isa = PBXBuildFile; fileRef = E9F130C61D513DA300EC8963 /* numerics_direct_mean_inc.cpp */; };
		E9F130CE1D513DA300EC8963 /* solver_direct_mean_inc.cpp in Sources */ = {isa = PBXBuildFile; fileRef = E9F130C81D513DA300EC8963 /* solver_direct_mean_inc.cpp */; };
		E9F512C81CB2FD6B004D5089 /* numerics_direct_elasticity_linear.cpp in Sources */ = {isa = PBXBuildFile; fileRef = E9F512C61CB2FD6B004D5089 /* numerics_direct_elasticity_linear.cpp */; };
		E9F512C91CB2FD6B004D5089 /* numerics_direct_elasticity_nonlinear.cpp in Sources */ = {isa = PBXBuildFile; fileRef = E9F512C71CB2FD6B004D5089 /* numerics_direct_elasticity_nonlinear.cpp */; };
		E9FDF6EA1D2DD0560066E49C /* adt_structure.cpp in Sources */ = {isa = PBXBuildFile; fileRef = E9FDF6E91D2DD0560066E49C /* adt_structure.cpp */; };
/* End PBXBuildFile section */

/* Begin PBXCopyFilesBuildPhase section */
		8DD76F690486A84900D96B5E /* CopyFiles */ = {
			isa = PBXCopyFilesBuildPhase;
			buildActionMask = 8;
			dstPath = /usr/share/man/man1/;
			dstSubfolderSpec = 0;
			files = (
			);
			runOnlyForDeploymentPostprocessing = 1;
		};
/* End PBXCopyFilesBuildPhase section */

/* Begin PBXFileReference section */
		050698091AA6179100FF4F07 /* output_fieldview.cpp */ = {isa = PBXFileReference; fileEncoding = 4; lastKnownFileType = sourcecode.cpp.cpp; lineEnding = 0; name = output_fieldview.cpp; path = ../../SU2_CFD/src/output_fieldview.cpp; sourceTree = "<group>"; xcLanguageSpecificationIdentifier = xcode.lang.cpp; };
		0530E56917FDF7AC00733CE8 /* solver_direct_elasticity.cpp */ = {isa = PBXFileReference; fileEncoding = 4; lastKnownFileType = sourcecode.cpp.cpp; lineEnding = 0; name = solver_direct_elasticity.cpp; path = ../../SU2_CFD/src/solver_direct_elasticity.cpp; sourceTree = "<group>"; xcLanguageSpecificationIdentifier = xcode.lang.cpp; };
		0530E56F17FDF7D300733CE8 /* numerics_direct_elasticity.cpp */ = {isa = PBXFileReference; fileEncoding = 4; lastKnownFileType = sourcecode.cpp.cpp; lineEnding = 0; name = numerics_direct_elasticity.cpp; path = ../../SU2_CFD/src/numerics_direct_elasticity.cpp; sourceTree = "<group>"; xcLanguageSpecificationIdentifier = xcode.lang.cpp; };
		0541ABEE1370F5A6002D668B /* SU2_CFD */ = {isa = PBXFileReference; explicitFileType = "compiled.mach-o.executable"; includeInIndex = 0; path = SU2_CFD; sourceTree = BUILT_PRODUCTS_DIR; };
		05755F091A54AC4500600019 /* output_su2.cpp */ = {isa = PBXFileReference; fileEncoding = 4; lastKnownFileType = sourcecode.cpp.cpp; lineEnding = 0; name = output_su2.cpp; path = ../../SU2_CFD/src/output_su2.cpp; sourceTree = "<group>"; };
		05812D7A1F2787540086FCB0 /* output_physics.cpp */ = {isa = PBXFileReference; fileEncoding = 4; lastKnownFileType = sourcecode.cpp.cpp; name = output_physics.cpp; path = ../../SU2_CFD/src/output_physics.cpp; sourceTree = "<group>"; };
		05812D7C1F2787B60086FCB0 /* output_structure.inl */ = {isa = PBXFileReference; lastKnownFileType = text; name = output_structure.inl; path = ../../SU2_CFD/include/output_structure.inl; sourceTree = "<group>"; };
		05AF9F1D1BE1E1830062E1F1 /* element_linear.cpp */ = {isa = PBXFileReference; fileEncoding = 4; lastKnownFileType = sourcecode.cpp.cpp; lineEnding = 0; name = element_linear.cpp; path = ../../Common/src/element_linear.cpp; sourceTree = "<group>"; };
		05AF9F1E1BE1E1830062E1F1 /* element_structure.cpp */ = {isa = PBXFileReference; fileEncoding = 4; lastKnownFileType = sourcecode.cpp.cpp; lineEnding = 0; name = element_structure.cpp; path = ../../Common/src/element_structure.cpp; sourceTree = "<group>"; };
		05AF9F1F1BE1E1830062E1F1 /* gauss_structure.cpp */ = {isa = PBXFileReference; fileEncoding = 4; lastKnownFileType = sourcecode.cpp.cpp; lineEnding = 0; name = gauss_structure.cpp; path = ../../Common/src/gauss_structure.cpp; sourceTree = "<group>"; };
		05E6DA9F17EB603F00FA1F7E /* config_structure.inl */ = {isa = PBXFileReference; lastKnownFileType = text; lineEnding = 0; name = config_structure.inl; path = ../../Common/include/config_structure.inl; sourceTree = "<group>"; xcLanguageSpecificationIdentifier = xcode.lang.cpp; };
		05E6DAA017EB603F00FA1F7E /* dual_grid_structure.inl */ = {isa = PBXFileReference; lastKnownFileType = text; lineEnding = 0; name = dual_grid_structure.inl; path = ../../Common/include/dual_grid_structure.inl; sourceTree = "<group>"; xcLanguageSpecificationIdentifier = xcode.lang.cpp; };
		05E6DAA117EB603F00FA1F7E /* geometry_structure.inl */ = {isa = PBXFileReference; lastKnownFileType = text; lineEnding = 0; name = geometry_structure.inl; path = ../../Common/include/geometry_structure.inl; sourceTree = "<group>"; xcLanguageSpecificationIdentifier = xcode.lang.cpp; };
		05E6DAA217EB603F00FA1F7E /* grid_adaptation_structure.inl */ = {isa = PBXFileReference; lastKnownFileType = text; lineEnding = 0; name = grid_adaptation_structure.inl; path = ../../Common/include/grid_adaptation_structure.inl; sourceTree = "<group>"; xcLanguageSpecificationIdentifier = xcode.lang.cpp; };
		05E6DAA317EB603F00FA1F7E /* grid_movement_structure.inl */ = {isa = PBXFileReference; lastKnownFileType = text; lineEnding = 0; name = grid_movement_structure.inl; path = ../../Common/include/grid_movement_structure.inl; sourceTree = "<group>"; xcLanguageSpecificationIdentifier = xcode.lang.cpp; };
		05E6DAA617EB603F00FA1F7E /* primal_grid_structure.inl */ = {isa = PBXFileReference; lastKnownFileType = text; lineEnding = 0; name = primal_grid_structure.inl; path = ../../Common/include/primal_grid_structure.inl; sourceTree = "<group>"; xcLanguageSpecificationIdentifier = xcode.lang.cpp; };
		05E6DAC517EB608000FA1F7E /* config_structure.hpp */ = {isa = PBXFileReference; lastKnownFileType = sourcecode.cpp.h; lineEnding = 0; name = config_structure.hpp; path = ../../Common/include/config_structure.hpp; sourceTree = "<group>"; xcLanguageSpecificationIdentifier = xcode.lang.cpp; };
		05E6DAC617EB608000FA1F7E /* dual_grid_structure.hpp */ = {isa = PBXFileReference; lastKnownFileType = sourcecode.cpp.h; lineEnding = 0; name = dual_grid_structure.hpp; path = ../../Common/include/dual_grid_structure.hpp; sourceTree = "<group>"; xcLanguageSpecificationIdentifier = xcode.lang.cpp; };
		05E6DAC717EB608000FA1F7E /* geometry_structure.hpp */ = {isa = PBXFileReference; lastKnownFileType = sourcecode.cpp.h; lineEnding = 0; name = geometry_structure.hpp; path = ../../Common/include/geometry_structure.hpp; sourceTree = "<group>"; xcLanguageSpecificationIdentifier = xcode.lang.cpp; };
		05E6DAC817EB608000FA1F7E /* grid_adaptation_structure.hpp */ = {isa = PBXFileReference; lastKnownFileType = sourcecode.cpp.h; lineEnding = 0; name = grid_adaptation_structure.hpp; path = ../../Common/include/grid_adaptation_structure.hpp; sourceTree = "<group>"; };
		05E6DAC917EB608000FA1F7E /* grid_movement_structure.hpp */ = {isa = PBXFileReference; lastKnownFileType = sourcecode.cpp.h; lineEnding = 0; name = grid_movement_structure.hpp; path = ../../Common/include/grid_movement_structure.hpp; sourceTree = "<group>"; xcLanguageSpecificationIdentifier = xcode.lang.cpp; };
		05E6DACC17EB608000FA1F7E /* option_structure.hpp */ = {isa = PBXFileReference; lastKnownFileType = sourcecode.cpp.h; lineEnding = 0; name = option_structure.hpp; path = ../../Common/include/option_structure.hpp; sourceTree = "<group>"; xcLanguageSpecificationIdentifier = xcode.lang.cpp; };
		05E6DACD17EB608000FA1F7E /* primal_grid_structure.hpp */ = {isa = PBXFileReference; lastKnownFileType = sourcecode.cpp.h; lineEnding = 0; name = primal_grid_structure.hpp; path = ../../Common/include/primal_grid_structure.hpp; sourceTree = "<group>"; xcLanguageSpecificationIdentifier = xcode.lang.cpp; };
		05E6DB8917EB61E600FA1F7E /* config_structure.cpp */ = {isa = PBXFileReference; fileEncoding = 4; lastKnownFileType = sourcecode.cpp.cpp; lineEnding = 0; name = config_structure.cpp; path = ../../Common/src/config_structure.cpp; sourceTree = "<group>"; xcLanguageSpecificationIdentifier = xcode.lang.cpp; };
		05E6DB8A17EB61E600FA1F7E /* dual_grid_structure.cpp */ = {isa = PBXFileReference; fileEncoding = 4; lastKnownFileType = sourcecode.cpp.cpp; lineEnding = 0; name = dual_grid_structure.cpp; path = ../../Common/src/dual_grid_structure.cpp; sourceTree = "<group>"; xcLanguageSpecificationIdentifier = xcode.lang.cpp; };
		05E6DB8B17EB61E600FA1F7E /* geometry_structure.cpp */ = {isa = PBXFileReference; fileEncoding = 4; lastKnownFileType = sourcecode.cpp.cpp; lineEnding = 0; name = geometry_structure.cpp; path = ../../Common/src/geometry_structure.cpp; sourceTree = "<group>"; xcLanguageSpecificationIdentifier = xcode.lang.cpp; };
		05E6DB8C17EB61E600FA1F7E /* grid_adaptation_structure.cpp */ = {isa = PBXFileReference; fileEncoding = 4; lastKnownFileType = sourcecode.cpp.cpp; lineEnding = 0; name = grid_adaptation_structure.cpp; path = ../../Common/src/grid_adaptation_structure.cpp; sourceTree = "<group>"; };
		05E6DB8D17EB61E600FA1F7E /* grid_movement_structure.cpp */ = {isa = PBXFileReference; fileEncoding = 4; lastKnownFileType = sourcecode.cpp.cpp; lineEnding = 0; name = grid_movement_structure.cpp; path = ../../Common/src/grid_movement_structure.cpp; sourceTree = "<group>"; xcLanguageSpecificationIdentifier = xcode.lang.cpp; };
		05E6DB9017EB61E600FA1F7E /* primal_grid_structure.cpp */ = {isa = PBXFileReference; fileEncoding = 4; lastKnownFileType = sourcecode.cpp.cpp; lineEnding = 0; name = primal_grid_structure.cpp; path = ../../Common/src/primal_grid_structure.cpp; sourceTree = "<group>"; xcLanguageSpecificationIdentifier = xcode.lang.cpp; };
		05E6DBB017EB624700FA1F7E /* integration_structure.inl */ = {isa = PBXFileReference; lastKnownFileType = text; lineEnding = 0; name = integration_structure.inl; path = ../../SU2_CFD/include/integration_structure.inl; sourceTree = "<group>"; xcLanguageSpecificationIdentifier = xcode.lang.cpp; };
		05E6DBB117EB624700FA1F7E /* numerics_structure.inl */ = {isa = PBXFileReference; lastKnownFileType = text; lineEnding = 0; name = numerics_structure.inl; path = ../../SU2_CFD/include/numerics_structure.inl; sourceTree = "<group>"; xcLanguageSpecificationIdentifier = xcode.lang.cpp; };
		05E6DBB217EB624700FA1F7E /* solver_structure.inl */ = {isa = PBXFileReference; lastKnownFileType = text; lineEnding = 0; name = solver_structure.inl; path = ../../SU2_CFD/include/solver_structure.inl; sourceTree = "<group>"; xcLanguageSpecificationIdentifier = xcode.lang.cpp; };
		05E6DBB417EB627400FA1F7E /* definition_structure.hpp */ = {isa = PBXFileReference; lastKnownFileType = sourcecode.cpp.h; lineEnding = 0; name = definition_structure.hpp; path = ../../SU2_CFD/include/definition_structure.hpp; sourceTree = "<group>"; xcLanguageSpecificationIdentifier = xcode.lang.cpp; };
		05E6DBB517EB627400FA1F7E /* integration_structure.hpp */ = {isa = PBXFileReference; lastKnownFileType = sourcecode.cpp.h; lineEnding = 0; name = integration_structure.hpp; path = ../../SU2_CFD/include/integration_structure.hpp; sourceTree = "<group>"; xcLanguageSpecificationIdentifier = xcode.lang.cpp; };
		05E6DBB617EB627400FA1F7E /* iteration_structure.hpp */ = {isa = PBXFileReference; lastKnownFileType = sourcecode.cpp.h; lineEnding = 0; name = iteration_structure.hpp; path = ../../SU2_CFD/include/iteration_structure.hpp; sourceTree = "<group>"; xcLanguageSpecificationIdentifier = xcode.lang.cpp; };
		05E6DBB717EB627400FA1F7E /* numerics_structure.hpp */ = {isa = PBXFileReference; lastKnownFileType = sourcecode.cpp.h; lineEnding = 0; name = numerics_structure.hpp; path = ../../SU2_CFD/include/numerics_structure.hpp; sourceTree = "<group>"; xcLanguageSpecificationIdentifier = xcode.lang.cpp; };
		05E6DBB817EB627400FA1F7E /* output_structure.hpp */ = {isa = PBXFileReference; lastKnownFileType = sourcecode.cpp.h; lineEnding = 0; name = output_structure.hpp; path = ../../SU2_CFD/include/output_structure.hpp; sourceTree = "<group>"; xcLanguageSpecificationIdentifier = xcode.lang.cpp; };
		05E6DBB917EB627400FA1F7E /* solver_structure.hpp */ = {isa = PBXFileReference; lastKnownFileType = sourcecode.cpp.h; lineEnding = 0; name = solver_structure.hpp; path = ../../SU2_CFD/include/solver_structure.hpp; sourceTree = "<group>"; };
		05E6DBBA17EB627400FA1F7E /* SU2_CFD.hpp */ = {isa = PBXFileReference; lastKnownFileType = sourcecode.cpp.h; lineEnding = 0; name = SU2_CFD.hpp; path = ../../SU2_CFD/include/SU2_CFD.hpp; sourceTree = "<group>"; xcLanguageSpecificationIdentifier = xcode.lang.cpp; };
		05E6DBBC17EB62A000FA1F7E /* definition_structure.cpp */ = {isa = PBXFileReference; fileEncoding = 4; lastKnownFileType = sourcecode.cpp.cpp; lineEnding = 0; name = definition_structure.cpp; path = ../../SU2_CFD/src/definition_structure.cpp; sourceTree = "<group>"; xcLanguageSpecificationIdentifier = xcode.lang.cpp; };
		05E6DBBE17EB62A100FA1F7E /* integration_structure.cpp */ = {isa = PBXFileReference; fileEncoding = 4; lastKnownFileType = sourcecode.cpp.cpp; lineEnding = 0; name = integration_structure.cpp; path = ../../SU2_CFD/src/integration_structure.cpp; sourceTree = "<group>"; xcLanguageSpecificationIdentifier = xcode.lang.cpp; };
		05E6DBBF17EB62A100FA1F7E /* integration_time.cpp */ = {isa = PBXFileReference; fileEncoding = 4; lastKnownFileType = sourcecode.cpp.cpp; lineEnding = 0; name = integration_time.cpp; path = ../../SU2_CFD/src/integration_time.cpp; sourceTree = "<group>"; xcLanguageSpecificationIdentifier = xcode.lang.cpp; };
		05E6DBC017EB62A100FA1F7E /* iteration_structure.cpp */ = {isa = PBXFileReference; fileEncoding = 4; lastKnownFileType = sourcecode.cpp.cpp; lineEnding = 0; name = iteration_structure.cpp; path = ../../SU2_CFD/src/iteration_structure.cpp; sourceTree = "<group>"; xcLanguageSpecificationIdentifier = xcode.lang.cpp; };
		05E6DBC317EB62A100FA1F7E /* numerics_adjoint_mean.cpp */ = {isa = PBXFileReference; fileEncoding = 4; lastKnownFileType = sourcecode.cpp.cpp; lineEnding = 0; name = numerics_adjoint_mean.cpp; path = ../../SU2_CFD/src/numerics_adjoint_mean.cpp; sourceTree = "<group>"; xcLanguageSpecificationIdentifier = xcode.lang.cpp; };
		05E6DBC617EB62A100FA1F7E /* numerics_adjoint_turbulent.cpp */ = {isa = PBXFileReference; fileEncoding = 4; lastKnownFileType = sourcecode.cpp.cpp; lineEnding = 0; name = numerics_adjoint_turbulent.cpp; path = ../../SU2_CFD/src/numerics_adjoint_turbulent.cpp; sourceTree = "<group>"; xcLanguageSpecificationIdentifier = xcode.lang.cpp; };
		05E6DBC917EB62A100FA1F7E /* numerics_direct_heat.cpp */ = {isa = PBXFileReference; fileEncoding = 4; lastKnownFileType = sourcecode.cpp.cpp; lineEnding = 0; name = numerics_direct_heat.cpp; path = ../../SU2_CFD/src/numerics_direct_heat.cpp; sourceTree = "<group>"; xcLanguageSpecificationIdentifier = xcode.lang.cpp; };
		05E6DBCB17EB62A100FA1F7E /* numerics_direct_mean.cpp */ = {isa = PBXFileReference; fileEncoding = 4; lastKnownFileType = sourcecode.cpp.cpp; lineEnding = 0; name = numerics_direct_mean.cpp; path = ../../SU2_CFD/src/numerics_direct_mean.cpp; sourceTree = "<group>"; xcLanguageSpecificationIdentifier = xcode.lang.cpp; };
		05E6DBCE17EB62A100FA1F7E /* numerics_direct_transition.cpp */ = {isa = PBXFileReference; fileEncoding = 4; lastKnownFileType = sourcecode.cpp.cpp; lineEnding = 0; name = numerics_direct_transition.cpp; path = ../../SU2_CFD/src/numerics_direct_transition.cpp; sourceTree = "<group>"; xcLanguageSpecificationIdentifier = xcode.lang.cpp; };
		05E6DBCF17EB62A100FA1F7E /* numerics_direct_turbulent.cpp */ = {isa = PBXFileReference; fileEncoding = 4; lastKnownFileType = sourcecode.cpp.cpp; lineEnding = 0; name = numerics_direct_turbulent.cpp; path = ../../SU2_CFD/src/numerics_direct_turbulent.cpp; sourceTree = "<group>"; xcLanguageSpecificationIdentifier = xcode.lang.cpp; };
		05E6DBD317EB62A100FA1F7E /* numerics_structure.cpp */ = {isa = PBXFileReference; fileEncoding = 4; lastKnownFileType = sourcecode.cpp.cpp; lineEnding = 0; name = numerics_structure.cpp; path = ../../SU2_CFD/src/numerics_structure.cpp; sourceTree = "<group>"; xcLanguageSpecificationIdentifier = xcode.lang.cpp; };
		05E6DBD417EB62A100FA1F7E /* numerics_template.cpp */ = {isa = PBXFileReference; fileEncoding = 4; lastKnownFileType = sourcecode.cpp.cpp; lineEnding = 0; name = numerics_template.cpp; path = ../../SU2_CFD/src/numerics_template.cpp; sourceTree = "<group>"; xcLanguageSpecificationIdentifier = xcode.lang.cpp; };
		05E6DBD517EB62A100FA1F7E /* output_cgns.cpp */ = {isa = PBXFileReference; fileEncoding = 4; lastKnownFileType = sourcecode.cpp.cpp; lineEnding = 0; name = output_cgns.cpp; path = ../../SU2_CFD/src/output_cgns.cpp; sourceTree = "<group>"; xcLanguageSpecificationIdentifier = xcode.lang.cpp; };
		05E6DBD617EB62A100FA1F7E /* output_paraview.cpp */ = {isa = PBXFileReference; fileEncoding = 4; lastKnownFileType = sourcecode.cpp.cpp; lineEnding = 0; name = output_paraview.cpp; path = ../../SU2_CFD/src/output_paraview.cpp; sourceTree = "<group>"; xcLanguageSpecificationIdentifier = xcode.lang.cpp; };
		05E6DBD717EB62A100FA1F7E /* output_structure.cpp */ = {isa = PBXFileReference; fileEncoding = 4; lastKnownFileType = sourcecode.cpp.cpp; lineEnding = 0; name = output_structure.cpp; path = ../../SU2_CFD/src/output_structure.cpp; sourceTree = "<group>"; xcLanguageSpecificationIdentifier = xcode.lang.cpp; };
		05E6DBD817EB62A100FA1F7E /* output_tecplot.cpp */ = {isa = PBXFileReference; fileEncoding = 4; lastKnownFileType = sourcecode.cpp.cpp; lineEnding = 0; name = output_tecplot.cpp; path = ../../SU2_CFD/src/output_tecplot.cpp; sourceTree = "<group>"; xcLanguageSpecificationIdentifier = xcode.lang.cpp; };
		05E6DBDA17EB62A100FA1F7E /* solver_adjoint_mean.cpp */ = {isa = PBXFileReference; fileEncoding = 4; lastKnownFileType = sourcecode.cpp.cpp; lineEnding = 0; name = solver_adjoint_mean.cpp; path = ../../SU2_CFD/src/solver_adjoint_mean.cpp; sourceTree = "<group>"; xcLanguageSpecificationIdentifier = xcode.lang.cpp; };
		05E6DBDD17EB62A100FA1F7E /* solver_adjoint_turbulent.cpp */ = {isa = PBXFileReference; fileEncoding = 4; lastKnownFileType = sourcecode.cpp.cpp; lineEnding = 0; name = solver_adjoint_turbulent.cpp; path = ../../SU2_CFD/src/solver_adjoint_turbulent.cpp; sourceTree = "<group>"; xcLanguageSpecificationIdentifier = xcode.lang.cpp; };
		05E6DBE017EB62A100FA1F7E /* solver_direct_heat.cpp */ = {isa = PBXFileReference; fileEncoding = 4; lastKnownFileType = sourcecode.cpp.cpp; lineEnding = 0; name = solver_direct_heat.cpp; path = ../../SU2_CFD/src/solver_direct_heat.cpp; sourceTree = "<group>"; xcLanguageSpecificationIdentifier = xcode.lang.cpp; };
		05E6DBE217EB62A100FA1F7E /* solver_direct_mean.cpp */ = {isa = PBXFileReference; fileEncoding = 4; lastKnownFileType = sourcecode.cpp.cpp; lineEnding = 0; name = solver_direct_mean.cpp; path = ../../SU2_CFD/src/solver_direct_mean.cpp; sourceTree = "<group>"; xcLanguageSpecificationIdentifier = xcode.lang.cpp; };
		05E6DBE517EB62A100FA1F7E /* solver_direct_transition.cpp */ = {isa = PBXFileReference; fileEncoding = 4; lastKnownFileType = sourcecode.cpp.cpp; lineEnding = 0; name = solver_direct_transition.cpp; path = ../../SU2_CFD/src/solver_direct_transition.cpp; sourceTree = "<group>"; xcLanguageSpecificationIdentifier = xcode.lang.cpp; };
		05E6DBE617EB62A100FA1F7E /* solver_direct_turbulent.cpp */ = {isa = PBXFileReference; fileEncoding = 4; lastKnownFileType = sourcecode.cpp.cpp; lineEnding = 0; name = solver_direct_turbulent.cpp; path = ../../SU2_CFD/src/solver_direct_turbulent.cpp; sourceTree = "<group>"; xcLanguageSpecificationIdentifier = xcode.lang.cpp; };
		05E6DBEA17EB62A100FA1F7E /* solver_structure.cpp */ = {isa = PBXFileReference; fileEncoding = 4; lastKnownFileType = sourcecode.cpp.cpp; lineEnding = 0; name = solver_structure.cpp; path = ../../SU2_CFD/src/solver_structure.cpp; sourceTree = "<group>"; };
		05E6DBEB17EB62A100FA1F7E /* solver_template.cpp */ = {isa = PBXFileReference; fileEncoding = 4; lastKnownFileType = sourcecode.cpp.cpp; lineEnding = 0; name = solver_template.cpp; path = ../../SU2_CFD/src/solver_template.cpp; sourceTree = "<group>"; xcLanguageSpecificationIdentifier = xcode.lang.cpp; };
		05E6DBEC17EB62A100FA1F7E /* SU2_CFD.cpp */ = {isa = PBXFileReference; fileEncoding = 4; lastKnownFileType = sourcecode.cpp.cpp; lineEnding = 0; name = SU2_CFD.cpp; path = ../../SU2_CFD/src/SU2_CFD.cpp; sourceTree = "<group>"; xcLanguageSpecificationIdentifier = xcode.lang.cpp; };
		05F108961978D2AE00F2F288 /* fluid_model_pig.cpp */ = {isa = PBXFileReference; fileEncoding = 4; lastKnownFileType = sourcecode.cpp.cpp; lineEnding = 0; name = fluid_model_pig.cpp; path = ../../SU2_CFD/src/fluid_model_pig.cpp; sourceTree = "<group>"; xcLanguageSpecificationIdentifier = xcode.lang.cpp; };
		05F108971978D2AE00F2F288 /* fluid_model_ppr.cpp */ = {isa = PBXFileReference; fileEncoding = 4; lastKnownFileType = sourcecode.cpp.cpp; lineEnding = 0; name = fluid_model_ppr.cpp; path = ../../SU2_CFD/src/fluid_model_ppr.cpp; sourceTree = "<group>"; xcLanguageSpecificationIdentifier = xcode.lang.cpp; };
		05F108981978D2AE00F2F288 /* fluid_model_pvdw.cpp */ = {isa = PBXFileReference; fileEncoding = 4; lastKnownFileType = sourcecode.cpp.cpp; lineEnding = 0; name = fluid_model_pvdw.cpp; path = ../../SU2_CFD/src/fluid_model_pvdw.cpp; sourceTree = "<group>"; xcLanguageSpecificationIdentifier = xcode.lang.cpp; };
		05F108991978D2AE00F2F288 /* fluid_model.cpp */ = {isa = PBXFileReference; fileEncoding = 4; lastKnownFileType = sourcecode.cpp.cpp; lineEnding = 0; name = fluid_model.cpp; path = ../../SU2_CFD/src/fluid_model.cpp; sourceTree = "<group>"; xcLanguageSpecificationIdentifier = xcode.lang.cpp; };
		05F1089E1978D2CE00F2F288 /* fluid_model.hpp */ = {isa = PBXFileReference; lastKnownFileType = sourcecode.cpp.h; lineEnding = 0; name = fluid_model.hpp; path = ../../SU2_CFD/include/fluid_model.hpp; sourceTree = "<group>"; xcLanguageSpecificationIdentifier = xcode.lang.cpp; };
		05F1089F1978D2CE00F2F288 /* transport_model.hpp */ = {isa = PBXFileReference; lastKnownFileType = sourcecode.cpp.h; lineEnding = 0; name = transport_model.hpp; path = ../../SU2_CFD/include/transport_model.hpp; sourceTree = "<group>"; xcLanguageSpecificationIdentifier = xcode.lang.cpp; };
		05F108A01978D2D700F2F288 /* fluid_model.inl */ = {isa = PBXFileReference; lastKnownFileType = text; lineEnding = 0; name = fluid_model.inl; path = ../../SU2_CFD/include/fluid_model.inl; sourceTree = "<group>"; xcLanguageSpecificationIdentifier = xcode.lang.cpp; };
		05F108A11978D2D700F2F288 /* transport_model.inl */ = {isa = PBXFileReference; lastKnownFileType = text; lineEnding = 0; name = transport_model.inl; path = ../../SU2_CFD/include/transport_model.inl; sourceTree = "<group>"; xcLanguageSpecificationIdentifier = xcode.lang.cpp; };
		05F108A31978D2F200F2F288 /* transport_model.cpp */ = {isa = PBXFileReference; fileEncoding = 4; lastKnownFileType = sourcecode.cpp.cpp; lineEnding = 0; name = transport_model.cpp; path = ../../SU2_CFD/src/transport_model.cpp; sourceTree = "<group>"; xcLanguageSpecificationIdentifier = xcode.lang.cpp; };
		05F8F2672008A1C7000FEA01 /* python_wrapper_structure.cpp */ = {isa = PBXFileReference; fileEncoding = 4; lastKnownFileType = sourcecode.cpp.cpp; name = python_wrapper_structure.cpp; path = ../../SU2_CFD/src/python_wrapper_structure.cpp; sourceTree = "<group>"; };
		355D2C9D2172BDE100C10535 /* sgs_model.inl */ = {isa = PBXFileReference; fileEncoding = 4; lastKnownFileType = text; name = sgs_model.inl; path = ../../SU2_CFD/include/sgs_model.inl; sourceTree = "<group>"; };
		355D2C9E2172BDE100C10535 /* sgs_model.hpp */ = {isa = PBXFileReference; fileEncoding = 4; lastKnownFileType = sourcecode.cpp.h; name = sgs_model.hpp; path = ../../SU2_CFD/include/sgs_model.hpp; sourceTree = "<group>"; };
		3599C5D12121FAC9003AAF05 /* wall_model.cpp */ = {isa = PBXFileReference; fileEncoding = 4; lastKnownFileType = sourcecode.cpp.cpp; name = wall_model.cpp; path = ../../Common/src/wall_model.cpp; sourceTree = "<group>"; };
		3599C5D52121FAF4003AAF05 /* wall_model.hpp */ = {isa = PBXFileReference; fileEncoding = 4; lastKnownFileType = sourcecode.cpp.h; name = wall_model.hpp; path = ../../Common/include/wall_model.hpp; sourceTree = "<group>"; };
		3599C5D62121FAF4003AAF05 /* wall_model.inl */ = {isa = PBXFileReference; fileEncoding = 4; lastKnownFileType = text; name = wall_model.inl; path = ../../Common/include/wall_model.inl; sourceTree = "<group>"; };
		400CEC2921FA80180019B790 /* driver_direct_multizone.cpp */ = {isa = PBXFileReference; fileEncoding = 4; lastKnownFileType = sourcecode.cpp.cpp; name = driver_direct_multizone.cpp; path = ../../SU2_CFD/src/driver_direct_multizone.cpp; sourceTree = "<group>"; };
		400CEC2A21FA80180019B790 /* driver_direct_singlezone.cpp */ = {isa = PBXFileReference; fileEncoding = 4; lastKnownFileType = sourcecode.cpp.cpp; name = driver_direct_singlezone.cpp; path = ../../SU2_CFD/src/driver_direct_singlezone.cpp; sourceTree = "<group>"; };
		400CEC2D21FA81A10019B790 /* printing_toolbox.cpp */ = {isa = PBXFileReference; fileEncoding = 4; lastKnownFileType = sourcecode.cpp.cpp; name = printing_toolbox.cpp; path = ../../Common/src/toolboxes/printing_toolbox.cpp; sourceTree = "<group>"; };
		400CEC2F21FA81B60019B790 /* printing_toolbox.hpp */ = {isa = PBXFileReference; fileEncoding = 4; lastKnownFileType = sourcecode.cpp.h; name = printing_toolbox.hpp; path = ../../Common/include/toolboxes/printing_toolbox.hpp; sourceTree = "<group>"; };
		E90B4FCB22DFDF92000ED392 /* CMMSIncNSSolution.cpp */ = {isa = PBXFileReference; fileEncoding = 4; lastKnownFileType = sourcecode.cpp.cpp; name = CMMSIncNSSolution.cpp; path = ../../Common/src/toolboxes/MMS/CMMSIncNSSolution.cpp; sourceTree = "<group>"; };
		E90B4FCC22DFDF93000ED392 /* CMMSNSUnitQuadSolutionWallBC.cpp */ = {isa = PBXFileReference; fileEncoding = 4; lastKnownFileType = sourcecode.cpp.cpp; name = CMMSNSUnitQuadSolutionWallBC.cpp; path = ../../Common/src/toolboxes/MMS/CMMSNSUnitQuadSolutionWallBC.cpp; sourceTree = "<group>"; };
		E90B4FCD22DFDF93000ED392 /* CNSUnitQuadSolution.cpp */ = {isa = PBXFileReference; fileEncoding = 4; lastKnownFileType = sourcecode.cpp.cpp; name = CNSUnitQuadSolution.cpp; path = ../../Common/src/toolboxes/MMS/CNSUnitQuadSolution.cpp; sourceTree = "<group>"; };
		E90B4FCE22DFDF93000ED392 /* CTGVSolution.cpp */ = {isa = PBXFileReference; fileEncoding = 4; lastKnownFileType = sourcecode.cpp.cpp; name = CTGVSolution.cpp; path = ../../Common/src/toolboxes/MMS/CTGVSolution.cpp; sourceTree = "<group>"; };
		E90B4FCF22DFDF93000ED392 /* CIncTGVSolution.cpp */ = {isa = PBXFileReference; fileEncoding = 4; lastKnownFileType = sourcecode.cpp.cpp; name = CIncTGVSolution.cpp; path = ../../Common/src/toolboxes/MMS/CIncTGVSolution.cpp; sourceTree = "<group>"; };
		E90B4FD022DFDF93000ED392 /* CUserDefinedSolution.cpp */ = {isa = PBXFileReference; fileEncoding = 4; lastKnownFileType = sourcecode.cpp.cpp; name = CUserDefinedSolution.cpp; path = ../../Common/src/toolboxes/MMS/CUserDefinedSolution.cpp; sourceTree = "<group>"; };
		E90B4FD122DFDF93000ED392 /* CMMSNSTwoHalfSpheresSolution.cpp */ = {isa = PBXFileReference; fileEncoding = 4; lastKnownFileType = sourcecode.cpp.cpp; name = CMMSNSTwoHalfSpheresSolution.cpp; path = ../../Common/src/toolboxes/MMS/CMMSNSTwoHalfSpheresSolution.cpp; sourceTree = "<group>"; };
		E90B4FD222DFDF93000ED392 /* CInviscidVortexSolution.cpp */ = {isa = PBXFileReference; fileEncoding = 4; lastKnownFileType = sourcecode.cpp.cpp; name = CInviscidVortexSolution.cpp; path = ../../Common/src/toolboxes/MMS/CInviscidVortexSolution.cpp; sourceTree = "<group>"; };
		E90B4FD322DFDF93000ED392 /* CMMSNSUnitQuadSolution.cpp */ = {isa = PBXFileReference; fileEncoding = 4; lastKnownFileType = sourcecode.cpp.cpp; name = CMMSNSUnitQuadSolution.cpp; path = ../../Common/src/toolboxes/MMS/CMMSNSUnitQuadSolution.cpp; sourceTree = "<group>"; };
		E90B4FD422DFDF93000ED392 /* CMMSIncEulerSolution.cpp */ = {isa = PBXFileReference; fileEncoding = 4; lastKnownFileType = sourcecode.cpp.cpp; name = CMMSIncEulerSolution.cpp; path = ../../Common/src/toolboxes/MMS/CMMSIncEulerSolution.cpp; sourceTree = "<group>"; };
		E90B4FD522DFDF93000ED392 /* CMMSNSTwoHalfCirclesSolution.cpp */ = {isa = PBXFileReference; fileEncoding = 4; lastKnownFileType = sourcecode.cpp.cpp; name = CMMSNSTwoHalfCirclesSolution.cpp; path = ../../Common/src/toolboxes/MMS/CMMSNSTwoHalfCirclesSolution.cpp; sourceTree = "<group>"; };
		E90B4FD622DFDF93000ED392 /* CRinglebSolution.cpp */ = {isa = PBXFileReference; fileEncoding = 4; lastKnownFileType = sourcecode.cpp.cpp; name = CRinglebSolution.cpp; path = ../../Common/src/toolboxes/MMS/CRinglebSolution.cpp; sourceTree = "<group>"; };
		E90B4FD722DFDF94000ED392 /* CVerificationSolution.cpp */ = {isa = PBXFileReference; fileEncoding = 4; lastKnownFileType = sourcecode.cpp.cpp; name = CVerificationSolution.cpp; path = ../../Common/src/toolboxes/MMS/CVerificationSolution.cpp; sourceTree = "<group>"; };
		E90B4FE622DFDFE2000ED392 /* CVariable.cpp */ = {isa = PBXFileReference; fileEncoding = 4; lastKnownFileType = sourcecode.cpp.cpp; name = CVariable.cpp; path = ../../SU2_CFD/src/variables/CVariable.cpp; sourceTree = "<group>"; };
		E90B4FE722DFDFE2000ED392 /* CIncEulerVariable.cpp */ = {isa = PBXFileReference; fileEncoding = 4; lastKnownFileType = sourcecode.cpp.cpp; name = CIncEulerVariable.cpp; path = ../../SU2_CFD/src/variables/CIncEulerVariable.cpp; sourceTree = "<group>"; };
		E90B4FE822DFDFE2000ED392 /* CAdjTurbVariable.cpp */ = {isa = PBXFileReference; fileEncoding = 4; lastKnownFileType = sourcecode.cpp.cpp; name = CAdjTurbVariable.cpp; path = ../../SU2_CFD/src/variables/CAdjTurbVariable.cpp; sourceTree = "<group>"; };
		E90B4FE922DFDFE2000ED392 /* CAdjNSVariable.cpp */ = {isa = PBXFileReference; fileEncoding = 4; lastKnownFileType = sourcecode.cpp.cpp; name = CAdjNSVariable.cpp; path = ../../SU2_CFD/src/variables/CAdjNSVariable.cpp; sourceTree = "<group>"; };
		E90B4FEA22DFDFE2000ED392 /* CDiscAdjVariable.cpp */ = {isa = PBXFileReference; fileEncoding = 4; lastKnownFileType = sourcecode.cpp.cpp; name = CDiscAdjVariable.cpp; path = ../../SU2_CFD/src/variables/CDiscAdjVariable.cpp; sourceTree = "<group>"; };
		E90B4FEB22DFDFE2000ED392 /* CDiscAdjFEAVariable.cpp */ = {isa = PBXFileReference; fileEncoding = 4; lastKnownFileType = sourcecode.cpp.cpp; name = CDiscAdjFEAVariable.cpp; path = ../../SU2_CFD/src/variables/CDiscAdjFEAVariable.cpp; sourceTree = "<group>"; };
		E90B4FEC22DFDFE3000ED392 /* CAdjEulerVariable.cpp */ = {isa = PBXFileReference; fileEncoding = 4; lastKnownFileType = sourcecode.cpp.cpp; name = CAdjEulerVariable.cpp; path = ../../SU2_CFD/src/variables/CAdjEulerVariable.cpp; sourceTree = "<group>"; };
		E90B4FED22DFDFE3000ED392 /* CIncNSVariable.cpp */ = {isa = PBXFileReference; fileEncoding = 4; lastKnownFileType = sourcecode.cpp.cpp; name = CIncNSVariable.cpp; path = ../../SU2_CFD/src/variables/CIncNSVariable.cpp; sourceTree = "<group>"; };
		E90B4FEE22DFDFE3000ED392 /* CHeatFVMVariable.cpp */ = {isa = PBXFileReference; fileEncoding = 4; lastKnownFileType = sourcecode.cpp.cpp; name = CHeatFVMVariable.cpp; path = ../../SU2_CFD/src/variables/CHeatFVMVariable.cpp; sourceTree = "<group>"; };
		E90B4FEF22DFDFE3000ED392 /* CEulerVariable.cpp */ = {isa = PBXFileReference; fileEncoding = 4; lastKnownFileType = sourcecode.cpp.cpp; name = CEulerVariable.cpp; path = ../../SU2_CFD/src/variables/CEulerVariable.cpp; sourceTree = "<group>"; };
		E90B4FF022DFDFE3000ED392 /* CTurbSSTVariable.cpp */ = {isa = PBXFileReference; fileEncoding = 4; lastKnownFileType = sourcecode.cpp.cpp; name = CTurbSSTVariable.cpp; path = ../../SU2_CFD/src/variables/CTurbSSTVariable.cpp; sourceTree = "<group>"; };
		E90B4FF122DFDFE3000ED392 /* CBaselineVariable.cpp */ = {isa = PBXFileReference; fileEncoding = 4; lastKnownFileType = sourcecode.cpp.cpp; name = CBaselineVariable.cpp; path = ../../SU2_CFD/src/variables/CBaselineVariable.cpp; sourceTree = "<group>"; };
		E90B4FF222DFDFE3000ED392 /* CTurbVariable.cpp */ = {isa = PBXFileReference; fileEncoding = 4; lastKnownFileType = sourcecode.cpp.cpp; name = CTurbVariable.cpp; path = ../../SU2_CFD/src/variables/CTurbVariable.cpp; sourceTree = "<group>"; };
		E90B4FF322DFDFE3000ED392 /* CTransLMVariable.cpp */ = {isa = PBXFileReference; fileEncoding = 4; lastKnownFileType = sourcecode.cpp.cpp; name = CTransLMVariable.cpp; path = ../../SU2_CFD/src/variables/CTransLMVariable.cpp; sourceTree = "<group>"; };
		E90B4FF422DFDFE4000ED392 /* CFEAVariable.cpp */ = {isa = PBXFileReference; fileEncoding = 4; lastKnownFileType = sourcecode.cpp.cpp; name = CFEAVariable.cpp; path = ../../SU2_CFD/src/variables/CFEAVariable.cpp; sourceTree = "<group>"; };
		E90B4FF522DFDFE4000ED392 /* CNSVariable.cpp */ = {isa = PBXFileReference; fileEncoding = 4; lastKnownFileType = sourcecode.cpp.cpp; name = CNSVariable.cpp; path = ../../SU2_CFD/src/variables/CNSVariable.cpp; sourceTree = "<group>"; };
		E90B4FF622DFDFE4000ED392 /* CFEABoundVariable.cpp */ = {isa = PBXFileReference; fileEncoding = 4; lastKnownFileType = sourcecode.cpp.cpp; name = CFEABoundVariable.cpp; path = ../../SU2_CFD/src/variables/CFEABoundVariable.cpp; sourceTree = "<group>"; };
		E90B4FF722DFDFE4000ED392 /* CTurbSAVariable.cpp */ = {isa = PBXFileReference; fileEncoding = 4; lastKnownFileType = sourcecode.cpp.cpp; name = CTurbSAVariable.cpp; path = ../../SU2_CFD/src/variables/CTurbSAVariable.cpp; sourceTree = "<group>"; };
		E90B500B22DFE042000ED392 /* CSysVector.cpp */ = {isa = PBXFileReference; fileEncoding = 4; lastKnownFileType = sourcecode.cpp.cpp; name = CSysVector.cpp; path = ../../Common/src/linear_algebra/CSysVector.cpp; sourceTree = "<group>"; };
		E90B500C22DFE042000ED392 /* CSysMatrix.cpp */ = {isa = PBXFileReference; fileEncoding = 4; lastKnownFileType = sourcecode.cpp.cpp; name = CSysMatrix.cpp; path = ../../Common/src/linear_algebra/CSysMatrix.cpp; sourceTree = "<group>"; };
		E90B500D22DFE043000ED392 /* CSysSolve_b.cpp */ = {isa = PBXFileReference; fileEncoding = 4; lastKnownFileType = sourcecode.cpp.cpp; name = CSysSolve_b.cpp; path = ../../Common/src/linear_algebra/CSysSolve_b.cpp; sourceTree = "<group>"; };
		E90B500E22DFE043000ED392 /* CSysSolve.cpp */ = {isa = PBXFileReference; fileEncoding = 4; lastKnownFileType = sourcecode.cpp.cpp; name = CSysSolve.cpp; path = ../../Common/src/linear_algebra/CSysSolve.cpp; sourceTree = "<group>"; };
		E90B501422DFE0CB000ED392 /* task_definition.hpp */ = {isa = PBXFileReference; fileEncoding = 4; lastKnownFileType = sourcecode.cpp.h; name = task_definition.hpp; path = ../../SU2_CFD/include/task_definition.hpp; sourceTree = "<group>"; };
		E90B501522DFE0CC000ED392 /* task_definition.inl */ = {isa = PBXFileReference; fileEncoding = 4; lastKnownFileType = text; name = task_definition.inl; path = ../../SU2_CFD/include/task_definition.inl; sourceTree = "<group>"; };
		E90B503C22DFE4B6000ED392 /* CAdjTurbVariable.hpp */ = {isa = PBXFileReference; fileEncoding = 4; lastKnownFileType = sourcecode.cpp.h; name = CAdjTurbVariable.hpp; path = ../../SU2_CFD/include/variables/CAdjTurbVariable.hpp; sourceTree = "<group>"; };
		E90B503D22DFE4B7000ED392 /* CTurbSSTVariable.hpp */ = {isa = PBXFileReference; fileEncoding = 4; lastKnownFileType = sourcecode.cpp.h; name = CTurbSSTVariable.hpp; path = ../../SU2_CFD/include/variables/CTurbSSTVariable.hpp; sourceTree = "<group>"; };
		E90B503E22DFE4B7000ED392 /* CDiscAdjFEAVariable.hpp */ = {isa = PBXFileReference; fileEncoding = 4; lastKnownFileType = sourcecode.cpp.h; name = CDiscAdjFEAVariable.hpp; path = ../../SU2_CFD/include/variables/CDiscAdjFEAVariable.hpp; sourceTree = "<group>"; };
		E90B503F22DFE4B7000ED392 /* CTurbSAVariable.hpp */ = {isa = PBXFileReference; fileEncoding = 4; lastKnownFileType = sourcecode.cpp.h; name = CTurbSAVariable.hpp; path = ../../SU2_CFD/include/variables/CTurbSAVariable.hpp; sourceTree = "<group>"; };
		E90B504022DFE4B7000ED392 /* CVariable.hpp */ = {isa = PBXFileReference; fileEncoding = 4; lastKnownFileType = sourcecode.cpp.h; name = CVariable.hpp; path = ../../SU2_CFD/include/variables/CVariable.hpp; sourceTree = "<group>"; };
		E90B504122DFE4B7000ED392 /* CNSVariable.hpp */ = {isa = PBXFileReference; fileEncoding = 4; lastKnownFileType = sourcecode.cpp.h; name = CNSVariable.hpp; path = ../../SU2_CFD/include/variables/CNSVariable.hpp; sourceTree = "<group>"; };
		E90B504222DFE4B7000ED392 /* CIncEulerVariable.hpp */ = {isa = PBXFileReference; fileEncoding = 4; lastKnownFileType = sourcecode.cpp.h; name = CIncEulerVariable.hpp; path = ../../SU2_CFD/include/variables/CIncEulerVariable.hpp; sourceTree = "<group>"; };
		E90B504322DFE4B7000ED392 /* CFEABoundVariable.hpp */ = {isa = PBXFileReference; fileEncoding = 4; lastKnownFileType = sourcecode.cpp.h; name = CFEABoundVariable.hpp; path = ../../SU2_CFD/include/variables/CFEABoundVariable.hpp; sourceTree = "<group>"; };
		E90B504422DFE4B7000ED392 /* CDiscAdjVariable.hpp */ = {isa = PBXFileReference; fileEncoding = 4; lastKnownFileType = sourcecode.cpp.h; name = CDiscAdjVariable.hpp; path = ../../SU2_CFD/include/variables/CDiscAdjVariable.hpp; sourceTree = "<group>"; };
		E90B504522DFE4B8000ED392 /* CEulerVariable.hpp */ = {isa = PBXFileReference; fileEncoding = 4; lastKnownFileType = sourcecode.cpp.h; name = CEulerVariable.hpp; path = ../../SU2_CFD/include/variables/CEulerVariable.hpp; sourceTree = "<group>"; };
		E90B504622DFE4B8000ED392 /* CTurbVariable.hpp */ = {isa = PBXFileReference; fileEncoding = 4; lastKnownFileType = sourcecode.cpp.h; name = CTurbVariable.hpp; path = ../../SU2_CFD/include/variables/CTurbVariable.hpp; sourceTree = "<group>"; };
		E90B504722DFE4B8000ED392 /* CIncNSVariable.hpp */ = {isa = PBXFileReference; fileEncoding = 4; lastKnownFileType = sourcecode.cpp.h; name = CIncNSVariable.hpp; path = ../../SU2_CFD/include/variables/CIncNSVariable.hpp; sourceTree = "<group>"; };
		E90B504822DFE4B8000ED392 /* CHeatFVMVariable.hpp */ = {isa = PBXFileReference; fileEncoding = 4; lastKnownFileType = sourcecode.cpp.h; name = CHeatFVMVariable.hpp; path = ../../SU2_CFD/include/variables/CHeatFVMVariable.hpp; sourceTree = "<group>"; };
		E90B504922DFE4B8000ED392 /* CBaselineVariable.hpp */ = {isa = PBXFileReference; fileEncoding = 4; lastKnownFileType = sourcecode.cpp.h; name = CBaselineVariable.hpp; path = ../../SU2_CFD/include/variables/CBaselineVariable.hpp; sourceTree = "<group>"; };
		E90B504A22DFE4B8000ED392 /* CFEAVariable.hpp */ = {isa = PBXFileReference; fileEncoding = 4; lastKnownFileType = sourcecode.cpp.h; name = CFEAVariable.hpp; path = ../../SU2_CFD/include/variables/CFEAVariable.hpp; sourceTree = "<group>"; };
		E90B504B22DFE4B8000ED392 /* CAdjEulerVariable.hpp */ = {isa = PBXFileReference; fileEncoding = 4; lastKnownFileType = sourcecode.cpp.h; name = CAdjEulerVariable.hpp; path = ../../SU2_CFD/include/variables/CAdjEulerVariable.hpp; sourceTree = "<group>"; };
		E90B504C22DFE4B9000ED392 /* CAdjNSVariable.hpp */ = {isa = PBXFileReference; fileEncoding = 4; lastKnownFileType = sourcecode.cpp.h; name = CAdjNSVariable.hpp; path = ../../SU2_CFD/include/variables/CAdjNSVariable.hpp; sourceTree = "<group>"; };
		E90B504D22DFE4B9000ED392 /* CTransLMVariable.hpp */ = {isa = PBXFileReference; fileEncoding = 4; lastKnownFileType = sourcecode.cpp.h; name = CTransLMVariable.hpp; path = ../../SU2_CFD/include/variables/CTransLMVariable.hpp; sourceTree = "<group>"; };
		E90B504F22DFE541000ED392 /* CSysMatrix.inl */ = {isa = PBXFileReference; fileEncoding = 4; lastKnownFileType = text; name = CSysMatrix.inl; path = ../../Common/include/linear_algebra/CSysMatrix.inl; sourceTree = "<group>"; };
		E90B505022DFE541000ED392 /* CSysSolve_b.hpp */ = {isa = PBXFileReference; fileEncoding = 4; lastKnownFileType = sourcecode.cpp.h; name = CSysSolve_b.hpp; path = ../../Common/include/linear_algebra/CSysSolve_b.hpp; sourceTree = "<group>"; };
		E90B505122DFE541000ED392 /* CSysMatrix.hpp */ = {isa = PBXFileReference; fileEncoding = 4; lastKnownFileType = sourcecode.cpp.h; name = CSysMatrix.hpp; path = ../../Common/include/linear_algebra/CSysMatrix.hpp; sourceTree = "<group>"; };
		E90B505222DFE541000ED392 /* CSysSolve.hpp */ = {isa = PBXFileReference; fileEncoding = 4; lastKnownFileType = sourcecode.cpp.h; name = CSysSolve.hpp; path = ../../Common/include/linear_algebra/CSysSolve.hpp; sourceTree = "<group>"; };
		E90B505322DFE541000ED392 /* CPreconditioner.hpp */ = {isa = PBXFileReference; fileEncoding = 4; lastKnownFileType = sourcecode.cpp.h; name = CPreconditioner.hpp; path = ../../Common/include/linear_algebra/CPreconditioner.hpp; sourceTree = "<group>"; };
		E90B505422DFE541000ED392 /* CMatrixVectorProduct.hpp */ = {isa = PBXFileReference; fileEncoding = 4; lastKnownFileType = sourcecode.cpp.h; name = CMatrixVectorProduct.hpp; path = ../../Common/include/linear_algebra/CMatrixVectorProduct.hpp; sourceTree = "<group>"; };
		E90B505522DFE541000ED392 /* CSysVector.hpp */ = {isa = PBXFileReference; fileEncoding = 4; lastKnownFileType = sourcecode.cpp.h; name = CSysVector.hpp; path = ../../Common/include/linear_algebra/CSysVector.hpp; sourceTree = "<group>"; };
		E90D35F6203F9C5800A3290D /* fluid_model_inc.cpp */ = {isa = PBXFileReference; fileEncoding = 4; lastKnownFileType = sourcecode.cpp.cpp; name = fluid_model_inc.cpp; path = ../../SU2_CFD/src/fluid_model_inc.cpp; sourceTree = "<group>"; };
		E91CAD081B8C117A00EE3FCC /* inv_NACA0012.cfg */ = {isa = PBXFileReference; fileEncoding = 4; lastKnownFileType = text; path = inv_NACA0012.cfg; sourceTree = "<group>"; };
		E91CAD091B8C117A00EE3FCC /* mesh_NACA0012_inv.su2 */ = {isa = PBXFileReference; fileEncoding = 4; lastKnownFileType = text; path = mesh_NACA0012_inv.su2; sourceTree = "<group>"; };
		E9225F741FCBC36D002F3682 /* solver_adjoint_elasticity.cpp */ = {isa = PBXFileReference; fileEncoding = 4; lastKnownFileType = sourcecode.cpp.cpp; name = solver_adjoint_elasticity.cpp; path = ../../SU2_CFD/src/solver_adjoint_elasticity.cpp; sourceTree = "<group>"; };
<<<<<<< HEAD
		E9225F751FCBC36D002F3682 /* variable_adjoint_elasticity.cpp */ = {isa = PBXFileReference; fileEncoding = 4; lastKnownFileType = sourcecode.cpp.cpp; name = variable_adjoint_elasticity.cpp; path = ../../SU2_CFD/src/variable_adjoint_elasticity.cpp; sourceTree = "<group>"; };
		E92E7F0F211A8EE30098FC62 /* numerics_direct_scalar.cpp */ = {isa = PBXFileReference; fileEncoding = 4; lastKnownFileType = sourcecode.cpp.cpp; name = numerics_direct_scalar.cpp; path = ../../SU2_CFD/src/numerics_direct_scalar.cpp; sourceTree = "<group>"; };
		E92E7F10211A8EE40098FC62 /* solver_direct_scalar.cpp */ = {isa = PBXFileReference; fileEncoding = 4; lastKnownFileType = sourcecode.cpp.cpp; name = solver_direct_scalar.cpp; path = ../../SU2_CFD/src/solver_direct_scalar.cpp; sourceTree = "<group>"; };
		E92E7F11211A8EE40098FC62 /* variable_direct_scalar.cpp */ = {isa = PBXFileReference; fileEncoding = 4; lastKnownFileType = sourcecode.cpp.cpp; name = variable_direct_scalar.cpp; path = ../../SU2_CFD/src/variable_direct_scalar.cpp; sourceTree = "<group>"; };
=======
>>>>>>> 27f3875c
		E941BB8D1B71D0D0005C6C06 /* solver_adjoint_discrete.cpp */ = {isa = PBXFileReference; fileEncoding = 4; lastKnownFileType = sourcecode.cpp.cpp; lineEnding = 0; name = solver_adjoint_discrete.cpp; path = ../../SU2_CFD/src/solver_adjoint_discrete.cpp; sourceTree = "<group>"; xcLanguageSpecificationIdentifier = xcode.lang.cpp; };
		E941BB911B71D124005C6C06 /* mpi_structure.cpp */ = {isa = PBXFileReference; fileEncoding = 4; lastKnownFileType = sourcecode.cpp.cpp; lineEnding = 0; name = mpi_structure.cpp; path = ../../Common/src/mpi_structure.cpp; sourceTree = "<group>"; xcLanguageSpecificationIdentifier = xcode.lang.cpp; };
		E941BB951B71D1AB005C6C06 /* datatype_structure.hpp */ = {isa = PBXFileReference; fileEncoding = 4; lastKnownFileType = sourcecode.cpp.h; lineEnding = 0; name = datatype_structure.hpp; path = ../../Common/include/datatype_structure.hpp; sourceTree = "<group>"; xcLanguageSpecificationIdentifier = xcode.lang.cpp; };
		E941BB961B71D1AB005C6C06 /* datatype_structure.inl */ = {isa = PBXFileReference; fileEncoding = 4; lastKnownFileType = text; lineEnding = 0; name = datatype_structure.inl; path = ../../Common/include/datatype_structure.inl; sourceTree = "<group>"; xcLanguageSpecificationIdentifier = xcode.lang.cpp; };
		E941BB9C1B71D1AB005C6C06 /* codi_forward_structure.hpp */ = {isa = PBXFileReference; fileEncoding = 4; lastKnownFileType = sourcecode.cpp.h; lineEnding = 0; path = codi_forward_structure.hpp; sourceTree = "<group>"; xcLanguageSpecificationIdentifier = xcode.lang.cpp; };
		E941BB9D1B71D1AB005C6C06 /* codi_forward_structure.inl */ = {isa = PBXFileReference; fileEncoding = 4; lastKnownFileType = text; lineEnding = 0; path = codi_forward_structure.inl; sourceTree = "<group>"; xcLanguageSpecificationIdentifier = xcode.lang.cpp; };
		E941BB9E1B71D1AB005C6C06 /* codi_reverse_structure.hpp */ = {isa = PBXFileReference; fileEncoding = 4; lastKnownFileType = sourcecode.cpp.h; lineEnding = 0; path = codi_reverse_structure.hpp; sourceTree = "<group>"; xcLanguageSpecificationIdentifier = xcode.lang.cpp; };
		E941BB9F1B71D1AB005C6C06 /* codi_reverse_structure.inl */ = {isa = PBXFileReference; fileEncoding = 4; lastKnownFileType = text; lineEnding = 0; path = codi_reverse_structure.inl; sourceTree = "<group>"; xcLanguageSpecificationIdentifier = xcode.lang.cpp; };
		E941BBA21B71D1AB005C6C06 /* primitive_structure.hpp */ = {isa = PBXFileReference; fileEncoding = 4; lastKnownFileType = sourcecode.cpp.h; lineEnding = 0; path = primitive_structure.hpp; sourceTree = "<group>"; xcLanguageSpecificationIdentifier = xcode.lang.cpp; };
		E941BBA31B71D1AB005C6C06 /* primitive_structure.inl */ = {isa = PBXFileReference; fileEncoding = 4; lastKnownFileType = text; lineEnding = 0; path = primitive_structure.inl; sourceTree = "<group>"; xcLanguageSpecificationIdentifier = xcode.lang.cpp; };
		E941BBA51B71D1AB005C6C06 /* mpi_structure.hpp */ = {isa = PBXFileReference; fileEncoding = 4; lastKnownFileType = sourcecode.cpp.h; lineEnding = 0; name = mpi_structure.hpp; path = ../../Common/include/mpi_structure.hpp; sourceTree = "<group>"; xcLanguageSpecificationIdentifier = xcode.lang.cpp; };
		E941BBA61B71D1AB005C6C06 /* mpi_structure.inl */ = {isa = PBXFileReference; fileEncoding = 4; lastKnownFileType = text; lineEnding = 0; name = mpi_structure.inl; path = ../../Common/include/mpi_structure.inl; sourceTree = "<group>"; xcLanguageSpecificationIdentifier = xcode.lang.cpp; };
		E96FAF0F2189FE9C0046BF5D /* blas_structure.cpp */ = {isa = PBXFileReference; fileEncoding = 4; lastKnownFileType = sourcecode.cpp.cpp; name = blas_structure.cpp; path = ../../Common/src/blas_structure.cpp; sourceTree = "<group>"; };
		E96FAF112189FECA0046BF5D /* graph_coloring_structure.cpp */ = {isa = PBXFileReference; fileEncoding = 4; lastKnownFileType = sourcecode.cpp.cpp; name = graph_coloring_structure.cpp; path = ../../Common/src/graph_coloring_structure.cpp; sourceTree = "<group>"; };
		E96FAF122189FECA0046BF5D /* fem_gauss_jacobi_quadrature.cpp */ = {isa = PBXFileReference; fileEncoding = 4; lastKnownFileType = sourcecode.cpp.cpp; name = fem_gauss_jacobi_quadrature.cpp; path = ../../Common/src/fem_gauss_jacobi_quadrature.cpp; sourceTree = "<group>"; };
		E96FAF132189FECA0046BF5D /* fem_cgns_elements.cpp */ = {isa = PBXFileReference; fileEncoding = 4; lastKnownFileType = sourcecode.cpp.cpp; name = fem_cgns_elements.cpp; path = ../../Common/src/fem_cgns_elements.cpp; sourceTree = "<group>"; };
		E96FAF192189FF620046BF5D /* graph_coloring_structure.hpp */ = {isa = PBXFileReference; fileEncoding = 4; lastKnownFileType = sourcecode.cpp.h; name = graph_coloring_structure.hpp; path = ../../Common/include/graph_coloring_structure.hpp; sourceTree = "<group>"; };
		E96FAF1A2189FF620046BF5D /* blas_structure.hpp */ = {isa = PBXFileReference; fileEncoding = 4; lastKnownFileType = sourcecode.cpp.h; name = blas_structure.hpp; path = ../../Common/include/blas_structure.hpp; sourceTree = "<group>"; };
		E96FAF1B2189FF620046BF5D /* fem_gauss_jacobi_quadrature.inl */ = {isa = PBXFileReference; fileEncoding = 4; lastKnownFileType = text; name = fem_gauss_jacobi_quadrature.inl; path = ../../Common/include/fem_gauss_jacobi_quadrature.inl; sourceTree = "<group>"; };
		E96FAF1C2189FF620046BF5D /* fem_cgns_elements.hpp */ = {isa = PBXFileReference; fileEncoding = 4; lastKnownFileType = sourcecode.cpp.h; name = fem_cgns_elements.hpp; path = ../../Common/include/fem_cgns_elements.hpp; sourceTree = "<group>"; };
		E96FAF1D2189FF620046BF5D /* fem_gauss_jacobi_quadrature.hpp */ = {isa = PBXFileReference; fileEncoding = 4; lastKnownFileType = sourcecode.cpp.h; name = fem_gauss_jacobi_quadrature.hpp; path = ../../Common/include/fem_gauss_jacobi_quadrature.hpp; sourceTree = "<group>"; };
		E97B6C8117F941800008255B /* config_template.cfg */ = {isa = PBXFileReference; lastKnownFileType = text; name = config_template.cfg; path = ../../config_template.cfg; sourceTree = "<group>"; };
		E9AA98A61BB3436900B7FE37 /* driver_structure.cpp */ = {isa = PBXFileReference; fileEncoding = 4; lastKnownFileType = sourcecode.cpp.cpp; lineEnding = 0; name = driver_structure.cpp; path = ../../SU2_CFD/src/driver_structure.cpp; sourceTree = "<group>"; xcLanguageSpecificationIdentifier = xcode.lang.cpp; };
		E9AA98A81BB3438F00B7FE37 /* driver_structure.hpp */ = {isa = PBXFileReference; fileEncoding = 4; lastKnownFileType = sourcecode.cpp.h; lineEnding = 0; name = driver_structure.hpp; path = ../../SU2_CFD/include/driver_structure.hpp; sourceTree = "<group>"; xcLanguageSpecificationIdentifier = xcode.lang.cpp; };
		E9C2835022A701B5007B4E59 /* CMMSNSTwoHalfSpheresSolution.hpp */ = {isa = PBXFileReference; fileEncoding = 4; lastKnownFileType = sourcecode.cpp.h; name = CMMSNSTwoHalfSpheresSolution.hpp; path = ../../Common/include/toolboxes/MMS/CMMSNSTwoHalfSpheresSolution.hpp; sourceTree = "<group>"; };
		E9C2835122A701B5007B4E59 /* CMMSNSTwoHalfCirclesSolution.hpp */ = {isa = PBXFileReference; fileEncoding = 4; lastKnownFileType = sourcecode.cpp.h; name = CMMSNSTwoHalfCirclesSolution.hpp; path = ../../Common/include/toolboxes/MMS/CMMSNSTwoHalfCirclesSolution.hpp; sourceTree = "<group>"; };
		E9C2835222A701B5007B4E59 /* CMMSIncEulerSolution.hpp */ = {isa = PBXFileReference; fileEncoding = 4; lastKnownFileType = sourcecode.cpp.h; name = CMMSIncEulerSolution.hpp; path = ../../Common/include/toolboxes/MMS/CMMSIncEulerSolution.hpp; sourceTree = "<group>"; };
		E9C2835322A701B5007B4E59 /* CMMSNSUnitQuadSolution.hpp */ = {isa = PBXFileReference; fileEncoding = 4; lastKnownFileType = sourcecode.cpp.h; name = CMMSNSUnitQuadSolution.hpp; path = ../../Common/include/toolboxes/MMS/CMMSNSUnitQuadSolution.hpp; sourceTree = "<group>"; };
		E9C2835422A701B5007B4E59 /* CUserDefinedSolution.hpp */ = {isa = PBXFileReference; fileEncoding = 4; lastKnownFileType = sourcecode.cpp.h; name = CUserDefinedSolution.hpp; path = ../../Common/include/toolboxes/MMS/CUserDefinedSolution.hpp; sourceTree = "<group>"; };
		E9C2835522A701B5007B4E59 /* CVerificationSolution.hpp */ = {isa = PBXFileReference; fileEncoding = 4; lastKnownFileType = sourcecode.cpp.h; name = CVerificationSolution.hpp; path = ../../Common/include/toolboxes/MMS/CVerificationSolution.hpp; sourceTree = "<group>"; };
		E9C2835622A701B5007B4E59 /* CNSUnitQuadSolution.hpp */ = {isa = PBXFileReference; fileEncoding = 4; lastKnownFileType = sourcecode.cpp.h; name = CNSUnitQuadSolution.hpp; path = ../../Common/include/toolboxes/MMS/CNSUnitQuadSolution.hpp; sourceTree = "<group>"; };
		E9C2835722A701B5007B4E59 /* CInviscidVortexSolution.hpp */ = {isa = PBXFileReference; fileEncoding = 4; lastKnownFileType = sourcecode.cpp.h; name = CInviscidVortexSolution.hpp; path = ../../Common/include/toolboxes/MMS/CInviscidVortexSolution.hpp; sourceTree = "<group>"; };
		E9C2835822A701B5007B4E59 /* CRinglebSolution.hpp */ = {isa = PBXFileReference; fileEncoding = 4; lastKnownFileType = sourcecode.cpp.h; name = CRinglebSolution.hpp; path = ../../Common/include/toolboxes/MMS/CRinglebSolution.hpp; sourceTree = "<group>"; };
		E9C2835922A701B5007B4E59 /* CTGVSolution.hpp */ = {isa = PBXFileReference; fileEncoding = 4; lastKnownFileType = sourcecode.cpp.h; name = CTGVSolution.hpp; path = ../../Common/include/toolboxes/MMS/CTGVSolution.hpp; sourceTree = "<group>"; };
		E9C2835A22A701B6007B4E59 /* CIncTGVSolution.hpp */ = {isa = PBXFileReference; fileEncoding = 4; lastKnownFileType = sourcecode.cpp.h; name = CIncTGVSolution.hpp; path = ../../Common/include/toolboxes/MMS/CIncTGVSolution.hpp; sourceTree = "<group>"; };
		E9C2835B22A701B6007B4E59 /* CVerificationSolution.inl */ = {isa = PBXFileReference; fileEncoding = 4; lastKnownFileType = text; name = CVerificationSolution.inl; path = ../../Common/include/toolboxes/MMS/CVerificationSolution.inl; sourceTree = "<group>"; };
		E9C2835C22A701B6007B4E59 /* CMMSIncNSSolution.hpp */ = {isa = PBXFileReference; fileEncoding = 4; lastKnownFileType = sourcecode.cpp.h; name = CMMSIncNSSolution.hpp; path = ../../Common/include/toolboxes/MMS/CMMSIncNSSolution.hpp; sourceTree = "<group>"; };
		E9C2835D22A701B6007B4E59 /* CMMSNSUnitQuadSolutionWallBC.hpp */ = {isa = PBXFileReference; fileEncoding = 4; lastKnownFileType = sourcecode.cpp.h; name = CMMSNSUnitQuadSolutionWallBC.hpp; path = ../../Common/include/toolboxes/MMS/CMMSNSUnitQuadSolutionWallBC.hpp; sourceTree = "<group>"; };
		E9C2835E22A7070B007B4E59 /* driver_adjoint_singlezone.cpp */ = {isa = PBXFileReference; fileEncoding = 4; lastKnownFileType = sourcecode.cpp.cpp; name = driver_adjoint_singlezone.cpp; path = ../../SU2_CFD/src/driver_adjoint_singlezone.cpp; sourceTree = "<group>"; };
		E9C830752061E60E004417A9 /* fem_geometry_structure.cpp */ = {isa = PBXFileReference; fileEncoding = 4; lastKnownFileType = sourcecode.cpp.cpp; name = fem_geometry_structure.cpp; path = ../../Common/src/fem_geometry_structure.cpp; sourceTree = "<group>"; };
		E9C830762061E60E004417A9 /* fem_integration_rules.cpp */ = {isa = PBXFileReference; fileEncoding = 4; lastKnownFileType = sourcecode.cpp.cpp; name = fem_integration_rules.cpp; path = ../../Common/src/fem_integration_rules.cpp; sourceTree = "<group>"; };
		E9C830772061E60E004417A9 /* fem_standard_element.cpp */ = {isa = PBXFileReference; fileEncoding = 4; lastKnownFileType = sourcecode.cpp.cpp; name = fem_standard_element.cpp; path = ../../Common/src/fem_standard_element.cpp; sourceTree = "<group>"; };
		E9C830782061E60E004417A9 /* fem_wall_distance.cpp */ = {isa = PBXFileReference; fileEncoding = 4; lastKnownFileType = sourcecode.cpp.cpp; name = fem_wall_distance.cpp; path = ../../Common/src/fem_wall_distance.cpp; sourceTree = "<group>"; };
		E9C830792061E60E004417A9 /* fem_work_estimate_metis.cpp */ = {isa = PBXFileReference; fileEncoding = 4; lastKnownFileType = sourcecode.cpp.cpp; name = fem_work_estimate_metis.cpp; path = ../../Common/src/fem_work_estimate_metis.cpp; sourceTree = "<group>"; };
		E9C8307B2061E60E004417A9 /* geometry_structure_fem_part.cpp */ = {isa = PBXFileReference; fileEncoding = 4; lastKnownFileType = sourcecode.cpp.cpp; name = geometry_structure_fem_part.cpp; path = ../../Common/src/geometry_structure_fem_part.cpp; sourceTree = "<group>"; };
		E9C8308B2061E6B6004417A9 /* fem_geometry_structure.hpp */ = {isa = PBXFileReference; fileEncoding = 4; lastKnownFileType = sourcecode.cpp.h; name = fem_geometry_structure.hpp; path = ../../Common/include/fem_geometry_structure.hpp; sourceTree = "<group>"; };
		E9C8308C2061E6B6004417A9 /* fem_geometry_structure.inl */ = {isa = PBXFileReference; fileEncoding = 4; lastKnownFileType = text; name = fem_geometry_structure.inl; path = ../../Common/include/fem_geometry_structure.inl; sourceTree = "<group>"; };
		E9C8308D2061E6B6004417A9 /* fem_standard_element.hpp */ = {isa = PBXFileReference; fileEncoding = 4; lastKnownFileType = sourcecode.cpp.h; name = fem_standard_element.hpp; path = ../../Common/include/fem_standard_element.hpp; sourceTree = "<group>"; };
		E9C8308E2061E6B6004417A9 /* fem_standard_element.inl */ = {isa = PBXFileReference; fileEncoding = 4; lastKnownFileType = text; name = fem_standard_element.inl; path = ../../Common/include/fem_standard_element.inl; sourceTree = "<group>"; };
		E9C830922061E799004417A9 /* solver_direct_mean_fem.cpp */ = {isa = PBXFileReference; fileEncoding = 4; lastKnownFileType = sourcecode.cpp.cpp; name = solver_direct_mean_fem.cpp; path = ../../SU2_CFD/src/solver_direct_mean_fem.cpp; sourceTree = "<group>"; };
		E9D85B4B1C3F1B9E0077122F /* ad_structure.cpp */ = {isa = PBXFileReference; fileEncoding = 4; lastKnownFileType = sourcecode.cpp.cpp; lineEnding = 0; name = ad_structure.cpp; path = ../../Common/src/ad_structure.cpp; sourceTree = "<group>"; };
		E9D85B4D1C3F1BE00077122F /* ad_structure.hpp */ = {isa = PBXFileReference; fileEncoding = 4; lastKnownFileType = sourcecode.cpp.h; lineEnding = 0; name = ad_structure.hpp; path = ../../Common/include/ad_structure.hpp; sourceTree = "<group>"; };
		E9D85B4E1C3F1BE00077122F /* ad_structure.inl */ = {isa = PBXFileReference; fileEncoding = 4; lastKnownFileType = text; lineEnding = 0; name = ad_structure.inl; path = ../../Common/include/ad_structure.inl; sourceTree = "<group>"; };
		E9D85B4F1C3F1BE00077122F /* element_structure.hpp */ = {isa = PBXFileReference; fileEncoding = 4; lastKnownFileType = sourcecode.cpp.h; lineEnding = 0; name = element_structure.hpp; path = ../../Common/include/element_structure.hpp; sourceTree = "<group>"; };
		E9D85B501C3F1BE00077122F /* element_structure.inl */ = {isa = PBXFileReference; fileEncoding = 4; lastKnownFileType = text; lineEnding = 0; name = element_structure.inl; path = ../../Common/include/element_structure.inl; sourceTree = "<group>"; };
		E9D85B511C3F1BE10077122F /* gauss_structure.hpp */ = {isa = PBXFileReference; fileEncoding = 4; lastKnownFileType = sourcecode.cpp.h; lineEnding = 0; name = gauss_structure.hpp; path = ../../Common/include/gauss_structure.hpp; sourceTree = "<group>"; };
		E9D85B521C3F1BE10077122F /* gauss_structure.inl */ = {isa = PBXFileReference; fileEncoding = 4; lastKnownFileType = text; lineEnding = 0; name = gauss_structure.inl; path = ../../Common/include/gauss_structure.inl; sourceTree = "<group>"; };
		E9D9CE851C62A1A7004119E9 /* interpolation_structure.cpp */ = {isa = PBXFileReference; fileEncoding = 4; lastKnownFileType = sourcecode.cpp.cpp; lineEnding = 0; name = interpolation_structure.cpp; path = ../../Common/src/interpolation_structure.cpp; sourceTree = "<group>"; xcLanguageSpecificationIdentifier = xcode.lang.cpp; };
		E9D9CE871C62A1C8004119E9 /* transfer_physics.cpp */ = {isa = PBXFileReference; fileEncoding = 4; lastKnownFileType = sourcecode.cpp.cpp; lineEnding = 0; name = transfer_physics.cpp; path = ../../SU2_CFD/src/transfer_physics.cpp; sourceTree = "<group>"; xcLanguageSpecificationIdentifier = xcode.lang.cpp; };
		E9D9CE881C62A1C8004119E9 /* transfer_structure.cpp */ = {isa = PBXFileReference; fileEncoding = 4; lastKnownFileType = sourcecode.cpp.cpp; lineEnding = 0; name = transfer_structure.cpp; path = ../../SU2_CFD/src/transfer_structure.cpp; sourceTree = "<group>"; xcLanguageSpecificationIdentifier = xcode.lang.cpp; };
		E9D9CE951C62A272004119E9 /* transfer_structure.hpp */ = {isa = PBXFileReference; fileEncoding = 4; lastKnownFileType = sourcecode.cpp.h; lineEnding = 0; name = transfer_structure.hpp; path = ../../SU2_CFD/include/transfer_structure.hpp; sourceTree = "<group>"; xcLanguageSpecificationIdentifier = xcode.lang.cpp; };
		E9D9CE961C62A272004119E9 /* transfer_structure.inl */ = {isa = PBXFileReference; fileEncoding = 4; lastKnownFileType = text; lineEnding = 0; name = transfer_structure.inl; path = ../../SU2_CFD/include/transfer_structure.inl; sourceTree = "<group>"; xcLanguageSpecificationIdentifier = xcode.lang.cpp; };
		E9D9CE971C62A2A7004119E9 /* interpolation_structure.hpp */ = {isa = PBXFileReference; fileEncoding = 4; lastKnownFileType = sourcecode.cpp.h; lineEnding = 0; name = interpolation_structure.hpp; path = ../../Common/include/interpolation_structure.hpp; sourceTree = "<group>"; xcLanguageSpecificationIdentifier = xcode.lang.cpp; };
		E9F130C61D513DA300EC8963 /* numerics_direct_mean_inc.cpp */ = {isa = PBXFileReference; fileEncoding = 4; lastKnownFileType = sourcecode.cpp.cpp; lineEnding = 0; name = numerics_direct_mean_inc.cpp; path = ../../SU2_CFD/src/numerics_direct_mean_inc.cpp; sourceTree = "<group>"; };
		E9F130C81D513DA300EC8963 /* solver_direct_mean_inc.cpp */ = {isa = PBXFileReference; fileEncoding = 4; lastKnownFileType = sourcecode.cpp.cpp; lineEnding = 0; name = solver_direct_mean_inc.cpp; path = ../../SU2_CFD/src/solver_direct_mean_inc.cpp; sourceTree = "<group>"; };
		E9F512C61CB2FD6B004D5089 /* numerics_direct_elasticity_linear.cpp */ = {isa = PBXFileReference; fileEncoding = 4; lastKnownFileType = sourcecode.cpp.cpp; lineEnding = 0; name = numerics_direct_elasticity_linear.cpp; path = ../../SU2_CFD/src/numerics_direct_elasticity_linear.cpp; sourceTree = "<group>"; };
		E9F512C71CB2FD6B004D5089 /* numerics_direct_elasticity_nonlinear.cpp */ = {isa = PBXFileReference; fileEncoding = 4; lastKnownFileType = sourcecode.cpp.cpp; lineEnding = 0; name = numerics_direct_elasticity_nonlinear.cpp; path = ../../SU2_CFD/src/numerics_direct_elasticity_nonlinear.cpp; sourceTree = "<group>"; };
		E9FDF6E91D2DD0560066E49C /* adt_structure.cpp */ = {isa = PBXFileReference; fileEncoding = 4; lastKnownFileType = sourcecode.cpp.cpp; lineEnding = 0; name = adt_structure.cpp; path = ../../Common/src/adt_structure.cpp; sourceTree = "<group>"; xcLanguageSpecificationIdentifier = xcode.lang.cpp; };
		E9FDF6EB1D2DD0710066E49C /* adt_structure.inl */ = {isa = PBXFileReference; fileEncoding = 4; lastKnownFileType = text; lineEnding = 0; name = adt_structure.inl; path = ../../Common/include/adt_structure.inl; sourceTree = "<group>"; };
		E9FDF6EC1D2DD0860066E49C /* adt_structure.hpp */ = {isa = PBXFileReference; fileEncoding = 4; lastKnownFileType = sourcecode.cpp.h; lineEnding = 0; name = adt_structure.hpp; path = ../../Common/include/adt_structure.hpp; sourceTree = "<group>"; };
/* End PBXFileReference section */

/* Begin PBXFrameworksBuildPhase section */
		8DD76F660486A84900D96B5E /* Frameworks */ = {
			isa = PBXFrameworksBuildPhase;
			buildActionMask = 2147483647;
			files = (
			);
			runOnlyForDeploymentPostprocessing = 0;
		};
/* End PBXFrameworksBuildPhase section */

/* Begin PBXGroup section */
<<<<<<< HEAD
		052D515817A1D352003BE8B2 /* Variable */ = {
			isa = PBXGroup;
			children = (
				05E6DBFF17EB62A100FA1F7E /* variable_structure.cpp */,
				05E6DBF717EB62A100FA1F7E /* variable_direct_mean.cpp */,
				E9F130CA1D513DA300EC8963 /* variable_direct_mean_inc.cpp */,
				05E6DBFB17EB62A100FA1F7E /* variable_direct_turbulent.cpp */,
				E92E7F11211A8EE40098FC62 /* variable_direct_scalar.cpp */,
				0530E56B17FDF7BD00733CE8 /* variable_direct_poisson.cpp */,
				0530E56D17FDF7C600733CE8 /* variable_direct_elasticity.cpp */,
				05E6DBF517EB62A100FA1F7E /* variable_direct_heat.cpp */,
				05E6DBFA17EB62A100FA1F7E /* variable_direct_transition.cpp */,
				05E6DBFC17EB62A100FA1F7E /* variable_direct_wave.cpp */,
				05E6DBEF17EB62A100FA1F7E /* variable_adjoint_mean.cpp */,
				E941BBAD1B71D564005C6C06 /* variable_adjoint_discrete.cpp */,
				05E6DBF217EB62A100FA1F7E /* variable_adjoint_turbulent.cpp */,
				E9225F751FCBC36D002F3682 /* variable_adjoint_elasticity.cpp */,
				05E6DC0017EB62A100FA1F7E /* variable_template.cpp */,
			);
			name = Variable;
			sourceTree = "<group>";
		};
=======
>>>>>>> 27f3875c
		052D517F17A21FAC003BE8B2 /* Solver */ = {
			isa = PBXGroup;
			children = (
				05E6DBEA17EB62A100FA1F7E /* solver_structure.cpp */,
				05E6DBE217EB62A100FA1F7E /* solver_direct_mean.cpp */,
				E9F130C81D513DA300EC8963 /* solver_direct_mean_inc.cpp */,
				E9C830922061E799004417A9 /* solver_direct_mean_fem.cpp */,
				05E6DBE617EB62A100FA1F7E /* solver_direct_turbulent.cpp */,
<<<<<<< HEAD
				E92E7F10211A8EE40098FC62 /* solver_direct_scalar.cpp */,
				0530E56717FDF79500733CE8 /* solver_direct_poisson.cpp */,
=======
>>>>>>> 27f3875c
				0530E56917FDF7AC00733CE8 /* solver_direct_elasticity.cpp */,
				05E6DBE017EB62A100FA1F7E /* solver_direct_heat.cpp */,
				05E6DBE517EB62A100FA1F7E /* solver_direct_transition.cpp */,
				05E6DBDA17EB62A100FA1F7E /* solver_adjoint_mean.cpp */,
				E941BB8D1B71D0D0005C6C06 /* solver_adjoint_discrete.cpp */,
				05E6DBDD17EB62A100FA1F7E /* solver_adjoint_turbulent.cpp */,
				E9225F741FCBC36D002F3682 /* solver_adjoint_elasticity.cpp */,
				05E6DBEB17EB62A100FA1F7E /* solver_template.cpp */,
			);
			name = Solver;
			sourceTree = "<group>";
		};
		052D51AA17A22E15003BE8B2 /* Integration */ = {
			isa = PBXGroup;
			children = (
				05E6DBBE17EB62A100FA1F7E /* integration_structure.cpp */,
				05E6DBBF17EB62A100FA1F7E /* integration_time.cpp */,
			);
			name = Integration;
			sourceTree = "<group>";
		};
		052D51AB17A22E24003BE8B2 /* Output */ = {
			isa = PBXGroup;
			children = (
				05E6DBD517EB62A100FA1F7E /* output_cgns.cpp */,
				05812D7A1F2787540086FCB0 /* output_physics.cpp */,
				05E6DBD617EB62A100FA1F7E /* output_paraview.cpp */,
				05E6DBD717EB62A100FA1F7E /* output_structure.cpp */,
				05E6DBD817EB62A100FA1F7E /* output_tecplot.cpp */,
				050698091AA6179100FF4F07 /* output_fieldview.cpp */,
				05755F091A54AC4500600019 /* output_su2.cpp */,
			);
			name = Output;
			sourceTree = "<group>";
		};
		0530E57317FDF97F00733CE8 /* Geometry */ = {
			isa = PBXGroup;
			children = (
				05E6DB9017EB61E600FA1F7E /* primal_grid_structure.cpp */,
				05E6DB8B17EB61E600FA1F7E /* geometry_structure.cpp */,
				05E6DB8A17EB61E600FA1F7E /* dual_grid_structure.cpp */,
				05E6DB8C17EB61E600FA1F7E /* grid_adaptation_structure.cpp */,
				05E6DB8D17EB61E600FA1F7E /* grid_movement_structure.cpp */,
				E9C830752061E60E004417A9 /* fem_geometry_structure.cpp */,
				E9C830762061E60E004417A9 /* fem_integration_rules.cpp */,
				E9C830772061E60E004417A9 /* fem_standard_element.cpp */,
				E9C830782061E60E004417A9 /* fem_wall_distance.cpp */,
				E9C830792061E60E004417A9 /* fem_work_estimate_metis.cpp */,
				E96FAF132189FECA0046BF5D /* fem_cgns_elements.cpp */,
				E96FAF122189FECA0046BF5D /* fem_gauss_jacobi_quadrature.cpp */,
				E9C8307B2061E60E004417A9 /* geometry_structure_fem_part.cpp */,
				E96FAF112189FECA0046BF5D /* graph_coloring_structure.cpp */,
			);
			name = Geometry;
			sourceTree = "<group>";
		};
		0541ABE41370DC56002D668B /* InLine */ = {
			isa = PBXGroup;
			children = (
				E9D85B4E1C3F1BE00077122F /* ad_structure.inl */,
				E9FDF6EB1D2DD0710066E49C /* adt_structure.inl */,
				05E6DA9F17EB603F00FA1F7E /* config_structure.inl */,
				E90B504F22DFE541000ED392 /* CSysMatrix.inl */,
				E9C2835B22A701B6007B4E59 /* CVerificationSolution.inl */,
				E941BB961B71D1AB005C6C06 /* datatype_structure.inl */,
				05E6DAA017EB603F00FA1F7E /* dual_grid_structure.inl */,
				E9D85B501C3F1BE00077122F /* element_structure.inl */,
				E96FAF1B2189FF620046BF5D /* fem_gauss_jacobi_quadrature.inl */,
				E9C8308C2061E6B6004417A9 /* fem_geometry_structure.inl */,
				E9C8308E2061E6B6004417A9 /* fem_standard_element.inl */,
				05F108A01978D2D700F2F288 /* fluid_model.inl */,
				E9D85B521C3F1BE10077122F /* gauss_structure.inl */,
				05E6DAA117EB603F00FA1F7E /* geometry_structure.inl */,
				05E6DAA217EB603F00FA1F7E /* grid_adaptation_structure.inl */,
				05E6DAA317EB603F00FA1F7E /* grid_movement_structure.inl */,
				05E6DBB017EB624700FA1F7E /* integration_structure.inl */,
				E941BBA61B71D1AB005C6C06 /* mpi_structure.inl */,
				05E6DBB117EB624700FA1F7E /* numerics_structure.inl */,
				05812D7C1F2787B60086FCB0 /* output_structure.inl */,
				05E6DAA617EB603F00FA1F7E /* primal_grid_structure.inl */,
				355D2C9D2172BDE100C10535 /* sgs_model.inl */,
				05E6DBB217EB624700FA1F7E /* solver_structure.inl */,
				E90B501522DFE0CC000ED392 /* task_definition.inl */,
				E9D9CE961C62A272004119E9 /* transfer_structure.inl */,
				05F108A11978D2D700F2F288 /* transport_model.inl */,
				3599C5D62121FAF4003AAF05 /* wall_model.inl */,
			);
			name = InLine;
			sourceTree = "<group>";
		};
		0541ABE51370DC5E002D668B /* Include */ = {
			isa = PBXGroup;
			children = (
				E9D85B4D1C3F1BE00077122F /* ad_structure.hpp */,
				E9FDF6EC1D2DD0860066E49C /* adt_structure.hpp */,
				E96FAF1A2189FF620046BF5D /* blas_structure.hpp */,
				E9C2835A22A701B6007B4E59 /* CIncTGVSolution.hpp */,
				E9C2835722A701B5007B4E59 /* CInviscidVortexSolution.hpp */,
				E9C2835222A701B5007B4E59 /* CMMSIncEulerSolution.hpp */,
				E9C2835C22A701B6007B4E59 /* CMMSIncNSSolution.hpp */,
				E9C2835122A701B5007B4E59 /* CMMSNSTwoHalfCirclesSolution.hpp */,
				E9C2835022A701B5007B4E59 /* CMMSNSTwoHalfSpheresSolution.hpp */,
				E9C2835322A701B5007B4E59 /* CMMSNSUnitQuadSolution.hpp */,
				E9C2835D22A701B6007B4E59 /* CMMSNSUnitQuadSolutionWallBC.hpp */,
				E9C2835622A701B5007B4E59 /* CNSUnitQuadSolution.hpp */,
				05E6DAC517EB608000FA1F7E /* config_structure.hpp */,
				E9C2835822A701B5007B4E59 /* CRinglebSolution.hpp */,
				E9C2835922A701B5007B4E59 /* CTGVSolution.hpp */,
				E9C2835422A701B5007B4E59 /* CUserDefinedSolution.hpp */,
				E9C2835522A701B5007B4E59 /* CVerificationSolution.hpp */,
				E941BB951B71D1AB005C6C06 /* datatype_structure.hpp */,
				E941BB971B71D1AB005C6C06 /* datatypes */,
				05E6DBB417EB627400FA1F7E /* definition_structure.hpp */,
				E9AA98A81BB3438F00B7FE37 /* driver_structure.hpp */,
				05E6DAC617EB608000FA1F7E /* dual_grid_structure.hpp */,
				E9D85B4F1C3F1BE00077122F /* element_structure.hpp */,
				E96FAF1C2189FF620046BF5D /* fem_cgns_elements.hpp */,
				E96FAF1D2189FF620046BF5D /* fem_gauss_jacobi_quadrature.hpp */,
				E9C8308B2061E6B6004417A9 /* fem_geometry_structure.hpp */,
				E9C8308D2061E6B6004417A9 /* fem_standard_element.hpp */,
				05F1089E1978D2CE00F2F288 /* fluid_model.hpp */,
				E9D85B511C3F1BE10077122F /* gauss_structure.hpp */,
				05E6DAC717EB608000FA1F7E /* geometry_structure.hpp */,
				E96FAF192189FF620046BF5D /* graph_coloring_structure.hpp */,
				05E6DAC817EB608000FA1F7E /* grid_adaptation_structure.hpp */,
				05E6DAC917EB608000FA1F7E /* grid_movement_structure.hpp */,
				05E6DBB517EB627400FA1F7E /* integration_structure.hpp */,
				E9D9CE971C62A2A7004119E9 /* interpolation_structure.hpp */,
				05E6DBB617EB627400FA1F7E /* iteration_structure.hpp */,
				E90B505622DFE54B000ED392 /* LinearSolver */,
				E941BBA51B71D1AB005C6C06 /* mpi_structure.hpp */,
				05E6DBB717EB627400FA1F7E /* numerics_structure.hpp */,
				05E6DACC17EB608000FA1F7E /* option_structure.hpp */,
				05E6DBB817EB627400FA1F7E /* output_structure.hpp */,
				05E6DACD17EB608000FA1F7E /* primal_grid_structure.hpp */,
				400CEC2F21FA81B60019B790 /* printing_toolbox.hpp */,
				355D2C9E2172BDE100C10535 /* sgs_model.hpp */,
				05E6DBB917EB627400FA1F7E /* solver_structure.hpp */,
				05E6DBBA17EB627400FA1F7E /* SU2_CFD.hpp */,
				E90B501422DFE0CB000ED392 /* task_definition.hpp */,
				E9D9CE951C62A272004119E9 /* transfer_structure.hpp */,
				05F1089F1978D2CE00F2F288 /* transport_model.hpp */,
				E90B504E22DFE4C5000ED392 /* Variable */,
				3599C5D52121FAF4003AAF05 /* wall_model.hpp */,
			);
			name = Include;
			sourceTree = "<group>";
		};
		05AF9F1C1BE1E1770062E1F1 /* FEA */ = {
			isa = PBXGroup;
			children = (
				05AF9F1D1BE1E1830062E1F1 /* element_linear.cpp */,
				05AF9F1E1BE1E1830062E1F1 /* element_structure.cpp */,
				05AF9F1F1BE1E1830062E1F1 /* gauss_structure.cpp */,
			);
			name = FEA;
			sourceTree = "<group>";
		};
		05D28619178BCA1200DD76AE /* Numerics */ = {
			isa = PBXGroup;
			children = (
				05E6DBCB17EB62A100FA1F7E /* numerics_direct_mean.cpp */,
				E9F130C61D513DA300EC8963 /* numerics_direct_mean_inc.cpp */,
				05E6DBCF17EB62A100FA1F7E /* numerics_direct_turbulent.cpp */,
<<<<<<< HEAD
				E92E7F0F211A8EE30098FC62 /* numerics_direct_scalar.cpp */,
				0530E57117FDF7D800733CE8 /* numerics_direct_poisson.cpp */,
=======
>>>>>>> 27f3875c
				0530E56F17FDF7D300733CE8 /* numerics_direct_elasticity.cpp */,
				E9F512C61CB2FD6B004D5089 /* numerics_direct_elasticity_linear.cpp */,
				E9F512C71CB2FD6B004D5089 /* numerics_direct_elasticity_nonlinear.cpp */,
				05E6DBC917EB62A100FA1F7E /* numerics_direct_heat.cpp */,
				05E6DBCE17EB62A100FA1F7E /* numerics_direct_transition.cpp */,
				05E6DBC317EB62A100FA1F7E /* numerics_adjoint_mean.cpp */,
				05E6DBC617EB62A100FA1F7E /* numerics_adjoint_turbulent.cpp */,
				05E6DBD317EB62A100FA1F7E /* numerics_structure.cpp */,
				05E6DBD417EB62A100FA1F7E /* numerics_template.cpp */,
			);
			name = Numerics;
			sourceTree = "<group>";
		};
		05F108951978D28F00F2F288 /* FluidModel */ = {
			isa = PBXGroup;
			children = (
				E90D35F6203F9C5800A3290D /* fluid_model_inc.cpp */,
				05F108961978D2AE00F2F288 /* fluid_model_pig.cpp */,
				05F108971978D2AE00F2F288 /* fluid_model_ppr.cpp */,
				05F108981978D2AE00F2F288 /* fluid_model_pvdw.cpp */,
				05F108991978D2AE00F2F288 /* fluid_model.cpp */,
			);
			name = FluidModel;
			sourceTree = "<group>";
		};
		05F108A21978D2E500F2F288 /* TransportModel */ = {
			isa = PBXGroup;
			children = (
				05F108A31978D2F200F2F288 /* transport_model.cpp */,
			);
			name = TransportModel;
			sourceTree = "<group>";
		};
		05F8F2662008A1AA000FEA01 /* Python */ = {
			isa = PBXGroup;
			children = (
				05F8F2672008A1C7000FEA01 /* python_wrapper_structure.cpp */,
			);
			name = Python;
			sourceTree = "<group>";
		};
		08FB7794FE84155DC02AAC07 /* SU2_CFD */ = {
			isa = PBXGroup;
			children = (
				E97B6C8117F941800008255B /* config_template.cfg */,
				E91CAD071B8C117A00EE3FCC /* QuickStart */,
				08FB7795FE84155DC02AAC07 /* Source */,
				0541ABE41370DC56002D668B /* InLine */,
				0541ABE51370DC5E002D668B /* Include */,
				1AB674ADFE9D54B511CA2CBB /* Products */,
			);
			name = SU2_CFD;
			sourceTree = "<group>";
		};
		08FB7795FE84155DC02AAC07 /* Source */ = {
			isa = PBXGroup;
			children = (
				E9D85B4B1C3F1B9E0077122F /* ad_structure.cpp */,
				E9FDF6E91D2DD0560066E49C /* adt_structure.cpp */,
				E96FAF0F2189FE9C0046BF5D /* blas_structure.cpp */,
				05E6DB8917EB61E600FA1F7E /* config_structure.cpp */,
				05E6DBBC17EB62A000FA1F7E /* definition_structure.cpp */,
				E9C2835E22A7070B007B4E59 /* driver_adjoint_singlezone.cpp */,
				400CEC2921FA80180019B790 /* driver_direct_multizone.cpp */,
				400CEC2A21FA80180019B790 /* driver_direct_singlezone.cpp */,
				E9AA98A61BB3436900B7FE37 /* driver_structure.cpp */,
				05AF9F1C1BE1E1770062E1F1 /* FEA */,
				05F108951978D28F00F2F288 /* FluidModel */,
				0530E57317FDF97F00733CE8 /* Geometry */,
				052D51AA17A22E15003BE8B2 /* Integration */,
				05E6DBC017EB62A100FA1F7E /* iteration_structure.cpp */,
				E90B501322DFE060000ED392 /* LinearSolver */,
				E90B4FE522DFDF9C000ED392 /* MMS */,
				E941BB911B71D124005C6C06 /* mpi_structure.cpp */,
				E9D9CE841C62A16D004119E9 /* MultiZone */,
				05D28619178BCA1200DD76AE /* Numerics */,
				052D51AB17A22E24003BE8B2 /* Output */,
				400CEC2D21FA81A10019B790 /* printing_toolbox.cpp */,
				05F8F2662008A1AA000FEA01 /* Python */,
				052D517F17A21FAC003BE8B2 /* Solver */,
				05E6DBEC17EB62A100FA1F7E /* SU2_CFD.cpp */,
				05F108A21978D2E500F2F288 /* TransportModel */,
				E90B500A22DFDFED000ED392 /* Variable */,
				3599C5D12121FAC9003AAF05 /* wall_model.cpp */,
			);
			name = Source;
			sourceTree = "<group>";
		};
		1AB674ADFE9D54B511CA2CBB /* Products */ = {
			isa = PBXGroup;
			children = (
				0541ABEE1370F5A6002D668B /* SU2_CFD */,
			);
			name = Products;
			sourceTree = "<group>";
		};
		E90B4FE522DFDF9C000ED392 /* MMS */ = {
			isa = PBXGroup;
			children = (
				E90B4FCF22DFDF93000ED392 /* CIncTGVSolution.cpp */,
				E90B4FD222DFDF93000ED392 /* CInviscidVortexSolution.cpp */,
				E90B4FD422DFDF93000ED392 /* CMMSIncEulerSolution.cpp */,
				E90B4FCB22DFDF92000ED392 /* CMMSIncNSSolution.cpp */,
				E90B4FD522DFDF93000ED392 /* CMMSNSTwoHalfCirclesSolution.cpp */,
				E90B4FD122DFDF93000ED392 /* CMMSNSTwoHalfSpheresSolution.cpp */,
				E90B4FD322DFDF93000ED392 /* CMMSNSUnitQuadSolution.cpp */,
				E90B4FCC22DFDF93000ED392 /* CMMSNSUnitQuadSolutionWallBC.cpp */,
				E90B4FCD22DFDF93000ED392 /* CNSUnitQuadSolution.cpp */,
				E90B4FD622DFDF93000ED392 /* CRinglebSolution.cpp */,
				E90B4FCE22DFDF93000ED392 /* CTGVSolution.cpp */,
				E90B4FD022DFDF93000ED392 /* CUserDefinedSolution.cpp */,
				E90B4FD722DFDF94000ED392 /* CVerificationSolution.cpp */,
			);
			name = MMS;
			sourceTree = "<group>";
		};
		E90B500A22DFDFED000ED392 /* Variable */ = {
			isa = PBXGroup;
			children = (
				E90B4FEC22DFDFE3000ED392 /* CAdjEulerVariable.cpp */,
				E90B4FE922DFDFE2000ED392 /* CAdjNSVariable.cpp */,
				E90B4FE822DFDFE2000ED392 /* CAdjTurbVariable.cpp */,
				E90B4FF122DFDFE3000ED392 /* CBaselineVariable.cpp */,
				E90B4FEB22DFDFE2000ED392 /* CDiscAdjFEAVariable.cpp */,
				E90B4FEA22DFDFE2000ED392 /* CDiscAdjVariable.cpp */,
				E90B4FEF22DFDFE3000ED392 /* CEulerVariable.cpp */,
				E90B4FF622DFDFE4000ED392 /* CFEABoundVariable.cpp */,
				E90B4FF422DFDFE4000ED392 /* CFEAVariable.cpp */,
				E90B4FEE22DFDFE3000ED392 /* CHeatFVMVariable.cpp */,
				E90B4FE722DFDFE2000ED392 /* CIncEulerVariable.cpp */,
				E90B4FED22DFDFE3000ED392 /* CIncNSVariable.cpp */,
				E90B4FF522DFDFE4000ED392 /* CNSVariable.cpp */,
				E90B4FF322DFDFE3000ED392 /* CTransLMVariable.cpp */,
				E90B4FF722DFDFE4000ED392 /* CTurbSAVariable.cpp */,
				E90B4FF022DFDFE3000ED392 /* CTurbSSTVariable.cpp */,
				E90B4FF222DFDFE3000ED392 /* CTurbVariable.cpp */,
				E90B4FE622DFDFE2000ED392 /* CVariable.cpp */,
			);
			name = Variable;
			sourceTree = "<group>";
		};
		E90B501322DFE060000ED392 /* LinearSolver */ = {
			isa = PBXGroup;
			children = (
				E90B500C22DFE042000ED392 /* CSysMatrix.cpp */,
				E90B500D22DFE043000ED392 /* CSysSolve_b.cpp */,
				E90B500E22DFE043000ED392 /* CSysSolve.cpp */,
				E90B500B22DFE042000ED392 /* CSysVector.cpp */,
			);
			name = LinearSolver;
			sourceTree = "<group>";
		};
		E90B504E22DFE4C5000ED392 /* Variable */ = {
			isa = PBXGroup;
			children = (
				E90B504B22DFE4B8000ED392 /* CAdjEulerVariable.hpp */,
				E90B504C22DFE4B9000ED392 /* CAdjNSVariable.hpp */,
				E90B503C22DFE4B6000ED392 /* CAdjTurbVariable.hpp */,
				E90B504922DFE4B8000ED392 /* CBaselineVariable.hpp */,
				E90B503E22DFE4B7000ED392 /* CDiscAdjFEAVariable.hpp */,
				E90B504422DFE4B7000ED392 /* CDiscAdjVariable.hpp */,
				E90B504522DFE4B8000ED392 /* CEulerVariable.hpp */,
				E90B504322DFE4B7000ED392 /* CFEABoundVariable.hpp */,
				E90B504A22DFE4B8000ED392 /* CFEAVariable.hpp */,
				E90B504822DFE4B8000ED392 /* CHeatFVMVariable.hpp */,
				E90B504222DFE4B7000ED392 /* CIncEulerVariable.hpp */,
				E90B504722DFE4B8000ED392 /* CIncNSVariable.hpp */,
				E90B504122DFE4B7000ED392 /* CNSVariable.hpp */,
				E90B504D22DFE4B9000ED392 /* CTransLMVariable.hpp */,
				E90B503F22DFE4B7000ED392 /* CTurbSAVariable.hpp */,
				E90B503D22DFE4B7000ED392 /* CTurbSSTVariable.hpp */,
				E90B504622DFE4B8000ED392 /* CTurbVariable.hpp */,
				E90B504022DFE4B7000ED392 /* CVariable.hpp */,
			);
			name = Variable;
			sourceTree = "<group>";
		};
		E90B505622DFE54B000ED392 /* LinearSolver */ = {
			isa = PBXGroup;
			children = (
				E90B505422DFE541000ED392 /* CMatrixVectorProduct.hpp */,
				E90B505322DFE541000ED392 /* CPreconditioner.hpp */,
				E90B505122DFE541000ED392 /* CSysMatrix.hpp */,
				E90B505022DFE541000ED392 /* CSysSolve_b.hpp */,
				E90B505222DFE541000ED392 /* CSysSolve.hpp */,
				E90B505522DFE541000ED392 /* CSysVector.hpp */,
			);
			name = LinearSolver;
			sourceTree = "<group>";
		};
		E91CAD071B8C117A00EE3FCC /* QuickStart */ = {
			isa = PBXGroup;
			children = (
				E91CAD081B8C117A00EE3FCC /* inv_NACA0012.cfg */,
				E91CAD091B8C117A00EE3FCC /* mesh_NACA0012_inv.su2 */,
			);
			name = QuickStart;
			path = ../../QuickStart;
			sourceTree = "<group>";
		};
		E941BB971B71D1AB005C6C06 /* datatypes */ = {
			isa = PBXGroup;
			children = (
				E941BB9C1B71D1AB005C6C06 /* codi_forward_structure.hpp */,
				E941BB9D1B71D1AB005C6C06 /* codi_forward_structure.inl */,
				E941BB9E1B71D1AB005C6C06 /* codi_reverse_structure.hpp */,
				E941BB9F1B71D1AB005C6C06 /* codi_reverse_structure.inl */,
				E941BBA21B71D1AB005C6C06 /* primitive_structure.hpp */,
				E941BBA31B71D1AB005C6C06 /* primitive_structure.inl */,
			);
			name = datatypes;
			path = ../../Common/include/datatypes;
			sourceTree = "<group>";
		};
		E9D9CE841C62A16D004119E9 /* MultiZone */ = {
			isa = PBXGroup;
			children = (
				E9D9CE881C62A1C8004119E9 /* transfer_structure.cpp */,
				E9D9CE871C62A1C8004119E9 /* transfer_physics.cpp */,
				E9D9CE851C62A1A7004119E9 /* interpolation_structure.cpp */,
			);
			name = MultiZone;
			sourceTree = "<group>";
		};
/* End PBXGroup section */

/* Begin PBXNativeTarget section */
		8DD76F620486A84900D96B5E /* SU2_CFD */ = {
			isa = PBXNativeTarget;
			buildConfigurationList = 1DEB923108733DC60010E9CD /* Build configuration list for PBXNativeTarget "SU2_CFD" */;
			buildPhases = (
				8DD76F640486A84900D96B5E /* Sources */,
				8DD76F660486A84900D96B5E /* Frameworks */,
				8DD76F690486A84900D96B5E /* CopyFiles */,
			);
			buildRules = (
			);
			dependencies = (
			);
			name = SU2_CFD;
			productInstallPath = "$(HOME)/bin";
			productName = SU2_CFD;
			productReference = 0541ABEE1370F5A6002D668B /* SU2_CFD */;
			productType = "com.apple.product-type.tool";
		};
/* End PBXNativeTarget section */

/* Begin PBXProject section */
		08FB7793FE84155DC02AAC07 /* Project object */ = {
			isa = PBXProject;
			attributes = {
				LastUpgradeCheck = 0910;
			};
			buildConfigurationList = 1DEB923508733DC60010E9CD /* Build configuration list for PBXProject "SU2_CFD" */;
			compatibilityVersion = "Xcode 3.2";
			developmentRegion = English;
			hasScannedForEncodings = 1;
			knownRegions = (
				English,
				Japanese,
				French,
				German,
			);
			mainGroup = 08FB7794FE84155DC02AAC07 /* SU2_CFD */;
			projectDirPath = "";
			projectRoot = "";
			targets = (
				8DD76F620486A84900D96B5E /* SU2_CFD */,
			);
		};
/* End PBXProject section */

/* Begin PBXSourcesBuildPhase section */
		8DD76F640486A84900D96B5E /* Sources */ = {
			isa = PBXSourcesBuildPhase;
			buildActionMask = 2147483647;
			files = (
<<<<<<< HEAD
				E92E7F14211A8EE40098FC62 /* variable_direct_scalar.cpp in Sources */,
=======
				E90B4FE222DFDF94000ED392 /* CMMSNSTwoHalfCirclesSolution.cpp in Sources */,
>>>>>>> 27f3875c
				E9D9CE8A1C62A1C8004119E9 /* transfer_structure.cpp in Sources */,
				E90B500722DFDFE4000ED392 /* CNSVariable.cpp in Sources */,
				05E6DB9217EB61E600FA1F7E /* config_structure.cpp in Sources */,
				05755F0A1A54AC4500600019 /* output_su2.cpp in Sources */,
				E96FAF142189FECA0046BF5D /* graph_coloring_structure.cpp in Sources */,
				05E6DB9317EB61E600FA1F7E /* dual_grid_structure.cpp in Sources */,
				E96FAF152189FECA0046BF5D /* fem_gauss_jacobi_quadrature.cpp in Sources */,
				05E6DB9417EB61E600FA1F7E /* geometry_structure.cpp in Sources */,
				E90B4FFE22DFDFE4000ED392 /* CAdjEulerVariable.cpp in Sources */,
				E90B500522DFDFE4000ED392 /* CTransLMVariable.cpp in Sources */,
				05E6DB9517EB61E600FA1F7E /* grid_adaptation_structure.cpp in Sources */,
				E90B500322DFDFE4000ED392 /* CBaselineVariable.cpp in Sources */,
				05AF9F221BE1E1830062E1F1 /* gauss_structure.cpp in Sources */,
				0530E57017FDF7D300733CE8 /* numerics_direct_elasticity.cpp in Sources */,
				0530E56A17FDF7AC00733CE8 /* solver_direct_elasticity.cpp in Sources */,
				05E6DB9617EB61E600FA1F7E /* grid_movement_structure.cpp in Sources */,
				E90B4FDF22DFDF94000ED392 /* CInviscidVortexSolution.cpp in Sources */,
				05E6DB9917EB61E600FA1F7E /* primal_grid_structure.cpp in Sources */,
				E90B4FDC22DFDF94000ED392 /* CIncTGVSolution.cpp in Sources */,
				05AF9F201BE1E1830062E1F1 /* element_linear.cpp in Sources */,
				E90B500622DFDFE4000ED392 /* CFEAVariable.cpp in Sources */,
				05F8F2682008A1C8000FEA01 /* python_wrapper_structure.cpp in Sources */,
				E90B4FE422DFDF94000ED392 /* CVerificationSolution.cpp in Sources */,
				E90B4FE022DFDF94000ED392 /* CMMSNSUnitQuadSolution.cpp in Sources */,
				E9225F761FCBC36D002F3682 /* solver_adjoint_elasticity.cpp in Sources */,
				05E6DC0117EB62A100FA1F7E /* definition_structure.cpp in Sources */,
				05E6DC0317EB62A100FA1F7E /* integration_structure.cpp in Sources */,
				E9F512C81CB2FD6B004D5089 /* numerics_direct_elasticity_linear.cpp in Sources */,
				E90B4FE322DFDF94000ED392 /* CRinglebSolution.cpp in Sources */,
				05E6DC0417EB62A100FA1F7E /* integration_time.cpp in Sources */,
				05F1089B1978D2AE00F2F288 /* fluid_model_ppr.cpp in Sources */,
				05812D7B1F2787540086FCB0 /* output_physics.cpp in Sources */,
<<<<<<< HEAD
				E92E7F12211A8EE40098FC62 /* numerics_direct_scalar.cpp in Sources */,
				0530E57217FDF7D800733CE8 /* numerics_direct_poisson.cpp in Sources */,
=======
>>>>>>> 27f3875c
				E941BB8E1B71D0D0005C6C06 /* solver_adjoint_discrete.cpp in Sources */,
				05E6DC0517EB62A100FA1F7E /* iteration_structure.cpp in Sources */,
				05E6DC0817EB62A100FA1F7E /* numerics_adjoint_mean.cpp in Sources */,
				05AF9F211BE1E1830062E1F1 /* element_structure.cpp in Sources */,
				E90B500022DFDFE4000ED392 /* CHeatFVMVariable.cpp in Sources */,
				E9AA98A71BB3436900B7FE37 /* driver_structure.cpp in Sources */,
				E90B500922DFDFE4000ED392 /* CTurbSAVariable.cpp in Sources */,
				05E6DC0B17EB62A100FA1F7E /* numerics_adjoint_turbulent.cpp in Sources */,
				05F108A41978D2F200F2F288 /* transport_model.cpp in Sources */,
				E9FDF6EA1D2DD0560066E49C /* adt_structure.cpp in Sources */,
				05E6DC0E17EB62A100FA1F7E /* numerics_direct_heat.cpp in Sources */,
				E90B500422DFDFE4000ED392 /* CTurbVariable.cpp in Sources */,
				E90D35F7203F9C5800A3290D /* fluid_model_inc.cpp in Sources */,
				05F1089A1978D2AE00F2F288 /* fluid_model_pig.cpp in Sources */,
				05E6DC1017EB62A100FA1F7E /* numerics_direct_mean.cpp in Sources */,
				E9D85B4C1C3F1B9E0077122F /* ad_structure.cpp in Sources */,
				E90B4FDD22DFDF94000ED392 /* CUserDefinedSolution.cpp in Sources */,
				05F1089D1978D2AE00F2F288 /* fluid_model.cpp in Sources */,
				E90B4FD922DFDF94000ED392 /* CMMSNSUnitQuadSolutionWallBC.cpp in Sources */,
				E90B4FFA22DFDFE4000ED392 /* CAdjTurbVariable.cpp in Sources */,
				E90B4FD822DFDF94000ED392 /* CMMSIncNSSolution.cpp in Sources */,
				E9C830812061E60E004417A9 /* fem_standard_element.cpp in Sources */,
				05E6DC1317EB62A100FA1F7E /* numerics_direct_transition.cpp in Sources */,
				0506980A1AA6179100FF4F07 /* output_fieldview.cpp in Sources */,
				05E6DC1417EB62A100FA1F7E /* numerics_direct_turbulent.cpp in Sources */,
				E9C2835F22A7070C007B4E59 /* driver_adjoint_singlezone.cpp in Sources */,
				400CEC2B21FA80180019B790 /* driver_direct_multizone.cpp in Sources */,
				E96FAF102189FE9C0046BF5D /* blas_structure.cpp in Sources */,
				E90B4FFC22DFDFE4000ED392 /* CDiscAdjVariable.cpp in Sources */,
				05E6DC1817EB62A100FA1F7E /* numerics_structure.cpp in Sources */,
				05E6DC1917EB62A100FA1F7E /* numerics_template.cpp in Sources */,
				E9C830822061E60E004417A9 /* fem_wall_distance.cpp in Sources */,
				E90B4FF922DFDFE4000ED392 /* CIncEulerVariable.cpp in Sources */,
				E90B500122DFDFE4000ED392 /* CEulerVariable.cpp in Sources */,
				E90B501022DFE043000ED392 /* CSysMatrix.cpp in Sources */,
				05E6DC1A17EB62A100FA1F7E /* output_cgns.cpp in Sources */,
				E9C8307F2061E60E004417A9 /* fem_geometry_structure.cpp in Sources */,
				E96FAF162189FECA0046BF5D /* fem_cgns_elements.cpp in Sources */,
				05E6DC1B17EB62A100FA1F7E /* output_paraview.cpp in Sources */,
				05E6DC1C17EB62A100FA1F7E /* output_structure.cpp in Sources */,
<<<<<<< HEAD
				E92E7F13211A8EE40098FC62 /* solver_direct_scalar.cpp in Sources */,
				0530E56C17FDF7BD00733CE8 /* variable_direct_poisson.cpp in Sources */,
=======
				E90B4FFF22DFDFE4000ED392 /* CIncNSVariable.cpp in Sources */,
				3599C5D32121FAC9003AAF05 /* wall_model.cpp in Sources */,
>>>>>>> 27f3875c
				05E6DC1D17EB62A100FA1F7E /* output_tecplot.cpp in Sources */,
				E9D9CE861C62A1A7004119E9 /* interpolation_structure.cpp in Sources */,
				05F1089C1978D2AE00F2F288 /* fluid_model_pvdw.cpp in Sources */,
				05E6DC1F17EB62A100FA1F7E /* solver_adjoint_mean.cpp in Sources */,
				05E6DC2217EB62A100FA1F7E /* solver_adjoint_turbulent.cpp in Sources */,
				E90B4FDB22DFDF94000ED392 /* CTGVSolution.cpp in Sources */,
				05E6DC2517EB62A100FA1F7E /* solver_direct_heat.cpp in Sources */,
				E90B500822DFDFE4000ED392 /* CFEABoundVariable.cpp in Sources */,
				05E6DC2717EB62A100FA1F7E /* solver_direct_mean.cpp in Sources */,
				E9F512C91CB2FD6B004D5089 /* numerics_direct_elasticity_nonlinear.cpp in Sources */,
				E90B4FDE22DFDF94000ED392 /* CMMSNSTwoHalfSpheresSolution.cpp in Sources */,
				E90B4FFD22DFDFE4000ED392 /* CDiscAdjFEAVariable.cpp in Sources */,
				05E6DC2A17EB62A100FA1F7E /* solver_direct_transition.cpp in Sources */,
				E90B4FF822DFDFE4000ED392 /* CVariable.cpp in Sources */,
				400CEC2C21FA80180019B790 /* driver_direct_singlezone.cpp in Sources */,
				E90B4FE122DFDF94000ED392 /* CMMSIncEulerSolution.cpp in Sources */,
				E9F130CC1D513DA300EC8963 /* numerics_direct_mean_inc.cpp in Sources */,
				E9C830852061E60E004417A9 /* geometry_structure_fem_part.cpp in Sources */,
				05E6DC2B17EB62A100FA1F7E /* solver_direct_turbulent.cpp in Sources */,
				E90B500222DFDFE4000ED392 /* CTurbSSTVariable.cpp in Sources */,
				E941BB941B71D124005C6C06 /* mpi_structure.cpp in Sources */,
				05E6DC2F17EB62A100FA1F7E /* solver_structure.cpp in Sources */,
				05E6DC3017EB62A100FA1F7E /* solver_template.cpp in Sources */,
				05E6DC3117EB62A100FA1F7E /* SU2_CFD.cpp in Sources */,
				400CEC2E21FA81A10019B790 /* printing_toolbox.cpp in Sources */,
				E9C830932061E799004417A9 /* solver_direct_mean_fem.cpp in Sources */,
				E90B501122DFE043000ED392 /* CSysSolve_b.cpp in Sources */,
				E9C830832061E60E004417A9 /* fem_work_estimate_metis.cpp in Sources */,
				E9F130CE1D513DA300EC8963 /* solver_direct_mean_inc.cpp in Sources */,
				E9D9CE891C62A1C8004119E9 /* transfer_physics.cpp in Sources */,
				E90B4FFB22DFDFE4000ED392 /* CAdjNSVariable.cpp in Sources */,
				E90B500F22DFE043000ED392 /* CSysVector.cpp in Sources */,
				E90B4FDA22DFDF94000ED392 /* CNSUnitQuadSolution.cpp in Sources */,
				E9C830802061E60E004417A9 /* fem_integration_rules.cpp in Sources */,
				E90B501222DFE043000ED392 /* CSysSolve.cpp in Sources */,
			);
			runOnlyForDeploymentPostprocessing = 0;
		};
/* End PBXSourcesBuildPhase section */

/* Begin XCBuildConfiguration section */
		1DEB923208733DC60010E9CD /* Debug */ = {
			isa = XCBuildConfiguration;
			buildSettings = {
				ALWAYS_SEARCH_USER_PATHS = NO;
				CLANG_CXX_LANGUAGE_STANDARD = "c++0x";
				CLANG_CXX_LIBRARY = "compiler-default";
				CLANG_ENABLE_MODULES = YES;
				CLANG_WARN_BOOL_CONVERSION = YES;
				CLANG_WARN_CONSTANT_CONVERSION = YES;
				CLANG_WARN_DIRECT_OBJC_ISA_USAGE = YES_ERROR;
				CLANG_WARN_EMPTY_BODY = YES;
				CLANG_WARN_ENUM_CONVERSION = YES;
				CLANG_WARN_IMPLICIT_SIGN_CONVERSION = NO;
				CLANG_WARN_INT_CONVERSION = YES;
				CLANG_WARN_OBJC_ROOT_CLASS = YES_ERROR;
				CLANG_WARN_SUSPICIOUS_IMPLICIT_CONVERSION = NO;
				CLANG_WARN__DUPLICATE_METHOD_MATCH = YES;
				COPY_PHASE_STRIP = NO;
				CURRENT_PROJECT_VERSION = 6.2.0;
				GCC_DYNAMIC_NO_PIC = NO;
				GCC_MODEL_TUNING = G5;
				GCC_OPTIMIZATION_LEVEL = 3;
				GCC_PREPROCESSOR_DEFINITIONS = "";
				"GCC_PREPROCESSOR_DEFINITIONS[arch=*]" = "";
				GCC_SYMBOLS_PRIVATE_EXTERN = NO;
				GCC_TREAT_IMPLICIT_FUNCTION_DECLARATIONS_AS_ERRORS = NO;
				GCC_TREAT_INCOMPATIBLE_POINTER_TYPE_WARNINGS_AS_ERRORS = NO;
				GCC_WARN_64_TO_32_BIT_CONVERSION = YES;
				GCC_WARN_ABOUT_MISSING_FIELD_INITIALIZERS = NO;
				GCC_WARN_ABOUT_MISSING_NEWLINE = NO;
				GCC_WARN_ABOUT_MISSING_PROTOTYPES = NO;
				GCC_WARN_ABOUT_RETURN_TYPE = YES_ERROR;
				GCC_WARN_FOUR_CHARACTER_CONSTANTS = NO;
				GCC_WARN_INITIALIZER_NOT_FULLY_BRACKETED = NO;
				GCC_WARN_SHADOW = NO;
				GCC_WARN_SIGN_COMPARE = NO;
				GCC_WARN_UNDECLARED_SELECTOR = YES;
				GCC_WARN_UNINITIALIZED_AUTOS = YES_AGGRESSIVE;
				GCC_WARN_UNKNOWN_PRAGMAS = NO;
				GCC_WARN_UNUSED_FUNCTION = YES;
				GCC_WARN_UNUSED_LABEL = NO;
				GCC_WARN_UNUSED_PARAMETER = NO;
				GCC_WARN_UNUSED_VALUE = YES;
				GCC_WARN_UNUSED_VARIABLE = YES;
				INSTALL_PATH = /usr/local/bin;
				MACOSX_DEPLOYMENT_TARGET = 10.13;
				PRODUCT_NAME = SU2_CFD;
				WARNING_CFLAGS = (
					"-Wall",
					"-Wextra",
					"-Wunused",
					"-Wno-unused-parameter",
				);
			};
			name = Debug;
		};
		1DEB923308733DC60010E9CD /* Release */ = {
			isa = XCBuildConfiguration;
			buildSettings = {
				ALWAYS_SEARCH_USER_PATHS = NO;
				CLANG_CXX_LANGUAGE_STANDARD = "c++0x";
				CLANG_CXX_LIBRARY = "compiler-default";
				CLANG_ENABLE_MODULES = YES;
				CLANG_WARN_BOOL_CONVERSION = YES;
				CLANG_WARN_CONSTANT_CONVERSION = YES;
				CLANG_WARN_DIRECT_OBJC_ISA_USAGE = YES_ERROR;
				CLANG_WARN_EMPTY_BODY = YES;
				CLANG_WARN_ENUM_CONVERSION = YES;
				CLANG_WARN_IMPLICIT_SIGN_CONVERSION = NO;
				CLANG_WARN_INT_CONVERSION = YES;
				CLANG_WARN_OBJC_ROOT_CLASS = YES_ERROR;
				CLANG_WARN_SUSPICIOUS_IMPLICIT_CONVERSION = NO;
				CLANG_WARN__DUPLICATE_METHOD_MATCH = YES;
				CURRENT_PROJECT_VERSION = 6.2.0;
				DEBUG_INFORMATION_FORMAT = "dwarf-with-dsym";
				GCC_MODEL_TUNING = G5;
				GCC_OPTIMIZATION_LEVEL = 3;
				GCC_TREAT_IMPLICIT_FUNCTION_DECLARATIONS_AS_ERRORS = NO;
				GCC_TREAT_INCOMPATIBLE_POINTER_TYPE_WARNINGS_AS_ERRORS = NO;
				GCC_WARN_64_TO_32_BIT_CONVERSION = YES;
				GCC_WARN_ABOUT_MISSING_FIELD_INITIALIZERS = NO;
				GCC_WARN_ABOUT_MISSING_NEWLINE = NO;
				GCC_WARN_ABOUT_MISSING_PROTOTYPES = NO;
				GCC_WARN_ABOUT_RETURN_TYPE = YES_ERROR;
				GCC_WARN_FOUR_CHARACTER_CONSTANTS = NO;
				GCC_WARN_INITIALIZER_NOT_FULLY_BRACKETED = NO;
				GCC_WARN_SHADOW = NO;
				GCC_WARN_SIGN_COMPARE = NO;
				GCC_WARN_UNDECLARED_SELECTOR = YES;
				GCC_WARN_UNINITIALIZED_AUTOS = YES_AGGRESSIVE;
				GCC_WARN_UNKNOWN_PRAGMAS = NO;
				GCC_WARN_UNUSED_FUNCTION = YES;
				GCC_WARN_UNUSED_LABEL = NO;
				GCC_WARN_UNUSED_PARAMETER = NO;
				GCC_WARN_UNUSED_VALUE = YES;
				GCC_WARN_UNUSED_VARIABLE = YES;
				INSTALL_PATH = /usr/local/bin;
				MACOSX_DEPLOYMENT_TARGET = 10.13;
				PRODUCT_NAME = SU2_CFD;
				WARNING_CFLAGS = (
					"-Wall",
					"-Wextra",
					"-Wunused",
					"-Wno-unused-parameter",
				);
			};
			name = Release;
		};
		1DEB923608733DC60010E9CD /* Debug */ = {
			isa = XCBuildConfiguration;
			buildSettings = {
				CLANG_ANALYZER_LOCALIZABILITY_NONLOCALIZED = YES;
				CLANG_WARN_BLOCK_CAPTURE_AUTORELEASING = YES;
				CLANG_WARN_COMMA = YES;
				CLANG_WARN_EMPTY_BODY = YES;
				CLANG_WARN_IMPLICIT_SIGN_CONVERSION = YES;
				CLANG_WARN_INFINITE_RECURSION = YES;
				CLANG_WARN_NULLABLE_TO_NONNULL_CONVERSION = YES;
				CLANG_WARN_RANGE_LOOP_ANALYSIS = YES;
				CLANG_WARN_STRICT_PROTOTYPES = YES;
				CLANG_WARN_SUSPICIOUS_IMPLICIT_CONVERSION = YES;
				CLANG_WARN_SUSPICIOUS_MOVE = YES;
				CLANG_WARN_UNREACHABLE_CODE = YES;
				CLANG_WARN__DUPLICATE_METHOD_MATCH = YES;
				ENABLE_STRICT_OBJC_MSGSEND = YES;
				ENABLE_TESTABILITY = YES;
				GCC_C_LANGUAGE_STANDARD = gnu99;
				GCC_NO_COMMON_BLOCKS = YES;
				GCC_OPTIMIZATION_LEVEL = 0;
				GCC_PREPROCESSOR_DEFINITIONS = "";
				GCC_WARN_64_TO_32_BIT_CONVERSION = YES;
				GCC_WARN_ABOUT_RETURN_TYPE = YES;
				GCC_WARN_SHADOW = YES;
				GCC_WARN_SIGN_COMPARE = YES;
				GCC_WARN_UNDECLARED_SELECTOR = YES;
				GCC_WARN_UNINITIALIZED_AUTOS = YES;
				GCC_WARN_UNUSED_FUNCTION = YES;
				GCC_WARN_UNUSED_LABEL = YES;
				GCC_WARN_UNUSED_PARAMETER = YES;
				GCC_WARN_UNUSED_VARIABLE = YES;
				ONLY_ACTIVE_ARCH = YES;
				SDKROOT = macosx;
			};
			name = Debug;
		};
		1DEB923708733DC60010E9CD /* Release */ = {
			isa = XCBuildConfiguration;
			buildSettings = {
				CLANG_ANALYZER_LOCALIZABILITY_NONLOCALIZED = YES;
				CLANG_WARN_BLOCK_CAPTURE_AUTORELEASING = YES;
				CLANG_WARN_COMMA = YES;
				CLANG_WARN_EMPTY_BODY = YES;
				CLANG_WARN_IMPLICIT_SIGN_CONVERSION = YES;
				CLANG_WARN_INFINITE_RECURSION = YES;
				CLANG_WARN_NULLABLE_TO_NONNULL_CONVERSION = YES;
				CLANG_WARN_RANGE_LOOP_ANALYSIS = YES;
				CLANG_WARN_STRICT_PROTOTYPES = YES;
				CLANG_WARN_SUSPICIOUS_IMPLICIT_CONVERSION = YES;
				CLANG_WARN_SUSPICIOUS_MOVE = YES;
				CLANG_WARN_UNREACHABLE_CODE = YES;
				CLANG_WARN__DUPLICATE_METHOD_MATCH = YES;
				ENABLE_STRICT_OBJC_MSGSEND = YES;
				GCC_C_LANGUAGE_STANDARD = gnu99;
				GCC_NO_COMMON_BLOCKS = YES;
				GCC_WARN_64_TO_32_BIT_CONVERSION = YES;
				GCC_WARN_ABOUT_RETURN_TYPE = YES;
				GCC_WARN_SHADOW = YES;
				GCC_WARN_SIGN_COMPARE = YES;
				GCC_WARN_UNDECLARED_SELECTOR = YES;
				GCC_WARN_UNINITIALIZED_AUTOS = YES;
				GCC_WARN_UNUSED_FUNCTION = YES;
				GCC_WARN_UNUSED_LABEL = YES;
				GCC_WARN_UNUSED_PARAMETER = YES;
				GCC_WARN_UNUSED_VARIABLE = YES;
				ONLY_ACTIVE_ARCH = YES;
				SDKROOT = macosx;
			};
			name = Release;
		};
/* End XCBuildConfiguration section */

/* Begin XCConfigurationList section */
		1DEB923108733DC60010E9CD /* Build configuration list for PBXNativeTarget "SU2_CFD" */ = {
			isa = XCConfigurationList;
			buildConfigurations = (
				1DEB923208733DC60010E9CD /* Debug */,
				1DEB923308733DC60010E9CD /* Release */,
			);
			defaultConfigurationIsVisible = 0;
			defaultConfigurationName = Release;
		};
		1DEB923508733DC60010E9CD /* Build configuration list for PBXProject "SU2_CFD" */ = {
			isa = XCConfigurationList;
			buildConfigurations = (
				1DEB923608733DC60010E9CD /* Debug */,
				1DEB923708733DC60010E9CD /* Release */,
			);
			defaultConfigurationIsVisible = 0;
			defaultConfigurationName = Release;
		};
/* End XCConfigurationList section */
	};
	rootObject = 08FB7793FE84155DC02AAC07 /* Project object */;
}<|MERGE_RESOLUTION|>--- conflicted
+++ resolved
@@ -91,15 +91,11 @@
 		E90B501022DFE043000ED392 /* CSysMatrix.cpp in Sources */ = {isa = PBXBuildFile; fileRef = E90B500C22DFE042000ED392 /* CSysMatrix.cpp */; };
 		E90B501122DFE043000ED392 /* CSysSolve_b.cpp in Sources */ = {isa = PBXBuildFile; fileRef = E90B500D22DFE043000ED392 /* CSysSolve_b.cpp */; };
 		E90B501222DFE043000ED392 /* CSysSolve.cpp in Sources */ = {isa = PBXBuildFile; fileRef = E90B500E22DFE043000ED392 /* CSysSolve.cpp */; };
+		E90B505A22E27932000ED392 /* numerics_direct_scalar.cpp in Sources */ = {isa = PBXBuildFile; fileRef = E90B505722E27931000ED392 /* numerics_direct_scalar.cpp */; };
+		E90B505B22E27932000ED392 /* solver_direct_scalar.cpp in Sources */ = {isa = PBXBuildFile; fileRef = E90B505822E27932000ED392 /* solver_direct_scalar.cpp */; };
+		E90B505F22E2EAEA000ED392 /* CScalarVariable.cpp in Sources */ = {isa = PBXBuildFile; fileRef = E90B505E22E2EAE9000ED392 /* CScalarVariable.cpp */; };
 		E90D35F7203F9C5800A3290D /* fluid_model_inc.cpp in Sources */ = {isa = PBXBuildFile; fileRef = E90D35F6203F9C5800A3290D /* fluid_model_inc.cpp */; };
 		E9225F761FCBC36D002F3682 /* solver_adjoint_elasticity.cpp in Sources */ = {isa = PBXBuildFile; fileRef = E9225F741FCBC36D002F3682 /* solver_adjoint_elasticity.cpp */; };
-<<<<<<< HEAD
-		E9225F771FCBC36D002F3682 /* variable_adjoint_elasticity.cpp in Sources */ = {isa = PBXBuildFile; fileRef = E9225F751FCBC36D002F3682 /* variable_adjoint_elasticity.cpp */; };
-		E92E7F12211A8EE40098FC62 /* numerics_direct_scalar.cpp in Sources */ = {isa = PBXBuildFile; fileRef = E92E7F0F211A8EE30098FC62 /* numerics_direct_scalar.cpp */; };
-		E92E7F13211A8EE40098FC62 /* solver_direct_scalar.cpp in Sources */ = {isa = PBXBuildFile; fileRef = E92E7F10211A8EE40098FC62 /* solver_direct_scalar.cpp */; };
-		E92E7F14211A8EE40098FC62 /* variable_direct_scalar.cpp in Sources */ = {isa = PBXBuildFile; fileRef = E92E7F11211A8EE40098FC62 /* variable_direct_scalar.cpp */; };
-=======
->>>>>>> 27f3875c
 		E941BB8E1B71D0D0005C6C06 /* solver_adjoint_discrete.cpp in Sources */ = {isa = PBXBuildFile; fileRef = E941BB8D1B71D0D0005C6C06 /* solver_adjoint_discrete.cpp */; };
 		E941BB941B71D124005C6C06 /* mpi_structure.cpp in Sources */ = {isa = PBXBuildFile; fileRef = E941BB911B71D124005C6C06 /* mpi_structure.cpp */; };
 		E96FAF102189FE9C0046BF5D /* blas_structure.cpp in Sources */ = {isa = PBXBuildFile; fileRef = E96FAF0F2189FE9C0046BF5D /* blas_structure.cpp */; };
@@ -284,17 +280,14 @@
 		E90B505322DFE541000ED392 /* CPreconditioner.hpp */ = {isa = PBXFileReference; fileEncoding = 4; lastKnownFileType = sourcecode.cpp.h; name = CPreconditioner.hpp; path = ../../Common/include/linear_algebra/CPreconditioner.hpp; sourceTree = "<group>"; };
 		E90B505422DFE541000ED392 /* CMatrixVectorProduct.hpp */ = {isa = PBXFileReference; fileEncoding = 4; lastKnownFileType = sourcecode.cpp.h; name = CMatrixVectorProduct.hpp; path = ../../Common/include/linear_algebra/CMatrixVectorProduct.hpp; sourceTree = "<group>"; };
 		E90B505522DFE541000ED392 /* CSysVector.hpp */ = {isa = PBXFileReference; fileEncoding = 4; lastKnownFileType = sourcecode.cpp.h; name = CSysVector.hpp; path = ../../Common/include/linear_algebra/CSysVector.hpp; sourceTree = "<group>"; };
+		E90B505722E27931000ED392 /* numerics_direct_scalar.cpp */ = {isa = PBXFileReference; fileEncoding = 4; lastKnownFileType = sourcecode.cpp.cpp; name = numerics_direct_scalar.cpp; path = ../../SU2_CFD/src/numerics_direct_scalar.cpp; sourceTree = "<group>"; };
+		E90B505822E27932000ED392 /* solver_direct_scalar.cpp */ = {isa = PBXFileReference; fileEncoding = 4; lastKnownFileType = sourcecode.cpp.cpp; name = solver_direct_scalar.cpp; path = ../../SU2_CFD/src/solver_direct_scalar.cpp; sourceTree = "<group>"; };
+		E90B505D22E29CD6000ED392 /* CScalarVariable.hpp */ = {isa = PBXFileReference; fileEncoding = 4; lastKnownFileType = sourcecode.cpp.h; name = CScalarVariable.hpp; path = ../../SU2_CFD/include/variables/CScalarVariable.hpp; sourceTree = "<group>"; };
+		E90B505E22E2EAE9000ED392 /* CScalarVariable.cpp */ = {isa = PBXFileReference; fileEncoding = 4; lastKnownFileType = sourcecode.cpp.cpp; name = CScalarVariable.cpp; path = ../../SU2_CFD/src/variables/CScalarVariable.cpp; sourceTree = "<group>"; };
 		E90D35F6203F9C5800A3290D /* fluid_model_inc.cpp */ = {isa = PBXFileReference; fileEncoding = 4; lastKnownFileType = sourcecode.cpp.cpp; name = fluid_model_inc.cpp; path = ../../SU2_CFD/src/fluid_model_inc.cpp; sourceTree = "<group>"; };
 		E91CAD081B8C117A00EE3FCC /* inv_NACA0012.cfg */ = {isa = PBXFileReference; fileEncoding = 4; lastKnownFileType = text; path = inv_NACA0012.cfg; sourceTree = "<group>"; };
 		E91CAD091B8C117A00EE3FCC /* mesh_NACA0012_inv.su2 */ = {isa = PBXFileReference; fileEncoding = 4; lastKnownFileType = text; path = mesh_NACA0012_inv.su2; sourceTree = "<group>"; };
 		E9225F741FCBC36D002F3682 /* solver_adjoint_elasticity.cpp */ = {isa = PBXFileReference; fileEncoding = 4; lastKnownFileType = sourcecode.cpp.cpp; name = solver_adjoint_elasticity.cpp; path = ../../SU2_CFD/src/solver_adjoint_elasticity.cpp; sourceTree = "<group>"; };
-<<<<<<< HEAD
-		E9225F751FCBC36D002F3682 /* variable_adjoint_elasticity.cpp */ = {isa = PBXFileReference; fileEncoding = 4; lastKnownFileType = sourcecode.cpp.cpp; name = variable_adjoint_elasticity.cpp; path = ../../SU2_CFD/src/variable_adjoint_elasticity.cpp; sourceTree = "<group>"; };
-		E92E7F0F211A8EE30098FC62 /* numerics_direct_scalar.cpp */ = {isa = PBXFileReference; fileEncoding = 4; lastKnownFileType = sourcecode.cpp.cpp; name = numerics_direct_scalar.cpp; path = ../../SU2_CFD/src/numerics_direct_scalar.cpp; sourceTree = "<group>"; };
-		E92E7F10211A8EE40098FC62 /* solver_direct_scalar.cpp */ = {isa = PBXFileReference; fileEncoding = 4; lastKnownFileType = sourcecode.cpp.cpp; name = solver_direct_scalar.cpp; path = ../../SU2_CFD/src/solver_direct_scalar.cpp; sourceTree = "<group>"; };
-		E92E7F11211A8EE40098FC62 /* variable_direct_scalar.cpp */ = {isa = PBXFileReference; fileEncoding = 4; lastKnownFileType = sourcecode.cpp.cpp; name = variable_direct_scalar.cpp; path = ../../SU2_CFD/src/variable_direct_scalar.cpp; sourceTree = "<group>"; };
-=======
->>>>>>> 27f3875c
 		E941BB8D1B71D0D0005C6C06 /* solver_adjoint_discrete.cpp */ = {isa = PBXFileReference; fileEncoding = 4; lastKnownFileType = sourcecode.cpp.cpp; lineEnding = 0; name = solver_adjoint_discrete.cpp; path = ../../SU2_CFD/src/solver_adjoint_discrete.cpp; sourceTree = "<group>"; xcLanguageSpecificationIdentifier = xcode.lang.cpp; };
 		E941BB911B71D124005C6C06 /* mpi_structure.cpp */ = {isa = PBXFileReference; fileEncoding = 4; lastKnownFileType = sourcecode.cpp.cpp; lineEnding = 0; name = mpi_structure.cpp; path = ../../Common/src/mpi_structure.cpp; sourceTree = "<group>"; xcLanguageSpecificationIdentifier = xcode.lang.cpp; };
 		E941BB951B71D1AB005C6C06 /* datatype_structure.hpp */ = {isa = PBXFileReference; fileEncoding = 4; lastKnownFileType = sourcecode.cpp.h; lineEnding = 0; name = datatype_structure.hpp; path = ../../Common/include/datatype_structure.hpp; sourceTree = "<group>"; xcLanguageSpecificationIdentifier = xcode.lang.cpp; };
@@ -378,51 +371,22 @@
 /* End PBXFrameworksBuildPhase section */
 
 /* Begin PBXGroup section */
-<<<<<<< HEAD
-		052D515817A1D352003BE8B2 /* Variable */ = {
-			isa = PBXGroup;
-			children = (
-				05E6DBFF17EB62A100FA1F7E /* variable_structure.cpp */,
-				05E6DBF717EB62A100FA1F7E /* variable_direct_mean.cpp */,
-				E9F130CA1D513DA300EC8963 /* variable_direct_mean_inc.cpp */,
-				05E6DBFB17EB62A100FA1F7E /* variable_direct_turbulent.cpp */,
-				E92E7F11211A8EE40098FC62 /* variable_direct_scalar.cpp */,
-				0530E56B17FDF7BD00733CE8 /* variable_direct_poisson.cpp */,
-				0530E56D17FDF7C600733CE8 /* variable_direct_elasticity.cpp */,
-				05E6DBF517EB62A100FA1F7E /* variable_direct_heat.cpp */,
-				05E6DBFA17EB62A100FA1F7E /* variable_direct_transition.cpp */,
-				05E6DBFC17EB62A100FA1F7E /* variable_direct_wave.cpp */,
-				05E6DBEF17EB62A100FA1F7E /* variable_adjoint_mean.cpp */,
-				E941BBAD1B71D564005C6C06 /* variable_adjoint_discrete.cpp */,
-				05E6DBF217EB62A100FA1F7E /* variable_adjoint_turbulent.cpp */,
-				E9225F751FCBC36D002F3682 /* variable_adjoint_elasticity.cpp */,
-				05E6DC0017EB62A100FA1F7E /* variable_template.cpp */,
-			);
-			name = Variable;
-			sourceTree = "<group>";
-		};
-=======
->>>>>>> 27f3875c
 		052D517F17A21FAC003BE8B2 /* Solver */ = {
 			isa = PBXGroup;
 			children = (
-				05E6DBEA17EB62A100FA1F7E /* solver_structure.cpp */,
-				05E6DBE217EB62A100FA1F7E /* solver_direct_mean.cpp */,
-				E9F130C81D513DA300EC8963 /* solver_direct_mean_inc.cpp */,
-				E9C830922061E799004417A9 /* solver_direct_mean_fem.cpp */,
-				05E6DBE617EB62A100FA1F7E /* solver_direct_turbulent.cpp */,
-<<<<<<< HEAD
-				E92E7F10211A8EE40098FC62 /* solver_direct_scalar.cpp */,
-				0530E56717FDF79500733CE8 /* solver_direct_poisson.cpp */,
-=======
->>>>>>> 27f3875c
+				E941BB8D1B71D0D0005C6C06 /* solver_adjoint_discrete.cpp */,
+				E9225F741FCBC36D002F3682 /* solver_adjoint_elasticity.cpp */,
+				05E6DBDA17EB62A100FA1F7E /* solver_adjoint_mean.cpp */,
+				05E6DBDD17EB62A100FA1F7E /* solver_adjoint_turbulent.cpp */,
 				0530E56917FDF7AC00733CE8 /* solver_direct_elasticity.cpp */,
 				05E6DBE017EB62A100FA1F7E /* solver_direct_heat.cpp */,
+				E9C830922061E799004417A9 /* solver_direct_mean_fem.cpp */,
+				E9F130C81D513DA300EC8963 /* solver_direct_mean_inc.cpp */,
+				05E6DBE217EB62A100FA1F7E /* solver_direct_mean.cpp */,
+				E90B505822E27932000ED392 /* solver_direct_scalar.cpp */,
 				05E6DBE517EB62A100FA1F7E /* solver_direct_transition.cpp */,
-				05E6DBDA17EB62A100FA1F7E /* solver_adjoint_mean.cpp */,
-				E941BB8D1B71D0D0005C6C06 /* solver_adjoint_discrete.cpp */,
-				05E6DBDD17EB62A100FA1F7E /* solver_adjoint_turbulent.cpp */,
-				E9225F741FCBC36D002F3682 /* solver_adjoint_elasticity.cpp */,
+				05E6DBE617EB62A100FA1F7E /* solver_direct_turbulent.cpp */,
+				05E6DBEA17EB62A100FA1F7E /* solver_structure.cpp */,
 				05E6DBEB17EB62A100FA1F7E /* solver_template.cpp */,
 			);
 			name = Solver;
@@ -441,12 +405,12 @@
 			isa = PBXGroup;
 			children = (
 				05E6DBD517EB62A100FA1F7E /* output_cgns.cpp */,
+				050698091AA6179100FF4F07 /* output_fieldview.cpp */,
+				05E6DBD617EB62A100FA1F7E /* output_paraview.cpp */,
 				05812D7A1F2787540086FCB0 /* output_physics.cpp */,
-				05E6DBD617EB62A100FA1F7E /* output_paraview.cpp */,
 				05E6DBD717EB62A100FA1F7E /* output_structure.cpp */,
+				05755F091A54AC4500600019 /* output_su2.cpp */,
 				05E6DBD817EB62A100FA1F7E /* output_tecplot.cpp */,
-				050698091AA6179100FF4F07 /* output_fieldview.cpp */,
-				05755F091A54AC4500600019 /* output_su2.cpp */,
 			);
 			name = Output;
 			sourceTree = "<group>";
@@ -577,21 +541,17 @@
 		05D28619178BCA1200DD76AE /* Numerics */ = {
 			isa = PBXGroup;
 			children = (
-				05E6DBCB17EB62A100FA1F7E /* numerics_direct_mean.cpp */,
-				E9F130C61D513DA300EC8963 /* numerics_direct_mean_inc.cpp */,
-				05E6DBCF17EB62A100FA1F7E /* numerics_direct_turbulent.cpp */,
-<<<<<<< HEAD
-				E92E7F0F211A8EE30098FC62 /* numerics_direct_scalar.cpp */,
-				0530E57117FDF7D800733CE8 /* numerics_direct_poisson.cpp */,
-=======
->>>>>>> 27f3875c
-				0530E56F17FDF7D300733CE8 /* numerics_direct_elasticity.cpp */,
+				05E6DBC317EB62A100FA1F7E /* numerics_adjoint_mean.cpp */,
+				05E6DBC617EB62A100FA1F7E /* numerics_adjoint_turbulent.cpp */,
 				E9F512C61CB2FD6B004D5089 /* numerics_direct_elasticity_linear.cpp */,
 				E9F512C71CB2FD6B004D5089 /* numerics_direct_elasticity_nonlinear.cpp */,
+				0530E56F17FDF7D300733CE8 /* numerics_direct_elasticity.cpp */,
 				05E6DBC917EB62A100FA1F7E /* numerics_direct_heat.cpp */,
+				E9F130C61D513DA300EC8963 /* numerics_direct_mean_inc.cpp */,
+				05E6DBCB17EB62A100FA1F7E /* numerics_direct_mean.cpp */,
+				E90B505722E27931000ED392 /* numerics_direct_scalar.cpp */,
 				05E6DBCE17EB62A100FA1F7E /* numerics_direct_transition.cpp */,
-				05E6DBC317EB62A100FA1F7E /* numerics_adjoint_mean.cpp */,
-				05E6DBC617EB62A100FA1F7E /* numerics_adjoint_turbulent.cpp */,
+				05E6DBCF17EB62A100FA1F7E /* numerics_direct_turbulent.cpp */,
 				05E6DBD317EB62A100FA1F7E /* numerics_structure.cpp */,
 				05E6DBD417EB62A100FA1F7E /* numerics_template.cpp */,
 			);
@@ -717,6 +677,7 @@
 				E90B4FE722DFDFE2000ED392 /* CIncEulerVariable.cpp */,
 				E90B4FED22DFDFE3000ED392 /* CIncNSVariable.cpp */,
 				E90B4FF522DFDFE4000ED392 /* CNSVariable.cpp */,
+				E90B505E22E2EAE9000ED392 /* CScalarVariable.cpp */,
 				E90B4FF322DFDFE3000ED392 /* CTransLMVariable.cpp */,
 				E90B4FF722DFDFE4000ED392 /* CTurbSAVariable.cpp */,
 				E90B4FF022DFDFE3000ED392 /* CTurbSSTVariable.cpp */,
@@ -757,6 +718,7 @@
 				E90B503F22DFE4B7000ED392 /* CTurbSAVariable.hpp */,
 				E90B503D22DFE4B7000ED392 /* CTurbSSTVariable.hpp */,
 				E90B504622DFE4B8000ED392 /* CTurbVariable.hpp */,
+				E90B505D22E29CD6000ED392 /* CScalarVariable.hpp */,
 				E90B504022DFE4B7000ED392 /* CVariable.hpp */,
 			);
 			name = Variable;
@@ -862,11 +824,7 @@
 			isa = PBXSourcesBuildPhase;
 			buildActionMask = 2147483647;
 			files = (
-<<<<<<< HEAD
-				E92E7F14211A8EE40098FC62 /* variable_direct_scalar.cpp in Sources */,
-=======
 				E90B4FE222DFDF94000ED392 /* CMMSNSTwoHalfCirclesSolution.cpp in Sources */,
->>>>>>> 27f3875c
 				E9D9CE8A1C62A1C8004119E9 /* transfer_structure.cpp in Sources */,
 				E90B500722DFDFE4000ED392 /* CNSVariable.cpp in Sources */,
 				05E6DB9217EB61E600FA1F7E /* config_structure.cpp in Sources */,
@@ -899,11 +857,6 @@
 				05E6DC0417EB62A100FA1F7E /* integration_time.cpp in Sources */,
 				05F1089B1978D2AE00F2F288 /* fluid_model_ppr.cpp in Sources */,
 				05812D7B1F2787540086FCB0 /* output_physics.cpp in Sources */,
-<<<<<<< HEAD
-				E92E7F12211A8EE40098FC62 /* numerics_direct_scalar.cpp in Sources */,
-				0530E57217FDF7D800733CE8 /* numerics_direct_poisson.cpp in Sources */,
-=======
->>>>>>> 27f3875c
 				E941BB8E1B71D0D0005C6C06 /* solver_adjoint_discrete.cpp in Sources */,
 				05E6DC0517EB62A100FA1F7E /* iteration_structure.cpp in Sources */,
 				05E6DC0817EB62A100FA1F7E /* numerics_adjoint_mean.cpp in Sources */,
@@ -924,6 +877,7 @@
 				05F1089D1978D2AE00F2F288 /* fluid_model.cpp in Sources */,
 				E90B4FD922DFDF94000ED392 /* CMMSNSUnitQuadSolutionWallBC.cpp in Sources */,
 				E90B4FFA22DFDFE4000ED392 /* CAdjTurbVariable.cpp in Sources */,
+				E90B505F22E2EAEA000ED392 /* CScalarVariable.cpp in Sources */,
 				E90B4FD822DFDF94000ED392 /* CMMSIncNSSolution.cpp in Sources */,
 				E9C830812061E60E004417A9 /* fem_standard_element.cpp in Sources */,
 				05E6DC1317EB62A100FA1F7E /* numerics_direct_transition.cpp in Sources */,
@@ -938,19 +892,15 @@
 				E9C830822061E60E004417A9 /* fem_wall_distance.cpp in Sources */,
 				E90B4FF922DFDFE4000ED392 /* CIncEulerVariable.cpp in Sources */,
 				E90B500122DFDFE4000ED392 /* CEulerVariable.cpp in Sources */,
+				E90B505B22E27932000ED392 /* solver_direct_scalar.cpp in Sources */,
 				E90B501022DFE043000ED392 /* CSysMatrix.cpp in Sources */,
 				05E6DC1A17EB62A100FA1F7E /* output_cgns.cpp in Sources */,
 				E9C8307F2061E60E004417A9 /* fem_geometry_structure.cpp in Sources */,
 				E96FAF162189FECA0046BF5D /* fem_cgns_elements.cpp in Sources */,
 				05E6DC1B17EB62A100FA1F7E /* output_paraview.cpp in Sources */,
 				05E6DC1C17EB62A100FA1F7E /* output_structure.cpp in Sources */,
-<<<<<<< HEAD
-				E92E7F13211A8EE40098FC62 /* solver_direct_scalar.cpp in Sources */,
-				0530E56C17FDF7BD00733CE8 /* variable_direct_poisson.cpp in Sources */,
-=======
 				E90B4FFF22DFDFE4000ED392 /* CIncNSVariable.cpp in Sources */,
 				3599C5D32121FAC9003AAF05 /* wall_model.cpp in Sources */,
->>>>>>> 27f3875c
 				05E6DC1D17EB62A100FA1F7E /* output_tecplot.cpp in Sources */,
 				E9D9CE861C62A1A7004119E9 /* interpolation_structure.cpp in Sources */,
 				05F1089C1978D2AE00F2F288 /* fluid_model_pvdw.cpp in Sources */,
@@ -983,6 +933,7 @@
 				E9D9CE891C62A1C8004119E9 /* transfer_physics.cpp in Sources */,
 				E90B4FFB22DFDFE4000ED392 /* CAdjNSVariable.cpp in Sources */,
 				E90B500F22DFE043000ED392 /* CSysVector.cpp in Sources */,
+				E90B505A22E27932000ED392 /* numerics_direct_scalar.cpp in Sources */,
 				E90B4FDA22DFDF94000ED392 /* CNSUnitQuadSolution.cpp in Sources */,
 				E9C830802061E60E004417A9 /* fem_integration_rules.cpp in Sources */,
 				E90B501222DFE043000ED392 /* CSysSolve.cpp in Sources */,

--- conflicted
+++ resolved
@@ -270,13 +270,6 @@
         if state['FUNCTIONS'].has_key(key):
             funcs[key] = state['FUNCTIONS'][key]
             
-<<<<<<< HEAD
-=======
-    if 'OUTFLOW_GENERALIZED' in config.OBJECTIVE_FUNCTION:    
-        import downstream_function
-        state['FUNCTIONS']['OUTFLOW_GENERALIZED']=downstream_function.downstream_function(config,state)
-        
->>>>>>> c7317ce0
     return funcs
 
 #: def aerodynamics()
